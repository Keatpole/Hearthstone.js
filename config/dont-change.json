{
    "DONT CHANGE ANYTHING IN THIS FILE": "DONT CHANGE ANYTHING IN THIS FILE UNLESS YOU KNOW WHAT YOU'RE DOING",

<<<<<<< HEAD
    "version": "1.6.0",
    "branch": "topic",

    "versionText": "This topic branch adds a new ai model. This ai model is simulation based, so it plays every card in it's hand in a simulation of the game in order to find the best card.\n\nTHIS AI MODEL IS UNFINISHED. IT IS IN THE FIRST PASS AND SO EXPECT MEMORY LEAKS, CRASHES AND BUGS. THIS MODEL TAKES FOREVER, USES UP A LOT OF MEMORY, AND CURRENTLY THE ONLY IMPLEMENTED ACTIONS THE AI CAN DO IS PLAY CARDS, ATTACK, SELECT TARGETS, DISCOVER, DREDGE. EVERYTHING ELSE IS HANDLED BY THE PREVIOUS MODEL.",
    "todo": {
        "Play cards": ["first pass", "Enable the new ai model to play cards / choose to attack / choose to hero power / choose to end their turn."],
        "Attack": ["first pass", "Enable the new ai model to attack."],
        "Select targets": ["first pass", "Enable the new ai model to select targets."],
        "Discover": ["first pass", "Enable the new ai model to Discover a card."],
        "Dredge": ["first pass", "Enable the new ai model to choose a card to Dredge."],
        "Choose one": ["not done", "Enable the new ai model to choose an option from a list."],
        "Question": ["not done", "Enable the new ai model to answer basic questions."],
        "Yes / No question": ["not done", "Enable the new ai model to answer yes / no questions."],
        "Trade": ["not done", "Enable the new ai model to choose to trade cards."],
        "Mulligan": ["not done", "Enable the new ai model to Mulligan cards."],
        "Fix tests": ["not done", "Fix the ai tests defined in `test/ai.test.js`."],
        "Fix todos / fixme's": ["not done", "Fix `todo`'s and `fixme`'s in the new ai model's code."],
        "Add prefix to ai config keys": ["not done", "Add a `sim` or `sent` or `simsent` prefix to the ai options to indicate which ai model(s) changing the option changes."],
        "Optimize": ["not done", "Optimize the new ai model."],
        "Finalize": ["not done", "Do all remaining tasks and put it in a beta state."]
    },
=======
    "version": "1.7.0",
    "branch": "topic",

    "versionText": "",
    "todo": {},
>>>>>>> 46976c56

    "exampleTodo": {
        "one": ["first pass", "Description."],
        "two": ["second pass", "Another description."],
        "three": ["not done", "A third description."],
        "four": ["doing", "A fourth description."],
        "five": ["done", "A fifth description."],
        "this gives us": {
            "one":   "[first pass] one",
            "two":   "[second pass] two",
            "three": "[ ] three",
            "four":  "[o] four",
            "five":  "[x] five"
        }
    },

    "stableIntroText": "This is the main (stable) branch. This branch is older, but is more stable. I recommend you use this branch.",
    "developIntroText": "This is the develop (beta) branch. This has more features, but is less stable. I would advise against using this branch if you can help it. The todo list is not final and can change.",
    "topicIntroText": "This is a topic (feature) branch. This branch exists to add one single feature, can be highly unstable, and will be deleted in the future once the feature is done. I HIGHLY RECOMMEND NOT USING THIS BRANCH FOR ANY REASON."
}<|MERGE_RESOLUTION|>--- conflicted
+++ resolved
@@ -1,8 +1,7 @@
 {
     "DONT CHANGE ANYTHING IN THIS FILE": "DONT CHANGE ANYTHING IN THIS FILE UNLESS YOU KNOW WHAT YOU'RE DOING",
 
-<<<<<<< HEAD
-    "version": "1.6.0",
+    "version": "1.7.0",
     "branch": "topic",
 
     "versionText": "This topic branch adds a new ai model. This ai model is simulation based, so it plays every card in it's hand in a simulation of the game in order to find the best card.\n\nTHIS AI MODEL IS UNFINISHED. IT IS IN THE FIRST PASS AND SO EXPECT MEMORY LEAKS, CRASHES AND BUGS. THIS MODEL TAKES FOREVER, USES UP A LOT OF MEMORY, AND CURRENTLY THE ONLY IMPLEMENTED ACTIONS THE AI CAN DO IS PLAY CARDS, ATTACK, SELECT TARGETS, DISCOVER, DREDGE. EVERYTHING ELSE IS HANDLED BY THE PREVIOUS MODEL.",
@@ -23,13 +22,6 @@
         "Optimize": ["not done", "Optimize the new ai model."],
         "Finalize": ["not done", "Do all remaining tasks and put it in a beta state."]
     },
-=======
-    "version": "1.7.0",
-    "branch": "topic",
-
-    "versionText": "",
-    "todo": {},
->>>>>>> 46976c56
 
     "exampleTodo": {
         "one": ["first pass", "Description."],
