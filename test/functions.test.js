--- conflicted
+++ resolved
@@ -328,11 +328,7 @@
 
     it ('should correctly create an event listener', () => {
         const amount = Object.values(game.eventListeners).length;
-<<<<<<< HEAD
-        functions.addEventListener("Test", true, () => {}, -1);
-=======
         game.functions.addEventListener("Test", () => {return true}, () => {});
->>>>>>> a508a719
 
         assert.ok(Object.values(game.eventListeners).length > amount);
     });
