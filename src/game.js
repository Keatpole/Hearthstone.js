--- conflicted
+++ resolved
@@ -292,11 +292,7 @@
         else this.player1.ai = null;
 
         if (this.config.P2AI) this.player2.ai = new AI(this.player2);
-<<<<<<< HEAD
         else this.player2.ai = null;
-    }
-=======
->>>>>>> a508a719
 
         return true;
     }
@@ -780,11 +776,11 @@
         if (attacker.dormant) return "dormant";
 
         // Attacker is a player
-        if (attacker instanceof Player) {
+        if (attacker.classType == "Player") {
             if (attacker.attack <= 0) return "plrnoattack";
 
             // Target is a player
-            if (target instanceof Player) {
+            if (target.classType == "Player") {
                 this.attack(attacker.attack, target);
                 this.events.broadcast("Attack", [attacker, target], attacker);
                 
@@ -842,7 +838,7 @@
         if (attacker.getAttack() <= 0) return "noattack";
 
         // Target is a player
-        if (target instanceof Player) {
+        if (target.classType == "Player") {
             if (!attacker.canAttackHero) return "cantattackhero";
 
             if (attacker.keywords.includes("Stealth")) attacker.removeKeyword("Stealth");
