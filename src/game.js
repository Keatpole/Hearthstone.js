const { question }  = require('readline-sync');
const { Functions } = require("./functions");
const { Player }    = require("./player");
const { Card }      = require("./card");
const { Interact }  = require("./interact");
const { SimulationAI, SentimentAI } = require('./ai');

class EventManager {
    /**
     * @param {Game} game 
     */
    constructor(game) {
        this.game = game;

        this.eventListeners = 0;

        this.history = {};
    }

    /**
     * Do card passives
     *
     * @param {import('./types').EventKeys} key The key of the event
     * @param {import('./types').EventValues} val The value of the event
     *
     * @returns {boolean} Success
     */
    cardUpdate(key, val) {
        // Infuse
        if (key == "KillMinion") {
            val.plr.hand.forEach(p => {
                if (p.infuse_num < 0) return;

                p.desc = p.desc.replace(`Infuse (${p.infuse_num})`, `Infuse (${p.infuse_num - 1})`);
                p.infuse_num -= 1;

                if (p.infuse_num != 0) return;

                p.activate("infuse");
                p.desc = p.desc.replace(`Infuse (${p.infuse_num})`, "Infused");
            });
        }

        this.game.board.forEach(p => {
            p.forEach(m => {
                if (m.getHealth() <= 0) return; // This function gets called directly after a minion is killed.

                m.activate("unpassive", true);
                m.activate("passive", key, val);
            });
        });

        for (let i = 1; i <= 2; i++) {
            let plr = this.game["player" + i];

            // Activate spells in the players hand
            plr.hand.forEach(c => {
                c.activate("handpassive", key, val);

                // Placeholders
                c.replacePlaceholders();

                // Check for condition
                let cleared_text = " (Condition cleared!)".brightGreen;
                let cleared_text_alt = "Condition cleared!".brightGreen;
                c.desc = c.desc.replace(cleared_text, "");
                c.desc = c.desc.replace(cleared_text_alt, "");
                if (c.activate("condition")[0] === true) {
                    if (c.desc) c.desc += cleared_text;
                    else c.desc += cleared_text_alt;
                }

                c.applyEnchantments(); // Just in case. Remove for small performance boost

                if (c.type != "Spell") return;

                c.activate("unpassive", true);
                c.activate("passive", key, val);

                c.replacePlaceholders();
            });
            plr.hand.forEach(c => {
                if (c.mana < 0) c.mana = 0;
            });

            let wpn = plr.weapon;
            if (!wpn) continue;

            wpn.activate("unpassive", true);
            wpn.activate("passive", key, val);
        }

        this.game.triggerEventListeners(key, val);
        return true;
    }

    /**
     * Update quests and secrets
     *
     * @param {"Secret" | "Quest" | "Questline"} quests_name The type of quest to update
     * @param {import('./types').EventKeys} key The key of the event
     * @param {import('./types').EventValues} val The value of the event
     * @param {Player} plr The owner of the quest
     *
     * @returns {bool} Success
     */
    questUpdate(quests_name, key, val, plr) {
        plr[quests_name].forEach(s => {
            if (s["key"] != key) return;

            let [current, max] = s["progress"];

            let done = current + 1 >= max;
            if (s["callback"](val, s["turn"], done) === false) return;

            s["progress"][0]++;

            if (!done) return;

            // The quest/secret is done
            plr[quests_name].splice(plr[quests_name].indexOf(s), 1);

            if (quests_name == "secrets") this.game.input("\nYou triggered the opponents's '" + s.name + "'.\n");

            if (s["next"]) new Card(s["next"], plr).activate("cast");
        });

        return true;
    }

    /**
     * Broadcast an event
     *
     * @param {import('./types').EventKeys} key The key of the event
     * @param {import('./types').EventValues} val The value of the event
     * @param {Player} plr The player who caused the event to happen
     * @param {boolean} [updateHistory=true] Whether or not to update the history
     *
     * @returns {bool} Success
     */
    broadcast(key, val, plr, updateHistory = true) {
        if (!this[key]) this[key] = [[], []];
        if (updateHistory && !this.history[this.game.turns]) this.history[this.game.turns] = [];

        this[key][plr.id].push([val, this.game.turns]);
        if (updateHistory) this.history[this.game.turns].push([key, val, plr]);

        this.cardUpdate(key, val);

        this.questUpdate("secrets",    key, val, plr.getOpponent());
        this.questUpdate("sidequests", key, val, plr);
        this.questUpdate("quests",     key, val, plr);

        return true;
    }

    /**
     * Increment a stat
     *
     * @param {Player} player The player to update
     * @param {string} key The key to increment
     * @param {number} [amount=1] The amount to increment by
     *
     * @returns {number} The new value
     */
    increment(player, key, amount = 1) {
        if (!this[key]) this[key] = [0, 0];

        this[key][player.id] += amount;

        return this[key][player.id];
    }
}

class Game {
    /**
     * @param {Player} player1 
     * @param {Player} player2 
     */
    constructor(player1, player2) {
        // Choose a random player to be player 1
        /**
         * @type {Functions}
         */
        this.functions = new Functions(this);

        if (this.functions.randInt(0, 1)) {
            this.player1 = player1;
            this.player2 = player2;
        } else {
            this.player1 = player2;
            this.player2 = player1;
        }

        /**
         * @type {Player}
         */
        this.player = this.player1;

        /**
         * @type {Player}
         */
        this.opponent = this.player2;

        this.player1.id = 0;
        this.player2.id = 1;

        this.player1.game = this;
        this.player2.game = this;

        this.Card = Card;
        this.Player = Player;

        this.AI = SimulationAI;

        /**
         * @type {EventManager}
         */
        this.events = new EventManager(this);

        /**
         * @type {Interact}
         */
        this.interact = new Interact(this);

        this.config = {};

        /**
         * @type {Card[]}
         */
        this.cards = [];

        this.turns = 0;

        /**
         * @type {[[Card], [Card]]}
         */
        this.board = [[], []];

        /**
         * @type {[[Card]]}
         */
        this.graveyard = [[], []];

        this.eventListeners = {};

        this.no_input = false;

        this.running = true;
        this.evaling = false;
    }

    /**
     * Ask the user a question and returns their answer
     *
     * @param {string} q The question to ask
     * @param {boolean} [care=true] If this is false, it overrides `game.no_input`. Only use this when debugging.
     *
     * @returns {string} What the user answered
     */
    input(q, care = true) {
        if (this.no_input && care) return "";

        // Let the game make choices for the user
        if (this.player.inputQueue) {
            let queue = this.player.inputQueue;

            if (typeof(queue) == "string") return queue;
            else if (!queue instanceof Array) return question(q); // Invalid queue

            const answer = queue[0];
            this.functions.remove(queue, answer);

            if (queue.length <= 0) this.player.inputQueue = null;

            return answer;
        }

        return question(q);
    }

    /**
     * Assigns an ai to the players if in the config.
     *
     * @returns {boolean} Success
     */
    doConfigAI() {
<<<<<<< HEAD
        let AI = (plr) => {
            let ret = null;

            if (this.config.AIModel == "sent") ret = new SentimentAI(plr);
            else ret = new SimulationAI(plr);

            return ret;
        }

        if (this.config.P1AI) this.player1.ai = AI(this.player1);
        if (this.config.P2AI) this.player2.ai = AI(this.player2);
=======
        if (this.config.P1AI) this.player1.ai = new AI(this.player1);
        else this.player1.ai = null;

        if (this.config.P2AI) this.player2.ai = new AI(this.player2);
        else this.player2.ai = null;
>>>>>>> 222e2713

        return true;
    }

    /**
     * Broadcast event to event listeners
     * 
     * @param {string} key The name of the event (see events.txt)
     * @param {any[]} val The value of the event
     * 
     * @returns {any[]} Return values of all the executed functions
     */
    triggerEventListeners(key, val) {
        let ret = [];
        Object.values(this.eventListeners).forEach(i => ret.push(i(this, key, val)));
        return ret;
    }

    // Start / End

    /**
     * Starts the game
     * 
     * @returns {boolean} Success
     */
    startGame() {
        let players = [];

        // Add quest cards to the players hands
        for (let i = 0; i < 2; i++) {
            // Set the player's hero to the default hero for the class
            let plr = this["player" + (i + 1)];
            
            let success = plr.setToStartingHero();
            if (!success) {
                console.log("File 'cards/StartingHeroes/" + plr.heroClass.toLowerCase().replaceAll(" ", "_") + ".js' is either; Missing or Incorrect. Please copy the working 'cards/StartingHeroes/' folder from the github repo to restore a working copy. Error Code: 12");
                require("process").exit(1);
            }

            plr.deck.forEach(c => {
                if (!c.desc.includes("Quest: ") && !c.desc.includes("Questline: ")) return;

                plr.addToHand(c, false);
                plr.deck.splice(plr.deck.indexOf(c), 1);
            });

            let nCards = (plr.id == 0) ? 3 : 4;
            while (plr.hand.length < nCards) plr.drawCard(false);

            plr.deck.forEach(c => c.activate("startofgame"));
            plr.hand.forEach(c => c.activate("startofgame"));

            players.push(plr);
        }

        this.player1 = players[0];
        this.player2 = players[1];

        this.player1.maxMana = 1;
        this.player1.mana = 1;

        this.player2.addToHand(new Card("The Coin", this.player2), false);

        this.turns += 1;

        return true;
    }

    /**
     * Ends the game and declares `winner` as the winner
     * 
     * @param {Player} winner The winner
     * 
     * @returns {bool} Success
     */
    endGame(winner) {
        if (!winner) return false;

        this.interact.printName();

        this.input(`Player ${winner.name} wins!\n`);

        // If any of the players are ai's, show their moves when the game ends
        if ((this.player1.ai || this.player2.ai) && this.config.debug) this.interact.doTurnLogic("/ai");

        this.running = false;

        // Create log file
        this.functions.createLogFile();

        return true;
    }

    /**
     * Ends the players turn and starts the opponents turn
     * 
     * @returns {bool} Success
     */
    endTurn() {
        this.killMinions();

        // Update events
        this.events.broadcast("EndTurn", this.turns, this.player);

        let plr = this.player;
        let op = this.opponent;

        this.board[plr.id].forEach(m => {
            m.sleepy = false;
            m.resetAttackTimes();
        });

        // Trigger unspent mana
        if (plr.mana > 0) this.events.broadcast("UnspentMana", plr.mana, plr);

        // Remove echo cards
        plr.hand = plr.hand.filter(c => !c.echo);

        plr.attack = 0;

        // Turn starts
        this.turns++;
        
        // Mana stuff
        op.gainEmptyMana(1, true);
        op.mana = op.maxMana - op.overload;
        op.overload = 0;

        // Weapon stuff
        if (op.weapon) {
            if (op.weapon.getAttack() > 0) {
                op.attack = op.weapon.getAttack();
                op.weapon.resetAttackTimes();
            }
        }

        // Minion start of turn
        this.board[op.id].forEach(m => {
            // Dormant
            if (m.dormant) {
                if (this.turns > m.dormant) {
                    m.dormant = false;
                    m.sleepy = true;

                    m.immune = m.backups.init.immune;
                    m.turn = this.turns;

                    // If the battlecry use a function that depends on `game.player`
                    this.player = op;
                    m.activateBattlecry();
                    this.player = plr;
                }

                return;
            }

            m.canAttackHero = true;
            if (this.turns > m.frozen_turn + 1) m.frozen = false;
            m.sleepy = false;
            m.resetAttackTimes();

            // Stealth duration
            if (m.stealthDuration > 0 && this.turns > m.stealthDuration) {
                m.stealthDuration = 0;
                m.removeKeyword("Stealth");
            }

            // Location cooldown
            if (m.type == "Location" && m.cooldown > 0) m.cooldown--;
        });

        // Draw card
        op.drawCard();

        op.canUseHeroPower = true;

        this.events.broadcast("StartTurn", this.turns, op);

        this.player = op;
        this.opponent = plr;

        return true;
    }

    // Playing cards

    /**
     * Play a card
     * 
     * @param {Card} card The card to play
     * @param {Player} player The card's owner
     * 
     * @returns {Card | "mana" | "traded" | "space" | "magnetize" | "colossal" | "refund" | "invalid"}
     */
    playCard(card, player) {
        if (!card || !player) {
            if (this.evaling) throw new TypeError("Evaling Error - The `card` or `player` argument passed to `playCard` are invalid. Make sure you passed in both arguments.");
            return "invalid";
        }

        this.killMinions();

        while (card.keywords.includes("Tradeable")) {
            let q;

            if (player.ai) q = player.ai.trade(card);
            else q = this.interact.yesNoQuestion(player, "Would you like to trade " + this.functions.colorByRarity(card.displayName, card.rarity) + " for a random card in your deck?");

            if (!q) break;
            
            if (player.mana < 1) return "mana";

            player.mana -= 1;

            player.removeFromHand(card);
            player.drawCard();
            player.shuffleIntoDeck(card);

            this.events.broadcast("TradeCard", card, player);
    
            return "traded";
        }

        if (player[card.costType] < card.mana) return "mana";

        // Condition
        if (card.activate("condition")[0] === false) {
            let warn = this.interact.yesNoQuestion(player, "WARNING: This card's condition is not fulfilled. Are you sure you want to play this card?".yellow);

            if (!warn) return "refund";
        }

        player[card.costType] -= card.mana;
        //card.mana = card.backups.mana;

        player.removeFromHand(card);

        // Echo
        let echo_clone = null;

        if (card.keywords.includes("Echo")) {
            echo_clone = card.perfectCopy(); // Create an exact copy of the card played
            echo_clone.echo = true;
        }

        let ret = true;

        let op = player.getOpponent();
        let board = this.board[player.id];

        if (op.counter && op.counter.includes(card.type)) {
            op.counter.splice(op.counter.indexOf(card.type), 1);    
            return "counter";
        }

        // If the board has max capacity, and the card played is a minion or location card, prevent it.
        if (board.length >= this.config.maxBoardSpace && ["Minion", "Location"].includes(card.type)) {
            player.addToHand(card, false);

            if (card.costType == "mana") player.refreshMana(card.mana);
            else player[card.costType] += card.mana;

            return "space";
        }

        // Add cardsplayed to history
        let historyIndex;
        if (!this.events.history[this.turns]) this.events.history[this.turns] = [];
        historyIndex = this.events.history[this.turns].push(["PlayCard", card, this.player]);

        const removeFromHistory = () => {
            this.events.history[this.turns].splice(historyIndex - 1, 1);
        }

        this.events.broadcast("PlayCardUnsafe", card, player, false);

        // Finale
        if (player[card.costType] == 0) card.activate("finale");

        if (card.type === "Minion") {
            // Magnetize
            if (card.keywords.includes("Magnetic") && board.length > 0) {
                let mechs = board.filter(m => m.tribe.includes("Mech"));
    
                // I'm using while loops to prevent a million indents
                while (mechs.length > 0) {
                    let minion = this.interact.selectTarget("Which minion do you want this to Magnetize to:", false, "self", "minion");
                    if (!minion) break;
                    if (!minion.tribe.includes("Mech")) {
                        console.log("That minion is not a Mech.");
                        continue;
                    }
    
                    minion.addStats(card.getAttack(), card.getHealth());
    
                    card.keywords.forEach(k => {
                        minion.addKeyword(k);
                    });

                    minion.maxHealth += card.maxHealth;
    
                    if (card.deathrattle) card.deathrattle.forEach(d => minion.addDeathrattle(d));
                    if (echo_clone) player.addToHand(echo_clone);
    
                    // Corrupt
                    player.hand.forEach(c => {
                        if (c.corrupt && card.mana <= c.mana) {
                            let t = new Card(c.corrupt, c.plr);

                            player.removeFromHand(c);
                            c.plr.addToHand(t, false);
                        }
                    });

                    return "magnetize";
                }
    
            }

            if (!card.dormant && card.activateBattlecry() === -1) {
                removeFromHistory();

                return "refund";
            }

            ret = this.summonMinion(card, player, false);
        } else if (card.type === "Spell") {
            if (card.activate("cast") === -1) {
                removeFromHistory();

                return "refund";
            }

            if (card.keywords.includes("Twinspell")) {
                card.removeKeyword("Twinspell");
                card.desc = card.desc.split("Twinspell")[0].trim();

                player.addToHand(card);
            }

            board.forEach(m => {
                m.activate("spellburst");
                m.spellburst = undefined;
            });
        } else if (card.type === "Weapon") {
            player.setWeapon(card);

            card.activateBattlecry();
        } else if (card.type === "Hero") {
            player.setHero(card, 5);

            card.activateBattlecry();
        } else if (card.type === "Location") {
            card.setStats(0, card.getHealth());
            card.immune = true;
            card.cooldown = 0;

            ret = this.summonMinion(card, player, false);
        }

        if (echo_clone) player.addToHand(echo_clone);

        this.events.broadcast("PlayCard", card, player, false);
        let stat = this.events.PlayCard[player.id];

        // If the previous card played was played on the same turn as this one, activate combo
        if (stat.length > 1 && stat[stat.length - 2][0].turn == this.turns) card.activate("combo");

        player.hand.forEach(c => {
            if (c.corrupt && card.mana > c.mana) {
                let t = new Card(c.corrupt, c.plr);

                player.removeFromHand(c);
                c.plr.addToHand(t, false);
            }
        });

        this.killMinions();

        return ret;
    }

    /**
     * Summon a minion
     * 
     * @param {Card} minion The minion to summon
     * @param {Player} player The player who gets the minion
     * @param {boolean} [update=true] If the summon should broadcast an event.
     * @param {boolean} [trigger_colossal=true] If the minion has colossal, summon the other minions.
     * 
     * @returns {Card | "space" | "colossal" | "invalid"} The minion summoned
     */
    summonMinion(minion, player, update = true, trigger_colossal = true) {
        if (!minion || !player) {
            if (this.evaling) throw new TypeError("Evaling Error - The `minion` or `player` argument passed to `summonMinion` are invalid. Make sure you passed in both arguments.");
            return "invalid";
        };

        // If the board has max capacity, and the card played is a minion or location card, prevent it.
        if (this.board[player.id].length >= this.config.maxBoardSpace) return "space";


        if (update) this.events.broadcast("SummonMinion", minion, player);

        player.spellDamage = 0;

        if (minion.keywords.includes("Charge")) minion.sleepy = false;

        if (minion.keywords.includes("Rush")) {
            minion.sleepy = false;
            minion.canAttackHero = false;
        }

        if (minion.colossal && trigger_colossal) {
            // minion.colossal is a string array.
            // example: ["Left Arm", "", "Right Arm"]
            // the "" gets replaced with the main minion

            minion.colossal.forEach(v => {
                if (v == "") return this.summonMinion(minion, player, false, false);

                let card = new Card(v, player);
                card.dormant = minion.dormant;

                this.summonMinion(card, player, false);

            });

            return "colossal";
        }

        if (minion.dormant) {
            minion.dormant += this.turns;
            minion.immune = true;
            minion.sleepy = false;
        }

        this.board[player.id].push(minion);

        this.board[player.id].forEach(m => {
            m.keywords.forEach(k => {
                if (k.startsWith("Spell Damage +")) player.spellDamage += parseInt(k.split("+")[1]);
            });
        });

        return minion;
    }

    // Interacting with minions

    /**
     * Makes a minion or hero attack another minion or hero
     * 
     * @param {Card | Player | number} attacker The attacker | Amount of damage to deal
     * @param {Card | Player} target The target
     * 
     * @returns {boolean | "divineshield" | "taunt" | "stealth" | "frozen" | "plrnoattack" | "noattack" | "hasattacked" | "sleepy" | "cantattackhero" | "immune" | "invalid"} Success | Errorcode
     */
    attack(attacker, target) {
        if (!attacker || !target) {
            if (this.evaling) throw new TypeError("Evaling Error - The `attacker` or `target` argument passed to `attack` are invalid. Make sure you passed in both arguments.");
            return "invalid";
        }

        this.killMinions();

        if (target.immune) return "immune";

        // Attacker is a number
        if (typeof(attacker) === "number") {
            let dmg = attacker;

            if (target.classType == "Player") {
                target.remHealth(dmg);
                return true;
            }

            if (target.keywords.includes("Divine Shield")) {
                target.removeKeyword("Divine Shield");
                return "divineshield";
            }

            target.remStats(0, dmg)
            if (target.getHealth() > 0 && target.activate("frenzy") !== -1) target.frenzy = undefined;

            return true;
        }

        // Check if there is a minion with taunt
        let taunts = this.board[this.opponent.id].filter(m => m.keywords.includes("Taunt"));
        if (taunts.length > 0) {
            // If the target is a card and has taunt, you are allowed to attack it
            if (target instanceof Card && target.keywords.includes("Taunt")) {}
            else return "taunt";
        }

        if (attacker.frozen) return "frozen";
        if (attacker.dormant) return "dormant";

        // Attacker is a player
        if (attacker.classType == "Player") {
            if (attacker.attack <= 0) return "plrnoattack";

            // Target is a player
            if (target.classType == "Player") {
                this.attack(attacker.attack, target);
                this.events.broadcast("Attack", [attacker, target], attacker);
                
                attacker.attack = 0;
                if (!attacker.weapon) return true;

                const wpn = attacker.weapon;

                // If the weapon would be part of the attack, remove 1 durability
                if (wpn.attackTimes > 0 && wpn.getAttack()) {
                    wpn.attackTimes -= 1;

                    wpn.activate("onattack");
                    wpn.remStats(0, 1);
                }

                return true;
            }

            // Target is a minion
            if (target.keywords.includes("Stealth")) return "stealth";
    
            this.attack(attacker.attack, target);
            this.attack(target.getAttack(), attacker);
            this.events.broadcast("Attack", [attacker, target], attacker);

            this.killMinions();

            attacker.attack = 0;
    
            if (target.getHealth() > 0 && target.activate("frenzy") !== -1) target.frenzy = undefined;

            this.killMinions();
            if (!attacker.weapon) return true;
    
            const wpn = attacker.weapon;

            if (wpn.attackTimes > 0 && wpn.getAttack()) {
                wpn.attackTimes -= 1;

                wpn.remStats(0, 1);

                if (wpn.keywords.includes("Poisonous")) target.kill();
            }

            if (wpn.getHealth() > 0) attacker.weapon = wpn;
            this.killMinions();
    
            return true;
        }

        // Attacker is a minion
        if (attacker.attackTimes <= 0) return "hasattacked";
        if (attacker.sleepy) return "sleepy";
        if (attacker.getAttack() <= 0) return "noattack";

        // Target is a player
        if (target.classType == "Player") {
            if (!attacker.canAttackHero) return "cantattackhero";

            if (attacker.keywords.includes("Stealth")) attacker.removeKeyword("Stealth");
            if (attacker.keywords.includes("Lifesteal")) attacker.plr.addHealth(attacker.getAttack());

            target.remHealth(attacker.getAttack());
            attacker.decAttack();
            this.events.broadcast("Attack", [attacker, target], attacker.plr);

            return true;
        }

        // Target is a minion
        if (target.keywords.includes("Stealth")) return "stealth";

        // Cleave
        while (attacker.keywords.includes("Cleave")) {
            let b = this.board[target.plr.id];

            let index = b.indexOf(target);
            if (index == -1) break;

            if (index > 0) this.attack(attacker.getAttack(), b[index - 1]);
            if (index < b.length - 1) this.attack(attacker.getAttack(), b[index + 1]);

            break;
        }

        attacker.decAttack();

        let dmgTarget = true;
        let dmgAttacker = true;

        if (attacker.immune) dmgAttacker = false;

        if (dmgAttacker && attacker.keywords.includes("Divine Shield")) {
            attacker.removeKeyword("Divine Shield");
            dmgAttacker = false;
        }

        if (dmgAttacker) {
            attacker.remStats(0, target.getAttack());
            
            if (attacker.getHealth() > 0 && attacker.activate("frenzy") !== -1) attacker.frenzy = undefined;
        }

        if (attacker.keywords.includes("Stealth")) attacker.removeKeyword("Stealth");
    
        attacker.activate("onattack");
    
        if (dmgAttacker && target.keywords.includes("Poisonous")) attacker.kill();

        if (target.keywords.includes("Divine Shield")) {
            target.removeKeyword("Divine Shield");
            dmgTarget = false;
        }

        if (dmgTarget && attacker.keywords.includes("Lifesteal")) attacker.plr.addHealth(attacker.getAttack());
        if (dmgTarget && attacker.keywords.includes("Poisonous")) target.kill();

        if (dmgTarget) target.remStats(0, attacker.getAttack())
        this.events.broadcast("Attack", [attacker, target], attacker.plr);

        if (target.getHealth() > 0 && target.activate("frenzy") !== -1) target.frenzy = undefined;
        if (target.getHealth() < 0) attacker.activate("overkill");
        if (target.getHealth() == 0) attacker.activate("honorablekill");

        this.killMinions();

        return true;
    }

    /**
     * Kill all minions with 0 or less health
     * 
     * @returns {number} The amount of minions killed
     */
    killMinions() {
        let amount = 0;

        for (let p = 0; p < 2; p++) {
            let plr = this["player" + (p + 1)];
            let n = [];
            
            this.board[p].forEach(m => {
                if (m.getHealth() <= 0) m.activate("deathrattle");
            });

            this.board[p].forEach(m => {
                // Add minions with more than 0 health to n.
                if (m.getHealth() > 0) {
                    n.push(m);
                    return;
                }

                m.activate("unpassive", false); // Tell the minion that it is going to die
                this.events.broadcast("KillMinion", m, this.player);

                m.turnKilled = this.turns;
                amount++;

                if (!m.keywords.includes("Reborn")) {
                    plr.corpses++;
                    this.graveyard[p].push(m);
                    return;
                }

                // Reborn
                let minion = m.imperfectCopy();

                minion.removeKeyword("Reborn");
                minion.setStats(minion.getAttack(), 1);

                this.summonMinion(minion, plr, false);
                minion.activate("passive", "reborn", m);

                n.push(minion);
            });

            this.board[p] = n;
        }

        return amount;
    }
}

exports.Game = Game;
exports.EventManager = EventManager;<|MERGE_RESOLUTION|>--- conflicted
+++ resolved
@@ -285,7 +285,6 @@
      * @returns {boolean} Success
      */
     doConfigAI() {
-<<<<<<< HEAD
         let AI = (plr) => {
             let ret = null;
 
@@ -296,14 +295,10 @@
         }
 
         if (this.config.P1AI) this.player1.ai = AI(this.player1);
+        else this.player1.ai = null;
+
         if (this.config.P2AI) this.player2.ai = AI(this.player2);
-=======
-        if (this.config.P1AI) this.player1.ai = new AI(this.player1);
-        else this.player1.ai = null;
-
-        if (this.config.P2AI) this.player2.ai = new AI(this.player2);
         else this.player2.ai = null;
->>>>>>> 222e2713
 
         return true;
     }
