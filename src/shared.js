--- conflicted
+++ resolved
@@ -1,10 +1,10 @@
-<<<<<<< HEAD
 //@ts-check
-=======
->>>>>>> c8a85d31
 const { Game } = require("./game");
 
 let Shared = module.exports = {
+    /**
+     * @type {Game | null}
+     */
     /**
      * @type {Game | null}
      */
@@ -14,11 +14,6 @@
      * Sets the game as a shared variable
      * 
      * @param {Game | null} [new_game]
-<<<<<<< HEAD
-     *  
-     * @returns {undefined}
-=======
->>>>>>> c8a85d31
      */
     set(new_game = null) {
         if (!new_game) return;
