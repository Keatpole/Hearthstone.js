//@ts-check
delete require.cache[require.resolve("./card")];
delete require.cache[require.resolve("./player")];
delete require.cache[require.resolve("./ai")];

const fs = require("fs");
const child_process = require("child_process");
const deckstrings = require("deckstrings"); // To decode vanilla deckcodes
const { Player } = require("./player");
const { Card } = require("./card");
const { Game } = require("./game");
<<<<<<< HEAD
const { get } = require("./shared");
=======
const { stripColors } = require("colors");
>>>>>>> 46976c56
require("colors");

/**
 * The current game
 * 
 * @type {Game}
 */
let game;

/**
 * An instance of the Functions class, to be used in `DeckcodeFunctions`, for example.
 * 
 * @type {Functions}
 */
let self;

class DeckcodeFunctions {
    constructor() {}

    /**
     * Imports a deck using a code and put the cards into the player's deck
     * 
     * @param {Player} plr The player to put the cards into the deck of
     * @param {string} code The deck code
     * 
     * @returns {Card[] | "invalid"} The deck
     */
    import(plr, code) {
        /**
         * Cause the function to return an error
         * 
         * @param {string} error_code
         * @param {string | null} [card_name]
         *  
         * @returns {"invalid"} 
         */
        const ERROR = (error_code, card_name = null) => {
            game.log("This deck is not valid!\nError Code: ".red + error_code.yellow);
            if (card_name) game.log("Specific Card that caused this error: ".red + card_name.yellow);
            game.input();
            return "invalid";
        }

        // The code is base64 encoded, so we need to decode it
        //code = Buffer.from(code, 'base64').toString('ascii');
        //if (!code) ERROR("INVALIDB64");
        //
        let vanilla = false;

        try {
            deckstrings.decode(code); // If this doesn't crash, this is a vanilla deckcode

            vanilla = true;
        } catch (err) {}; // This isn't a vanilla code, no worries, just parse it as a hearthstone.js deckcode.

        if (vanilla) code = this.fromVanilla(plr, code);

        let runeRegex = /\[[BFU]{3}\]/; // BFU
        let altRuneRegex = /\[3[BFU]\]/; // BBB -> 3B

        let runesExists = runeRegex.test(code) || altRuneRegex.test(code);

        let sep = " /";

        if (runesExists) sep = " [";
        
        let hero = code.split(sep)[0];

        hero = hero.trim();
        code = sep[1] + code.split(sep)[1];

        if (!self.getClasses().includes(hero)) return ERROR("INVALIDHERO");

        // @ts-ignore
        plr.heroClass = hero;

        let rune_classes = ["Death Knight"];
        let rune_class = rune_classes.includes(hero);

        const addRunes = (runes) => {
            if (rune_class) plr.runes = runes;
            // @ts-ignore
            else game.input("WARNING: This deck has runes in it, but the class is ".yellow + hero.brightYellow + ". Supported classes: ".yellow + rune_classes.join(", ").brightYellow + "\n");
        }

        // Runes
        if (altRuneRegex.test(code)) {
            // [3B]
            let rune = code[2];

            code = code.slice(5);
            addRunes(rune.repeat(3));
        }
        else if (runeRegex.test(code)) {
            // [BFU]
            let runes = "";

            for (let i = 1; i <= 3; i++) {
                runes += code[i];
            }
            
            code = code.slice(6);
            addRunes(runes);
        }
        else if (rune_class) {
            // @ts-ignore
            game.input("WARNING: This class supports runes but there are no runes in this deck. This deck's class: ".yellow + hero.brightYellow + ". Supported classes: ".yellow + rune_classes.join(", ").brightYellow + "\n");
        }

        let copyDefFormat = /\/(\d+:\d+,)*\d+\/ /;
        if (!copyDefFormat.test(code)) return ERROR("COPYDEFNOTFOUND"); // Find /3:5,2:8,1/

        let copyDef = code.split("/")[1];

        code = code.replace(copyDefFormat, "");

        let deck = code.split(",");
        let _deck = [];

        let localSettings = JSON.parse(JSON.stringify(game.config));

        let processed = 0;

        let retInvalid = false;

        copyDef.split(",").forEach(c => {
            let def = c.split(":");

            let copies = def[0];
            let times = parseInt(def[1]) || deck.length;

            let cards = deck.slice(processed, times);

            cards.forEach(c => {
                let id = parseInt(c, 36);

                let bp = self.getCardById(id);
                if (!bp) {
                    ERROR("NONEXISTANTCARD", id.toString());
                    retInvalid = true;
                    return;
                }
                let card = new Card(bp.name, plr);

                for (let i = 0; i < parseInt(copies); i++) _deck.push(card.perfectCopy());

                if (card.settings) {
                    Object.entries(card.settings).forEach(setting => {
                        let [key, val] = setting;

                        localSettings[key] = val;
                    });
                }

                let validateTest = (self.validateCard(card, plr));

                if (!localSettings.validateDecks || validateTest === true) return;

                let err;

                switch (validateTest) {
                    case "class":
                        err = "You have a card from a different class in your deck";
                        break;
                    case "uncollectible":
                        err = "You have an uncollectible card in your deck";
                        break;
                    case "runes":
                        err = "A card does not support your current runes";
                        break;
                    default:
                        err = "";
                        break;
                }
                game.input(`${err}.\nSpecific Card that caused the error: `.red + `${card.name}\n`.yellow);
                retInvalid = true;
            });

            if (retInvalid) return "invalid";

            processed += times;
        });

        let max = localSettings.maxDeckLength;
        let min = localSettings.minDeckLength;

        if ((_deck.length < min || _deck.length > max) && localSettings.validateDecks) {
            game.input("The deck needs ".red + ((min == max) ? `exactly `.red + `${max}`.yellow : `between`.red + `${min}-${max}`.yellow) + ` cards. Your deck has: `.red + `${_deck.length}`.yellow + `.\n`.red);
            return "invalid";
        }

        // Check if you have more than 2 cards or more than 1 legendary in your deck. (The numbers can be changed in the config)
        let cards = {};
        _deck.forEach(c => {
            if (!cards[c.name]) cards[c.name] = 0;
            cards[c.name]++;
        });
        Object.entries(cards).forEach(v => {
            let amount = v[1];
            let cardName = v[0];

            let errorcode;
            if (amount > localSettings.maxOfOneCard) errorcode = "normal";
            if (self.getCardByName(cardName)?.rarity == "Legendary" && amount > localSettings.maxOfOneLegendary) errorcode = "legendary";

            if (!localSettings.validateDecks || !errorcode) return;

            let err;
            switch (errorcode) {
                case "normal":
                    err = `There are more than `.red + localSettings.maxOfOneCard.toString().yellow + " of a card in your deck".red;
                    break
                case "legendary":
                    err = `There are more than `.red + localSettings.maxOfOneLegendary.toString().yellow + " of a legendary card in your deck".red;
                    break
                default:
                    err = "";
                    break;
            }
            game.input(err + "\nSpecific card that caused this error: ".red + cardName.yellow + ". Amount: ".red + amount.toString().yellow + ".\n".red);
            return "invalid";
        });
    
        _deck = self.shuffle(_deck);

        plr.deck = _deck;

        return _deck;
    }

    /**
     * Generates a deckcode from a list of blueprints
     *
     * @param {import("./types").Blueprint[]} deck The deck to create a deckcode from
     * @param {string} heroClass The class of the deck. Example: "Priest"
     * @param {string} runes The runes of the deck. Example: "BFU"
     *
     * @returns {{code: string, error: null | {msg: string, info: any}}} The deckcode, An error message alongside any additional information.
     */
    export(deck, heroClass, runes) {
        let error = null;

        if (deck.length < game.config.minDeckLength) error = {"msg": "TooFewCards", "info": deck.length};
        if (deck.length > game.config.maxDeckLength) error = {"msg": "TooManyCards", "info": deck.length};

        if (deck.length <= 0) {
            // Unrecoverable error
            error = {"msg": "EmptyDeck", "info": null};

            return {"code": "", "error": error};
        }

        let deckcode = `${heroClass} `;

        if (runes) {
            // If the runes is 3 of one type, write, for example, 3B instead of BBB
            if (new Set(runes.split("")).size == 1) deckcode += `[3${runes[0]}] `;
            else deckcode += `[${runes}] `;
        }

        deckcode += "/";

        let cards = [];

        deck.forEach(c => {
            let found = cards.find(a => a[0].name == c.name);

            if (!found) cards.push([c, 1]);
            else cards[cards.indexOf(found)][1]++;
        });

        // Sort
        cards = cards.sort((a, b) => {
            return a[1] - b[1];
        });

        let lastCopy = null;
        cards.forEach(c => {
            let [card, copies] = c;

            if (copies == lastCopy) return;

            let amount = 0;
            let last = false;

            cards.forEach((c, i) => {
                if (c[1] != copies) return;
                if ((i + 1) == cards.length) last = true;

                amount++;
            });

            lastCopy = copies;

            if (last) deckcode += copies;
            else deckcode += `${copies}:${amount},`;

            if (copies > game.config.maxOfOneLegendary && card.rarity == "Legendary") error = {"msg": "TooManyLegendaryCopies", "info": {"card": card, "copies": copies}};
            else if (copies > game.config.maxOfOneCard) error = {"msg": "TooManyCopies", "info": {"card": card, "copies": copies}};
        });

        deckcode += "/ ";

        deckcode += cards.map(c => c[0].id.toString(36)).join(",");

        return {"code": deckcode, "error": error};
    }

    /**
     * Turns a Hearthstone.js deckcode into a vanilla deckcode
     *
     * @param {Player} plr The player that will get the deckcode
     * @param {string} code The deckcode
     * @param {boolean} extraFiltering If it should do extra filtering when there are more than 1 possible card. This may choose the wrong card. 
     *
     * @returns {string} The vanilla deckcode
     */
    toVanilla(plr, code, extraFiltering = true) {
        // WARNING: Jank code ahead. Beware!
        //
        // Reference: Death Knight [3B] /1:4,2/ 3f,5f,6f...

        /**
         * @type {import("deckstrings").DeckDefinition}
         */
        let deck = {"cards": [], "heroes": [], "format": 1};

        let vanillaHeroes = { // List of vanilla heroes dbfIds
            "Warrior":      7,
            "Hunter":       31,
            "Druid":        274,
            "Mage":         637,
            "Paladin":      671,
            "Priest":       813,
            "Warlock":      893,
            "Rogue":        930,
            "Shaman":       1066,
            "Demon Hunter": 56550,
            "Death Knight": 78065
        };

        let codeSplit = code.split(/[\[/]/);
        let heroClass = codeSplit[0].trim();

        /**
         * @type {number}
         */
        let heroClassId = vanillaHeroes[heroClass];

        deck.heroes.push(heroClassId);

        codeSplit.splice(0, 1); // Remove the class
        if (codeSplit[0].endsWith("] ")) codeSplit.splice(0, 1); // Remove runes

        let amountStr = codeSplit[0].trim();
        let cards = codeSplit[1].trim();

        // Now it's just the cards left

        /**
         * @type {string}
         */
        let vanillaCardsString;

        try {
            //@ts-ignore
            vanillaCardsString = fs.readFileSync(__dirname + "/../card_creator/vanilla/.ignore.cards.json");
        } catch (err) {
            game.log("ERROR: It looks like you were attempting to parse a vanilla deckcode. In order for the program to support this, run 'scripts/genvanilla.bat' (requires an internet connection), then try again.".red);
            game.input();

            process.exit(1);
        }
        /**
         * @type {import("./types").VanillaCard[]}
         */
        let vanillaCards = JSON.parse(vanillaCardsString);

        let cardsSplit = cards.split(",").map(i => parseInt(i, 36));
        let cardsSplitId = cardsSplit.map(i => self.getCardById(i));
        // @ts-ignore
        let cardsSplitCard = cardsSplitId.map(c => new game.Card(c.name, plr));
        let trueCards = cardsSplitCard.map(c => c.displayName);

        // Cards is now a list of names
        let newCards = [];

        trueCards.forEach((c, i) => {
            let amount = 1;

            // Find how many copies to put in the deck
            let amountStrSplit = amountStr.split(":");

            let found = false;
            amountStrSplit.forEach((a, i2) => {
                if (found) return;
                if (i2 % 2 == 0) return; // We only want to look at every other one

                if (i >= parseInt(a)) return;

                // This is correct
                found = true;

                amount = parseInt(amountStrSplit[amountStrSplit.indexOf(a) - 1]);
            });
            if (!found) amount = parseInt(amountStr[amountStr.length - 1]);

            let matches = vanillaCards.filter(a => a.name.toLowerCase() == c.toLowerCase());
            matches = self.filterVanillaCards(matches, true, extraFiltering);

            if (matches.length == 0) {
                // Invalid card
<<<<<<< HEAD
                game.log("ERROR: Invalid card found!".red);
                game.input();
=======
                game.input("ERROR: Invalid card found!".red);
>>>>>>> 46976c56
                return;
            }

            /**
             * @type {import("./types").VanillaCard}
             */
            let match;

            if (matches.length > 1) {
                // Ask the user to pick one
                matches.forEach((m, i) => {
                    delete m.elite;
                    // @ts-ignore
                    delete m.artist;
                    // @ts-ignore
                    delete m.collectible; // All cards here should already be collectible
                    // @ts-ignore
                    delete m.referencedTags;
                    // @ts-ignore
                    delete m.mechanics;
                    // @ts-ignore
                    delete m.race; // Just look at `m.races`

                    game.log(`${i + 1}: `);
                    game.log(m);
                });

                game.log(`Multiple cards with the name '${c}' detected! Please choose one:`.yellow);
                let chosen = game.input();

                match = matches[parseInt(chosen) - 1];
            }
            else match = matches[0];

            newCards.push([match.dbfId, amount]);
        });

        deck.cards = newCards;

        let encodedDeck = deckstrings.encode(deck);
        return encodedDeck;
    }

    /**
     * Turns a vanilla deckcode into a Hearthstone.js deckcode
     *
     * @param {Player} plr The player that will get the deckcode
     * @param {string} code The deckcode
     *
     * @returns {string} The Hearthstone.js deckcode
     */
    fromVanilla(plr, code) {
        /**
         * @type {import("deckstrings").DeckDefinition}
         */
        let deck = deckstrings.decode(code); // Use the 'deckstrings' api's decode

        /**
         * @type {string}
         */
        let cardsString;

        try {
            // @ts-ignore
            cardsString = fs.readFileSync(__dirname + "/../card_creator/vanilla/.ignore.cards.json");
        } catch (err) {
            game.log("ERROR: It looks like you were attempting to parse a vanilla deckcode. In order for the program to support this, run 'scripts/genvanilla.bat' (requires an internet connection), then try again.".red);
            game.input();

            process.exit(1);
        }

        /**
         * @type {import("./types").VanillaCard[]}
         */
        let cards = JSON.parse(cardsString.toString());

        // @ts-ignore
        delete deck.format; // We don't care about the format

        let _heroClass = cards.find(a => a.dbfId == deck.heroes[0])?.cardClass;
        let heroClass = self.capitalize(_heroClass?.toString() || game.player2.heroClass);

        if (heroClass == "Deathknight") heroClass = "Death Knight"; // Wtf hearthstone?
        if (heroClass == "Demonhunter") heroClass = "Demon Hunter"; // I'm not sure if this actually happens, but considering it happened with death knight, you never know
        
        /**
         * @type {(import("./types").VanillaCard | undefined | number)[][]}
         */
        let deckDef = deck.cards.map(c => [cards.find(a => a.dbfId == c[0]), c[1]]); // Get the full card object from the dbfId

        /**
         * @type {import("./types").Blueprint[]}
         */
        let createdCards = self.getCards(false);
        
        let invalidCards = [];
        deckDef.forEach(c => {
            let vanillaCard = c[0];
            if (vanillaCard === undefined || typeof vanillaCard === "number") return;

            // @ts-ignore
            if (createdCards.find(card => card.name == vanillaCard.name || card.displayName == vanillaCard.name)) return;

            // The card doesn't exist.
<<<<<<< HEAD
            game.log(`ERROR: Card '${c.name}' doesn't exist!`.red);
=======
            console.log(`ERROR: Card '${vanillaCard.name}' doesn't exist!`.red);
>>>>>>> 46976c56
            invalidCards.push(c);
        });

        if (invalidCards.length > 0) {
            // There was a card in the deck that isn't implemented in Hearthstone.js
            let createCard = game.input(`Some cards do not currently exist. You cannot play on this deck without them. Do you want to create these cards? (you will need to give the card logic yourself) [Y/N] `.yellow);

            if (createCard.toLowerCase()[0] != "y") process.exit(1);

            let vcc = require("../card_creator/vanilla/index");

            invalidCards.forEach(c => {
                // Create that card
<<<<<<< HEAD
                game.log("Creating " + c.name.yellow);
                vcc.main("", c);
=======
                console.log("Creating " + c.name.yellow);
                vcc.main(c);
>>>>>>> 46976c56
            });

            game.input("Press enter to try this deckcode again.\n");

            self.importCards(__dirname + "/../cards");

            return this.fromVanilla(plr, code); // Try again
        }

        let new_deck = [];

        // All cards in the deck exists
        let amounts = {};
        deckDef.forEach(c => {
            let [vanillaCard, amount] = c;
            if (vanillaCard === undefined || typeof vanillaCard === "number") return;

            // @ts-ignore
            let name = cards.find(a => a.dbfId == vanillaCard.dbfId).name;
            // The name can still not be correct
            // @ts-ignore
            if (!createdCards.find(a => a.name == name)) name = createdCards.find(a => a.displayName == name).name;

            new_deck.push([new game.Card(name, plr), amount]);

            if (!amounts[amount]) amounts[amount] = 0;
            amounts[amount]++;
        });

        // Sort the `new_deck` array, lowest amount first
        new_deck = new_deck.sort((a, b) => {
            return a[1] - b[1];
        });

        // Assemble Hearthstone.js deckcode.
        let deckcode = `${heroClass} `;

        // Generate runes
        let runes = "";

        if (heroClass == "Death Knight") {
            new_deck.forEach(c => {
                c = c[0];

                if (!c.runes) return;

                runes += c.runes;
            });

            let sorted_runes = "";

            if (runes.includes("B")) sorted_runes += "B";
            if (runes.includes("F")) sorted_runes += "F";
            if (runes.includes("U")) sorted_runes += "U";

            runes = runes.replace("B", "");
            runes = runes.replace("F", "");
            runes = runes.replace("U", "");

            sorted_runes += runes;

            runes = sorted_runes.slice(0, 3); // Only use the first 3 characters

            if (runes === "") runes = "3B";

            if (runes[0] == runes[1] && runes[1] == runes[2]) runes = `3${runes[0]}`;

            deckcode += `[${runes}] `;
        }

        deckcode += `/`;

        // Amount format
        Object.entries(amounts).forEach(a => {
            let [key, amount] = a;

            if (!amounts[parseInt(key) + 1]) deckcode += key; // If this is the last amount
            else deckcode += `${key}:${amount},`;
        });

        deckcode += `/ `;

        deckcode += new_deck.map(c => c[0].id.toString(36)).join(',');

        return deckcode;
    }
}

class Functions {
    /**
     * @param {Game} _game 
     */
    constructor(_game) {
        /**
         * Functions related to deckcodes.
         * 
         * @type {DeckcodeFunctions}
         */
        this.deckcode = new DeckcodeFunctions();

        game = _game;
        self = this; // Allow the other classes to access this class
    }

    /**
     * Sets the game constant of the interact module.
     */
    getInternalGame() {
        game = get();
    }

    // QoL
    // https://dev.to/codebubb/how-to-shuffle-an-array-in-javascript-2ikj - Vladyslav
    /**
     * Shuffle the array and return the result.
     * 
     * Does not change the original array.
     * 
     * @param {any[]} array Array to shuffle
     * 
     * @returns {any[]} Shuffled array
     */
    shuffle(array) {
        const newArray = [...array];
        const length = newArray.length;

        for (let start = 0; start < length; start++) {
            const randomPosition = this.randInt(0, (newArray.length - start) - 1);
            const randomItem = newArray.splice(randomPosition, 1);

            newArray.push(...randomItem);
        }

        return newArray;
    }

    /**
     * Removes `element` from `list`.
     *
     * @param {any[]} list The list to remove from
     * @param {any} element The element to remove from the list
     *
     * @returns {boolean} Success
     */
    remove(list, element) {
        list.splice(list.indexOf(element), 1);
        return true;
    }

    /**
     * Return a random element from `list`
     * 
     * @param {any[]} list
     * @param {boolean} cpyCard If this is true and the element is a card, create an imperfect copy of that card.
     * 
     * @returns {any} Item
     */
    randList(list, cpyCard = true) {
        let item = list[this.randInt(0, list.length - 1)];
        
        if (item instanceof game.Card && cpyCard) item = item.imperfectCopy();

        return item;
    }

    /**
     * Returns `amount` random items from `list`.
     *
     * @param {any[]} list
     * @param {number} amount
     * @param {boolean} cpyCard If this is true and the element is a card, create an imperfect copy of that card.
     *
     * @returns {any[]} The items
     */
    chooseItemsFromList(list, amount, cpyCard = true) {
        if (amount > list.length) amount = list.length;

        list = list.slice(); // Make a copy of the list
        let elements = [];

        for (let i = 0; i < amount; i++) {
            let el = this.randList(list, cpyCard);
            elements.push(el);
            list.splice(list.indexOf(el), 1);
        }

        return elements;
    }

    /**
     * Return a random number between `min` and `max`.
     * 
     * @param {number} min The minimum number
     * @param {number} max The maximum number
     * 
     * @returns {number} The random number
     */
    randInt(min, max) {
        return Math.floor(Math.random() * (max - min + 1)) + min;
    }

    /**
     * Capitalizes a string
     * 
     * @param {string} str String
     * 
     * @returns {string} The string capitalized
     */
    capitalize(str) {
        return str[0].toUpperCase() + str.slice(1).toLowerCase();
    }

    /**
     * Capitalizes all words in string
     *
     * @param {string} str The string
     *
     * @returns {string} The string capitalized
     */
    capitalizeAll(str) {
        return str.split(" ").map(k => this.capitalize(k)).join(" ");
    }

    /**
     * Creates a wall.
     * 
     * Walls are a formatting tool for strings, which makes them easier to read.
     * Look at the example below.
     *
     * @param {any[]} bricks The array
     * @param {string} sep The seperator.
     *  
     * @example
     * let bricks = [];
     * bricks.push('Example - Example');
     * bricks.push('Test - Hello World');
     * bricks.push('This is the longest - Short');
     * bricks.push('Tiny - This is even longer then that one!');
     * 
     * let wall = createWall(bricks, "-");
     * 
<<<<<<< HEAD
     * foo.forEach(bar => {
     *     game.log(bar);
=======
     * wall.forEach(foo => {
     *     console.log(foo);
>>>>>>> 46976c56
     * });
     * // Example             - Example
     * // Test                - Hello World
     * // This is the longest - Short
     * // Tiny                - This is even longer then that one!
     * 
     * assert.equal(wall, ["Example             - Example", "Test                - Hello World", "This is the longest - Short", "Tiny                - This is even longer then that one!"]);
     * 
     * @returns {string[]} The wall
     */
    createWall(bricks, sep) {
        // Find the longest brick, most characters to the left of the seperator.

        /**
         * The longest brick
         * 
         * @type {(string | number)[]} [brick, length]
         */
        let longest_brick = [];

        bricks.forEach(b => {
            b = b.split(sep);

            let length = b[0].length;

            if (length <= longest_brick[1]) return;

            longest_brick = [b, length];
        });

        /**
         * The wall to return.
         * 
         * @type {string[]}
         */
        let wall = []

        bricks.forEach(b => {
            b = b.split(sep);

            let strbuilder = "";

            // @ts-ignore
            let diff = longest_brick[1] - b[0].length;

            strbuilder += b[0];
            strbuilder += " ".repeat(diff);
            strbuilder += sep;
            strbuilder += b[1];

            wall.push(strbuilder);
        });

        return wall;
    }

    /**
     * Create a (crash)log file
     *
     * @param {Error | null} [err=null] If this is set, create a crash log. If this is not set, create a normal log file.
     *
     * @returns {boolean} Success
     */
    createLogFile(err = null) {
        // Create a (crash-)log file
        if (!fs.existsSync(`${__dirname}/../logs/`)) fs.mkdirSync(`${__dirname}/../logs/`);

        // Get the day, month, year, hour, minute, and second, as 2 digit numbers.
        let date = new Date();

        let day = date.getDate().toString();
        let month = (date.getMonth() + 1).toString(); // Month is 0-11 for some reason
        let year = date.getFullYear().toString().slice(2); // Get the last 2 digits of the year

        let hour = date.getHours().toString();
        let minute = date.getMinutes().toString();
        let second = date.getSeconds().toString();

        if (parseInt(day) < 10) day = `0${day}`;
        if (parseInt(month) < 10) month = `0${month}`;
        if (parseInt(year) < 10) year = `0${year}`;

        if (parseInt(hour) < 10) hour = `0${hour}`;
        if (parseInt(minute) < 10) minute = `0${minute}`;
        if (parseInt(second) < 10) second = `0${second}`;

        // Assemble the time
        let dateString = `${day}/${month}/${year} ${hour}:${minute}:${second}`; // 01/01/23 23:59:59
        let dateStringFileFriendly = dateString.replace(/[/:]/g, ".").replaceAll(" ", "-"); // 01.01.23-23.59.59

        // Grab the history of the game
        // handleCmds("history", echo, debug)
        let history = game.interact.handleCmds("history", false, true);
        if (typeof history !== "string") throw new Error("createLogFile history did not return a string.");

        history = stripColors(history);

        // AI log
        game.config.debug = true; // Do this so it can actually run '/ai'
        let aiHistory = game.interact.handleCmds("/ai", false);

        let name = "Log";
        if (err) name = "Crash Log";

        let errorContent = "";

        if (err) errorContent = `
Error:
${err.stack}
`

        let history_content = `-- History --${history}`;
        let ai_content = `\n-- AI Logs --\n${aiHistory}`;

        let config = JSON.stringify(game.config, null, 2);
        let config_content = `\n-- Config --\n${config}`;

        let main_content = history_content;
        if (game.config.P1AI || game.config.P2AI) main_content += ai_content;
        main_content += config_content;
        main_content += errorContent;

        let content = `Hearthstone.js ${name}
Date: ${dateString}
Version: ${game.config.version}-${game.config.branch}
Operating System: ${process.platform}
Log File Version: 1

${main_content}
`

        // Add a sha256 checksum to the content
        content += require("crypto").createHash("sha256").update(content).digest("hex");

        let filename = "log";
        if (err) filename = "crashlog";

        filename = `${filename}-${dateStringFileFriendly}`;

        fs.writeFileSync(`${__dirname}/../logs/${filename}.txt`, content);

        if (!err) return true;

        game.log(`\nThe game crashed!\nCrash report created in 'logs/${filename}.txt'\nPlease create a bug report at:\nhttps://github.com/LunarTides/Hearthstone.js/issues`.yellow);
        game.input("", false, true);

        return true;
    }

    /**
     * Returns an AI Error with the provided information.
     *
     * @param {string} code - The function where the error occurred.
     * @param {any} expected - The expected value.
     * @param {any} actual - The actual value.
     * 
     * @returns {Error} - The AI Error with the provided information.
     */
    createAIError(code, expected, actual) {
        return new Error(`AI Error: expected: ${expected}, got: ${actual}. Error Code: ${code}`);
    }

    /**
     * Filter out some useless vanilla cards
     *
     * @param {import("./types").VanillaCard[]} cards The list of vanilla cards to filter
     * @param {boolean} uncollectible If it should filter away uncollectible cards
     * @param {boolean} dangerous If there are cards with a 'howToEarn' field, filter away any cards that don't have that.
     *
     * @returns {import("./types").VanillaCard[]} The filtered cards
     * 
     * @example
     * // The numbers here are not accurate, but you get the point.
     * assert(cards.length, 21022);
     * 
     * cards = filterVanillaCards(cards, true, true);
     * assert(cards.length, 1002);
     * 
     * 
     * @example
     * // You can get a vanilla card by name using this
     * cards = cards.filter(c => c.name == "Brann Bronzebeard");
     * assert(cards.length, 15);
     * 
     * cards = filterVanillaCards(cards, true, true);
     * assert(cards.length, 1);
     */
    filterVanillaCards(cards, uncollectible = true, dangerous = false, keepHeroSkins = false) {
        if (uncollectible) cards = cards.filter(a => a.collectible); // You're welcome
        cards = cards.filter(a => !a.id.startsWith("Prologue"));
        cards = cards.filter(a => !a.id.startsWith("PVPDR")); // Idk what 'PVPDR' means, but ok
        cards = cards.filter(a => !a.id.startsWith("DRGA_BOSS"));
        cards = cards.filter(a => !a.id.startsWith("BG")); // Battlegrounds
        cards = cards.filter(a => !a.id.startsWith("TB")); // Tavern Brawl
        cards = cards.filter(a => !a.id.startsWith("LOOTA_"));
        cards = cards.filter(a => !a.id.startsWith("DALA_"));
        cards = cards.filter(a => !a.id.startsWith("GILA_"));
        cards = cards.filter(a => !a.id.startsWith("BOTA_"));
        cards = cards.filter(a => !a.id.startsWith("TRLA_"));
        cards = cards.filter(a => !a.id.startsWith("DALA_"));
        cards = cards.filter(a => !a.id.startsWith("ULDA_"));
        cards = cards.filter(a => !a.id.startsWith("BTA_BOSS_"));
        cards = cards.filter(a => !a.id.startsWith("Story_"));
        cards = cards.filter(a => !a.id.startsWith("BOM_")); // Book of mercenaries
        cards = cards.filter(a => !a.mechanics || !a.mechanics.includes("DUNGEON_PASSIVE_BUFF"));
        cards = cards.filter(a => !a.battlegroundsNormalDbfId);
        cards = cards.filter(a => a.set && !["battlegrounds", "placeholder", "vanilla", "credits"].includes(a.set.toLowerCase()));
        cards = cards.filter(a => a.set && !a.set.includes("PLACEHOLDER_"));
        cards = cards.filter(a => !a.mercenariesRole);

        let __cards = [];

        cards.forEach(a => {
            // If the set is `HERO_SKINS`, only include it if it's id is `HERO_xx`, where the x's are a number.
            if (a.set && a.set.includes("HERO_SKINS")) {
                if (keepHeroSkins && /HERO_\d\d/.test(a.id)) __cards.push(a);

                return;
            }
            __cards.push(a);
        });

        cards = __cards;
        
        if (dangerous) {
            // If any of the cards have a 'howToEarn' field, filter away any cards that don't have that
            const _cards = cards.filter(a => a.howToEarn);
            if (_cards.length > 0) cards = _cards;
        }

        return cards;
    }

    /**
     * Open a program with args
     * 
     * @param {string} command The command/program to run
     * @param {string} args The arguments
     * 
     * @returns {boolean} Success
     * 
     * @example
     * // Opens notepad to "foo.txt" in the main folder.
     * let success = openWithArgs("notepad", "foo.txt");
     * 
     * // Wait until the user presses enter. This function automatically prints a traceback to the screen but will not pause by itself.
     * if (!success) game.input();
     */
    openWithArgs(command, args) {
        // Windows vs Linux. Pros and Cons:
        if (process.platform == "win32") {
            // Windows
            child_process.exec(`start ${command} ${args}`);
        } else {
            // Linux (/ Mac)
            args = args.replaceAll("\\", "/");

            let attempts = [];

            const isCommandAvailable = (test_command, args_specifier) => {
                try {
                    game.log(`${test_command} ${args_specifier}${command} ${args}`)
                    attempts.push(test_command);

                    child_process.execSync(`which ${test_command}`);
                    child_process.exec(`${test_command} ${args_specifier}${command} ${args}`);

                    return true;
                } catch (error) {
                    return false;
                }
            }

            if (isCommandAvailable("x-terminal-emulator", "-e ")) {}
            else if (isCommandAvailable("gnome-terminal", "-- ")) {}
            else if (isCommandAvailable("xterm", "-e ")) {}
            else if (isCommandAvailable("xfce4-terminal", "--command=")) {}
            else {
                game.log("Error: Failed to open program. Traceback:");
                game.log("Operating system: Linux");
                
                attempts.forEach(a => {
                    game.log(`Tried '${a}'... failed!`);
                });

                game.log("Please install any of these using your package manager.");
                game.log("If you're not using linux, open up an issue on the github page.");
                // rl.question(); <- It is your job to pause the program when you run this, since function.js functions should generally not pause the game.

                return false;
            }
        }

        return true;
    }

    // Getting card info

    /**
     * Returns the card with the name `name`.
     * 
     * @param {string | number} name The name
     * @param {boolean} refer If this should call `getCardById` if it doesn't find the card from the name
     * 
     * @returns {import("./types").Blueprint | null} The blueprint of the card
     */
    getCardByName(name, refer = true) {
        let card = null;

        game.cards.forEach(c => {
            if (typeof name == "number") return;

            if (c.name.toLowerCase() == name.toLowerCase()) card = c;
        });

        if (!card && refer) card = this.getCardById(name, false);

        return card;
    }

    /**
     * Returns the card with the id of `id`.
     * 
     * @param {number | string} id The id
     * @param {boolean} refer If this should call `getCardByName` if it doesn't find the card from the id
     * 
     * @returns {import("./types").Blueprint | null} The blueprint of the card
     */
    getCardById(id, refer = true) {
        let card = game.cards.filter(c => c.id == id)[0];

        if (!card && refer) return this.getCardByName(id.toString(), false);

        return card;
    }

    /**
     * Returns all cards added to Hearthstone.js
     *
     * @param {boolean} uncollectible Filter out all uncollectible cards
     * @param {import("./types").Blueprint[]} cards This defaults to `game.cards`, which contains all cards in the game.
     *
     * @returns {import("./types").Blueprint[]} Cards
     */
    getCards(uncollectible = true, cards = game.cards) {
        let _cards = [];

        cards.forEach(c => {
            if (!c.uncollectible || !uncollectible) _cards.push(c);
        });

        return _cards;
    }

    /**
     * Returns if the `card`'s class is the same as the `plr`'s class or 'Neutral'
     *
     * @param {Player} plr
     * @param {Card | import("./types").Blueprint} card
     *
     * @returns {boolean} Result
     * 
     * @example
     * assert.equal(card.class, "Mage");
     * assert.equal(plr.class, "Mage");
     * 
     * // This should return true
     * let result = validateClass(plr, card);
     * assert.equal(result, true);
     * 
     * @example
     * assert.equal(card.class, "Warrior");
     * assert.equal(plr.class, "Mage");
     * 
     * // This should return false
     * let result = validateClass(plr, card);
     * assert.equal(result, false);
     * 
     * @example
     * assert.equal(card.class, "Neutral");
     * assert.equal(plr.class, "Mage");
     * 
     * // This should return true
     * let result = validateClass(plr, card);
     * assert.equal(result, true);
     */
    validateClass(plr, card) {
        return [plr.heroClass, "Neutral"].includes(card.class);
    }

    /**
     * Returns if the `card_tribe` is `tribe` or 'All'
     *
     * @param {import("./types").MinionTribe} card_tribe
     * @param {import("./types").MinionTribe} tribe
     *
     * @returns {boolean}
     * 
     * @example
     * assert.equal(card.tribe, "Beast");
     * 
     * // This should return true
     * let result = matchTribe(card.tribe, "Beast");
     * assert.equal(result, true);
     * 
     * @example
     * assert.equal(card.tribe, "All");
     * 
     * // This should return true
     * let result = matchTribe(card.tribe, "Beast");
     * assert.equal(result, true);
     */
    matchTribe(card_tribe, tribe) {
        if (/all/i.test(card_tribe)) return true; // If the card's tribe is "All".

        return card_tribe.includes(tribe);
    }

    /**
     * Checks if a card is a valid card to put into a players deck
     * 
     * @param {Card} card The card to check
     * @param {Player} plr The player to check against
     * 
     * @returns {boolean | "class" | "uncollectible" | "runes"} Success | Errorcode
     */
    validateCard(card, plr) {
        if (!card.class.split(" / ").includes(plr.heroClass) && card.class != "Neutral") return "class";
        if (card.uncollectible) return "uncollectible";

        // Runes
        if (card.runes && !plr.testRunes(card.runes)) return "runes";

        return true;
    }

    /**
     * Returns true if the `plr`'s deck has no duplicates.
     *
     * @param {Player} plr The player to check
     *
     * @returns {boolean} Highlander
     */
    highlander(plr) {
        let deck = plr.deck.map(c => c.name);

        return (new Set(deck)).size == deck.length;
    }

    /**
     * Returns all classes in the game
     *
     * @returns {string[]} Classes
     * 
     * @example
     * let classes = getClasses();
     * 
     * assert.equal(classes, ["Mage", "Warrior", "Druid", ...])
     */
    getClasses() {
        let classes = [];

        fs.readdirSync(__dirname + "/../cards/StartingHeroes").forEach(file => {
            if (!file.endsWith(".js")) return; // Something is wrong with the file name.

            let name = file.slice(0, -3); // Remove ".js"
            name = name.replaceAll("_", " "); // Remove underscores
            name = game.functions.capitalizeAll(name); // Capitalize all words

            let card = game.functions.getCardByName(name + " Starting Hero");
            if (!card || card.class != name || card.type != "Hero" || !card["heropower"]) {
                console.warn("Found card in the startingheroes folder that isn't a starting hero. If the game crashes, please note this in your bug report. Name: " + name + ". Error Code: StartingHeroInvalidHandler");
                return;
            }

            classes.push(card.class);
        });

        return classes;
    }

    /**
     * Colors `str` based on `rarity`.
     *
     * @param {string} str The string to color
     * @param {string} rarity The rarity
     * @param {boolean} bold Automatically apply bold
     *
     * @returns {string} The colored string
     * 
     * @example
     * assert(card.rarity, "Legendary");
     * assert(card.name, "Sheep");
     * 
     * let colored = colorByRarity(card.name, card.rarity);
     * assert.equal(colored, "Sheep".yellow);
     */
    colorByRarity(str, rarity, bold = true) {
        switch (rarity) {
            case "Common":
                str = str.gray;
                break;
            case "Rare":
                str = str.blue;
                break;
            case "Epic":
                // @ts-ignore
                str = str.brightMagenta;
                break;
            case "Legendary":
                str = str.yellow;
                break;
            default:
                break;
        }

        // @ts-ignore
        if (bold && rarity != "Legendary") str = str.bold;

        return str;
    }

    /**
     * Parses color tags in `str`.
     * 
     * The color tags available are:
     * 
     * ```
     * // RGB
     * 'r' = Red, 'g' = Green, 'b' = Blue
     * 
     * // CMYK
     * 'c' = Cyan, 'm' = Magenta, 'y' = Yellow, 'k' = Black
     * 
     * // Other colors
     * 'w' = White, 'a' = Gray
     * 
     * // Special
     * 'B' = Bold, 'R' = Reset
     * ```
     *
     * @param {string} str The string to parse
     *
     * @returns {string} The resulting string
     * 
     * @example
     * let parsed = parseTags("&BBattlecry:&R Test");
     * assert.equal(parsed, "Battlecry:".bold + " Test");
     * 
     * @example
     * // Add the `~` character to escape the tag
     * let parsed = parseTags("~&BBattlecry:~&R Test");
     * assert.equal(parsed, "&BBattlecry:&R Test");
     */
    parseTags(str) {
        /**
         * Appends text styling based on the current types.
         *
         * @param {string} c The text to be styled
         * @return {string} The text with applied styling
         */
        const appendTypes = (c) => {
            let ret = c;

            // This line fixes a bug that makes, for example, `&rTest&R.` make the `.` be red when it should be white. This bug is why all new battlecries were `&BBattlecry:&R Deal...` instead of `&BBattlecry: &RDeal...`. I will see which one i choose in the future.
            if (current_types.includes("R")) current_types = ["R"]; 

            current_types.forEach(t => {
                switch (t) {
                    case "r":
                        ret = ret.red;
                        break;
                    case "g":
                        ret = ret.green;
                        break;
                    case "b":
                        ret = ret.blue;
                        break;
                    case "c":
                        ret = ret.cyan;
                        break;
                    case "m":
                        ret = ret.magenta;
                        break;
                    case "y":
                        ret = ret.yellow;
                        break;
                    case "k":
                        ret = ret.black;
                        break;
                    case "w":
                        ret = ret.white;
                        break;
                    case "a":
                        ret = ret.gray;
                        break;

                    case "R":
                        current_types = [];

                        ret = ret.reset;
                        break;
                    case "B":
                        // @ts-ignore
                        ret = ret.bold;
                        break;
                    case "U":
                        ret = ret.underline;
                        break;
                }
            });

            return ret;
        }

        let strbuilder = "";
        let word_strbuilder = "";
        let current_types = [];

        // Loop through the characters in str
        str.split("").forEach((c, i) => {
            // If c is not a tag
            if (c != "&") {
                if (i > 0 && str[i - 1] == "&") { // Don't add the character if a & precedes it.
                    if (i > 1 && str[i - 2] == "~") {} // But do add the character if the & has been cancelled
                    else return;
                }
                if (c == "~" && i < str.length && str[i + 1] == "&") return; // Don't add the "~" character if it is used to cancel the "&" character

                // Add the character to the current word
                word_strbuilder += c;
                return;
            }

            // c == "&"
            if (i > 0 && str[i - 1] == "~") { // If there is a `~` before the &, add the & to the string.
                word_strbuilder += c;
                return;
            }

            // New tag
            let type = str[i + 1];

            if (word_strbuilder) {
                // There is a new tag, so the word is done. Add the word to the strbuilder
                strbuilder += appendTypes(word_strbuilder);
                word_strbuilder = "";
            }

            current_types.push(type);

            if (type == "R") {
                // The type is "Reset"
                current_types = [];
            }
        });

        strbuilder += appendTypes(word_strbuilder);

        return strbuilder;
    }

    /**
     * Removes color tags from a string. Look in `functions.parseTags` for more information.
     * 
     * This only removes the TAGS, not the actual colors. Use `colors.strip` for that.
     * 
     * @example
     * let str = "&BHello&R";
     * 
     * assert.equal(stripTags(str), "Hello");
     * 
     * @param {string} str
     * 
     * @returns {string}
     */
    stripTags(str) {
        // Regular expressions created by AI's, it removes the "&B"'s but keeps the "~&B"'s since the '~' here works like an escape character.
        // It does however remove the escape character itself.
        let strippedString = str;

        // Remove unescaped tags
        strippedString = strippedString.replace(/(?<!~)&\w/g, "")

        // Remove escape character
        strippedString = strippedString.replace(/~&(\w)/g, "&$1")

        return strippedString;
    }

    /**
     * Clones the `object`.
     * 
     * @param {Object} object The object to clone
     * 
     * @returns {Object} Clone
     */
    cloneObject(object) {
        return Object.assign(Object.create(Object.getPrototypeOf(object)), object);
    }

    /**
     * Creates a PERFECT copy of a card, and sets some essential properties.
     * This is the exact same as `card.perfectCopy`, so use that instead.
     * 
     * @param {Card} card The card to clone
     * 
     * @returns {Card} Clone
     */
    cloneCard(card) {
        let clone = this.cloneObject(card);

        clone.randomizeUUID();
        clone.sleepy = true;
        clone.turn = game.turns;

        return clone;
    }

    /**
     * Calls `callback` on all `plr`'s targets, including the player itself.
     *
     * @param {Player} plr The player
     * @param {import("./types").TargetCallback} callback The callback to call
     * 
     * @returns {boolean} Success
     */
    doPlayerTargets(plr, callback) {
        game.board[plr.id].forEach(m => {
            callback(m);
        });

        callback(plr);

        return true;
    }

    /**
     * Add an event listener.
     *
     * @param {import("./types").EventKeys | ""} key The event to listen for. If this is an empty string, it will listen for any event.
     * @param {import("./types").EventListenerCheckCallback | true} checkCallback This will trigger when the event gets broadcast, but before the actual code in `callback`. If this returns false, the event listener will ignore the event. If you set this to `true`, it is the same as doing `() => {return true}`.
     * @param {import("./types").EventListenerCheckCallback} callback The code that will be ran if the event listener gets triggered and gets through `checkCallback`. If this returns true, the event listener will be destroyed.
     * @param {number} lifespan How many times the event listener will trigger and call "callback" before self-destructing. Set this to -1 to make it last forever, or until it is manually destroyed using "callback".
     *
     * @returns {function} If you call this function, it will destroy the event listener.
     */
    addEventListener(key, checkCallback, callback, lifespan = 1) {
        let times = 0;

        let id = game.events.eventListeners;

        const remove = () => {
            delete game.eventListeners[id];
        }

        game.eventListeners[id] = (_key, _val) => {
            // Im writing it like this to make it more readable
            if (_key == key || key == "") {} // Validate key. If key is empty, match any key.
            else return;

            if (checkCallback === true || checkCallback(_val)) {}
            else return;

            let override = callback(_val);
            times++;

            if (times == lifespan || override) remove();
        }

        game.events.eventListeners++;

        return remove;
    }

    /**
     * Hooks a callback function to the tick event.
     *
     * @param {Function} callback - The callback function to be hooked.
     * 
     * @returns {Function} a function that, when called, will remove the hook from the tick event.
     */
    hookToTick(callback) {
        game.events.tickHooks.push(callback);

        const unhook = () => {
            this.remove(game.events.tickHooks, callback);
        }

        return unhook;
    }

    // Account for certain stats
    
    /**
     * Filters out all cards that are uncollectible in a list
     * 
     * @param {(Card | import("./types").Blueprint)[]} cards The list of cards
     * 
     * @returns {(Card | import("./types").Blueprint)[]} The cards without the uncollectible cards
     */
    accountForUncollectible(cards) {
        return cards.filter(c => !c.uncollectible);
    }

    // Keyword stuff

    /**
     * Asks the user a `prompt` and show 3 choices for the player to choose, and do something to the minion based on the choice.
     * 
     * @param {Card} minion The minion to adapt
     * @param {string} prompt The prompt to ask the user
     * @param {Card[]} _values DON'T TOUCH THIS UNLESS YOU KNOW WHAT YOU'RE DOING
     * 
     * @returns {any[] | -1} An array with the name of the adapt(s) chosen, or -1 if the user cancelled.
     */
    adapt(minion, prompt = "Choose One:", _values = []) {
        const ADAPT = new game.Card("Adapt Helper", game.player);

        let ret = ADAPT.activate("adapt", minion, prompt, _values);
        if (ret === false) throw new Error("activate couldn't find adapt for ADAPT card.");

        return ret;
    }

    /**
     * Invoke the `plr`'s Galakrond
     * 
     * @param {Player} plr The player
     * 
     * @returns {boolean} Success
     */
    invoke(plr) {
        // Find the card in player's deck/hand/hero that begins with "Galakrond, the "
        let deck_galakrond = plr.deck.find(c => c.displayName.startsWith("Galakrond, the "));
        let hand_galakrond = plr.hand.find(c => c.displayName.startsWith("Galakrond, the "));
        if ((!deck_galakrond && !hand_galakrond) && !plr.hero?.displayName.startsWith("Galakrond, the ")) return false;

        plr.deck.filter(c => {
            c.activate("invoke");
        });
        plr.hand.filter(c => {
            c.activate("invoke");
        });
        game.board[plr.id].forEach(c => {
            c.activate("invoke");
        });

        if (plr.hero?.displayName.startsWith("Galakrond, the ")) plr.hero.activate("heropower");
        else if (deck_galakrond) deck_galakrond.activate("heropower");
        else if (hand_galakrond) hand_galakrond.activate("heropower");

        return true;
    }

    /**
     * Chooses a minion from `list` and puts it onto the board.
     * 
     * @param {Player} plr The player
     * @param {Card[] | null} list The list to recruit from. This defaults to `plr`'s deck.
     * @param {number} amount The amount of minions to recruit
     * 
     * @returns {Card[]} Returns the cards recruited
     */
    recruit(plr, list = null, amount = 1) {
        if (list == null) list = plr.deck;
        let _list = list;

        list = this.shuffle(list.slice());

        let times = 0;

        let cards = [];

        list = list.filter(c => c.type == "Minion");
        list.forEach(c => {
            if (times >= amount) return;

            game.summonMinion(c.imperfectCopy(), plr);

            times++;
            cards.push(c);
        });

        cards.forEach(c => {
            this.remove(_list, c);
        });

        return cards;
    }

    /**
     * Creates and returns a jade golem with the correct stats and cost for the player
     * 
     * @param {Player} plr The jade golem's owner
     * 
     * @returns {Card} The jade golem
     */
    createJade(plr) {
        if (plr.jadeCounter < 30) plr.jadeCounter += 1;
        const count = plr.jadeCounter;
        const mana = (count < 10) ? count : 10;

        let jade = new game.Card("Jade Golem", plr);
        jade.setStats(count, count);
        jade.mana = mana;

        return jade;
    }

    /**
     * Imports the config from the `path` specified.
     *
     * @param {string} path The path to import from.
     *
     * @returns {boolean} Success
     */
    importConfig(path) {
        game.config = {};

        require("fs").readdirSync(path, { withFileTypes: true }).forEach(file => {
            let c = `${path}/${file.name}`;

            if (file.name.endsWith(".json")) {
                let f = require(c);

                game.config = Object.assign({}, game.config, f);
            }
            else if (file.isDirectory()) this.importConfig(c);
        });

        game.doConfigAI();

        return true;
    }

    /**
     * USE @see {@link importCards} INSTEAD. Imports all cards from a folder.
     * 
     * @param {string} path The path
     * 
     * @returns {boolean} Success
     */
    _importCards(path) {
        require("fs").readdirSync(path, { withFileTypes: true }).forEach(file => {
            let p = `${path}/${file.name}`;

            if (file.name.endsWith(".js")) {
                let f = require(p);
                
                game.cards.push(f);
            }
            else if (file.isDirectory()) this._importCards(p);
        });

        return true;
    }

    /**
     * Imports all cards from a folder
     * 
     * @param {string} path The path
     * 
     * @returns {boolean} Success
     */
    importCards(path) {
        game.cards = [];

        return this._importCards(path);
    }

    /**
     * Mulligans the cards from input. Read `interact.mulligan` for more info.
     *
     * @param {Player} plr The player who mulligans
     * @param {String} input The ids of the cards to mulligan
     *
     * @returns {Card[] | TypeError} The cards mulligan'd
     */
    mulligan(plr, input) {
        if (!parseInt(input)) return new TypeError("Can't parse `input` to int");

        let cards = [];
        let mulligan = [];

        input.split("").forEach(c => mulligan.push(plr.hand[parseInt(c) - 1]));

        plr.hand.forEach(c => {
            if (!mulligan.includes(c) || c.name == "The Coin") return;

            this.remove(mulligan, c);
            
            game.suppressedEvents.push("DrawCard");
            plr.drawCard();
            game.suppressedEvents.pop();

            game.suppressedEvents.push("AddCardToDeck");
            plr.shuffleIntoDeck(c);
            game.suppressedEvents.pop();

            plr.removeFromHand(c);

            cards.push(c);
        });

        return cards;
    }

    // Quest

    /**
     * Progress a quest by a value
     * 
     * @param {string} name The name of the quest
     * @param {number} value The amount to progress the quest by
     * 
     * @returns {number | null} The new progress
     */
    progressQuest(plr, name, value = 1) {
        let quest = plr.secrets.find(s => s["name"] == name);
        if (!quest) quest = plr.sidequests.find(s => s["name"] == name);
        if (!quest) quest = plr.quests.find(s => s["name"] == name);
        
        if (!quest) return null;
        quest["progress"][0] += value;

        return quest["progress"][0];
    }

    /**
     * Adds a quest / secrets to a player
     * 
     * @param {"Quest" | "Sidequest" | "Secret"} type The type of the quest
     * @param {Player} plr The player to add the quest to
     * @param {Card} card The card that created the quest / secret
     * @param {import("./types").EventKeys} key The key to listen for
     * @param {any} val The value that the quest needs
     * @param {import("./types").QuestCallback} callback The function to call when the key is invoked.
     * @param {string | null} [next=null] The name of the next quest / sidequest / secret that should be added when the quest is done
     * 
     * @returns {boolean} Success
     */
    addQuest(type, plr, card, key, val, callback, next = null) {
        const t = plr[type.toLowerCase() + "s"];

        if ( (type.toLowerCase() == "quest" && t.length > 0) || ((type.toLowerCase() == "secret" || type.toLowerCase() == "sidequest") && (t.length >= 3 || t.filter(s => s.displayName == card.displayName).length > 0)) ) {
            plr.addToHand(card);
            //plr.mana += card.mana;
            
            return false;
        }

        plr[type.toLowerCase() + "s"].push({"name": card.displayName, "progress": [0, val], "key": key, "value": val, "turn": game.turns, "callback": callback, "next": next});
        return true;
    }
}

exports.Functions = Functions;<|MERGE_RESOLUTION|>--- conflicted
+++ resolved
@@ -9,11 +9,8 @@
 const { Player } = require("./player");
 const { Card } = require("./card");
 const { Game } = require("./game");
-<<<<<<< HEAD
 const { get } = require("./shared");
-=======
 const { stripColors } = require("colors");
->>>>>>> 46976c56
 require("colors");
 
 /**
@@ -426,12 +423,7 @@
 
             if (matches.length == 0) {
                 // Invalid card
-<<<<<<< HEAD
-                game.log("ERROR: Invalid card found!".red);
-                game.input();
-=======
-                game.input("ERROR: Invalid card found!".red);
->>>>>>> 46976c56
+                game.input("ERROR: Invalid card found!\n".red);
                 return;
             }
 
@@ -537,11 +529,7 @@
             if (createdCards.find(card => card.name == vanillaCard.name || card.displayName == vanillaCard.name)) return;
 
             // The card doesn't exist.
-<<<<<<< HEAD
-            game.log(`ERROR: Card '${c.name}' doesn't exist!`.red);
-=======
-            console.log(`ERROR: Card '${vanillaCard.name}' doesn't exist!`.red);
->>>>>>> 46976c56
+            game.log(`ERROR: Card '${vanillaCard.name}' doesn't exist!`.red);
             invalidCards.push(c);
         });
 
@@ -555,13 +543,8 @@
 
             invalidCards.forEach(c => {
                 // Create that card
-<<<<<<< HEAD
                 game.log("Creating " + c.name.yellow);
-                vcc.main("", c);
-=======
-                console.log("Creating " + c.name.yellow);
                 vcc.main(c);
->>>>>>> 46976c56
             });
 
             game.input("Press enter to try this deckcode again.\n");
@@ -803,13 +786,8 @@
      * 
      * let wall = createWall(bricks, "-");
      * 
-<<<<<<< HEAD
-     * foo.forEach(bar => {
-     *     game.log(bar);
-=======
      * wall.forEach(foo => {
-     *     console.log(foo);
->>>>>>> 46976c56
+     *     game.log(foo);
      * });
      * // Example             - Example
      * // Test                - Hello World
