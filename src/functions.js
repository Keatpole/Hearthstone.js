//@ts-check
delete require.cache[require.resolve("./card")];
delete require.cache[require.resolve("./player")];
delete require.cache[require.resolve("./ai")];

const fs = require("fs");
const child_process = require("child_process");
const deckstrings = require("deckstrings"); // To decode vanilla deckcodes
const { Player } = require("./player");
const { Card } = require("./card");
const { Game } = require("./game");
const { stripColors } = require("colors");
require("colors");

/**
 * The current game
 * 
 * @type {Game}
 */
let game = null;

/**
 * An instance of the Functions class, to be used in `DeckcodeFunctions`, for example.
 * 
 * @type {Functions}
 */
let self = null;

class DeckcodeFunctions {
    constructor() {}

    /**
     * Imports a deck using a code and put the cards into the player's deck
     * 
     * @param {Player} plr The player to put the cards into the deck of
     * @param {string} code The deck code
     * 
     * @returns {Card[] | "invalid"} The deck
     */
    import(plr, code) {
        /**
         * Cause the function to return an error
         * 
         * @param {string} error_code
         * @param {string} [card_name]
         *  
         * @returns {"invalid"} 
         */
<<<<<<< HEAD
        const ERROR = (error_code, card_name) => {
=======
        const ERROR = (error_code, card_name = null) => {
>>>>>>> c8a85d31
            console.log("This deck is not valid!\nError Code: ".red + error_code.yellow);
            if (card_name) console.log("Specific Card that caused this error: ".red + card_name.yellow);
            game.input();
            return "invalid";
        }

        // The code is base64 encoded, so we need to decode it
        //code = Buffer.from(code, 'base64').toString('ascii');
        //if (!code) ERROR("INVALIDB64");
        //
        let vanilla = false;

        try {
            deckstrings.decode(code); // If this doesn't crash, this is a vanilla deckcode

            vanilla = true;
        } catch (err) {}; // This isn't a vanilla code, no worries, just parse it as a hearthstone.js deckcode.

        if (vanilla) code = this.fromVanilla(plr, code);

        let runeRegex = /\[[BFU]{3}\]/; // BFU
        let altRuneRegex = /\[3[BFU]\]/; // BBB -> 3B

        let runesExists = runeRegex.test(code) || altRuneRegex.test(code);

        let sep = " /";

        if (runesExists) sep = " [";
        let hero = code.split(sep)[0];

        hero = hero.trim();
        code = sep[1] + code.split(sep)[1];

        plr.heroClass = hero;

        let rune_classes = ["Death Knight"];
        let rune_class = rune_classes.includes(hero);

        const addRunes = (runes) => {
            if (rune_class) plr.runes = runes;
            else game.input("WARNING: This deck has runes in it, but the class is ".yellow + hero.brightYellow + ". Supported classes: ".yellow + rune_classes.join(", ").brightYellow + "\n");
        }

        // Runes
        if (altRuneRegex.test(code)) {
            // [3B]
            let rune = code[2];

            code = code.slice(5);
            addRunes(rune.repeat(3));
        }
        else if (runeRegex.test(code)) {
            // [BFU]
            let runes = "";

            for (let i = 1; i <= 3; i++) {
                runes += code[i];
            }
            
            code = code.slice(6);
            addRunes(runes);
        }
        else if (rune_class) {
            game.input("WARNING: This class supports runes but there are no runes in this deck. This deck's class: ".yellow + hero.brightYellow + ". Supported classes: ".yellow + rune_classes.join(", ").brightYellow + "\n");
        }

        let copyDefFormat = /\/(\d+:\d+,)*\d+\/ /;
        if (!copyDefFormat.test(code)) return ERROR("COPYDEFNOTFOUND"); // Find /3:5,2:8,1/

        let copyDef = code.split("/")[1];

        code = code.replace(copyDefFormat, "");

        let deck = code.split(",");
        let _deck = [];

        let maxDeckLength = game.config.maxDeckLength;
        let minDeckLength = game.config.minDeckLength;

        let processed = 0;

        let retInvalid = false;

        copyDef.split(",").forEach(c => {
            c = c.split(":");

            let copies = c[0];
            let times = c[1] || deck.length;

            let cards = deck.slice(processed, times);

            cards.forEach(c => {
                c = parseInt(c, 36);

                let card = self.getCardById(c);
                if (!card) {
                    retInvalid = ERROR("NONEXISTANTCARD", c);
                    return;
                }
                card = new Card(card.name, plr);

                for (let i = 0; i < parseInt(copies); i++) _deck.push(card.perfectCopy());

                if (card.settings) {
                    if (card.settings.maxDeckSize) maxDeckLength = card.settings.maxDeckSize;
                    if (card.settings.minDeckSize) minDeckLength = card.settings.minDeckSize;
                }

                let validateTest = (self.validateCard(card, plr));

                if (!game.config.validateDecks || validateTest === true) return;

                let err;

                switch (validateTest) {
                    case "class":
                        err = "You have a card from a different class in your deck";
                        break;
                    case "uncollectible":
                        err = "You have an uncollectible card in your deck";
                        break;
                    case "runes":
                        err = "A card does not support your current runes";
                        break;
                    default:
                        err = "";
                        break;
                }
                game.input(`${err}.\nSpecific Card that caused the error: `.red + `${card.name}\n`.yellow);
                retInvalid = true;
            });

            if (retInvalid) return "invalid";

            processed += times;
        });

        let max = maxDeckLength;
        let min = minDeckLength;

        if ((_deck.length < min || _deck.length > max) && game.config.validateDecks) {
            game.input("The deck needs ".red + ((min == max) ? `exactly `.red + `${max}`.yellow : `between`.red + `${min}-${max}`.yellow) + ` cards. Your deck has: `.red + `${_deck.length}`.yellow + `.\n`.red);
            return "invalid";
        }

        // Check if you have more than 2 cards or more than 1 legendary in your deck. (The numbers can be changed in the config)
        let cards = {};
        _deck.forEach(c => {
            if (!cards[c.name]) cards[c.name] = 0;
            cards[c.name]++;
        });
        Object.entries(cards).forEach(v => {
            let i = v[1];
            v = v[0];

            let errorcode;
            if (i > game.config.maxOfOneCard) errorcode = "normal";
            if (self.getCardByName(v).rarity == "Legendary" && i > game.config.maxOfOneLegendary) errorcode = "legendary";

            if (!game.config.validateDecks || !errorcode) return;

            let err;
            switch (errorcode) {
                case "normal":
                    err = `There are more than `.red + game.config.maxOfOneCard.toString().yellow + " of a card in your deck".red;
                    break
                case "legendary":
                    err = `There are more than `.red + game.config.maxOfOneLegendary.toString().yellow + " of a legendary card in your deck".red;
                    break
                default:
                    err = "";
                    break;
            }
            game.input(err + "\nSpecific card that caused this error: ".red + v.yellow + ". Amount: ".red + i.toString().yellow + ".\n".red);
            return "invalid";
        });
    
        _deck = self.shuffle(_deck);

        plr.deck = _deck;

        return _deck;
    }

    /**
     * Generates a deckcode from a list of blueprints
     *
     * @param {import("./types").Blueprint[]} deck The deck to create a deckcode from
     * @param {string} heroClass The class of the deck. Example: "Priest"
     * @param {string} runes The runes of the deck. Example: "BFU"
     *
     * @returns {{code: string, error: null | {msg: string, info: any}}} The deckcode, An error message alongside any additional information.
     */
    export(deck, heroClass, runes) {
        let error = null;

        if (deck.length < game.config.minDeckLength) error = {"msg": "TooFewCards", "info": deck.length};
        if (deck.length > game.config.maxDeckLength) error = {"msg": "TooManyCards", "info": deck.length};

        if (deck.length <= 0) {
            // Unrecoverable error
            error = {"msg": "EmptyDeck", "info": null};

            return {"code": "", "error": error};
        }

        let deckcode = `${heroClass} `;

        if (runes) {
            // If the runes is 3 of one type, write, for example, 3B instead of BBB
            if (new Set(runes.split("")).size == 1) deckcode += `[3${runes[0]}] `;
            else deckcode += `[${runes}] `;
        }

        deckcode += "/";

        let cards = [];

        deck.forEach(c => {
            let found = cards.find(a => a[0].name == c.name);

            if (!found) cards.push([c, 1]);
            else cards[cards.indexOf(found)][1]++;
        });

        // Sort
        cards = cards.sort((a, b) => {
            return a[1] - b[1];
        });

        let lastCopy = null;
        cards.forEach(c => {
            let [card, copies] = c;

            if (copies == lastCopy) return;

            let amount = 0;
            let last = false;

            cards.forEach((c, i) => {
                if (c[1] != copies) return;
                if ((i + 1) == cards.length) last = true;

                amount++;
            });

            lastCopy = copies;

            if (last) deckcode += copies;
            else deckcode += `${copies}:${amount},`;

            if (copies > game.config.maxOfOneLegendary && card.rarity == "Legendary") error = {"msg": "TooManyLegendaryCopies", "info": {"card": card, "copies": copies}};
            else if (copies > game.config.maxOfOneCard) error = {"msg": "TooManyCopies", "info": {"card": card, "copies": copies}};
        });

        deckcode += "/ ";

        deckcode += cards.map(c => c[0].id.toString(36)).join(",");

        return {"code": deckcode, "error": error};
    }

    /**
     * Turns a Hearthstone.js deckcode into a vanilla deckcode
     *
     * @param {Player} plr The player that will get the deckcode
     * @param {string} code The deckcode
     * @param {boolean} extraFiltering If it should do extra filtering when there are more than 1 possible card. This may choose the wrong card. 
     *
     * @returns {string} The vanilla deckcode
     */
    toVanilla(plr, code, extraFiltering = true) {
        // WARNING: Jank code ahead. Beware!
        //
        // Reference: Death Knight [3B] /1:4,2/ 3f,5f,6f...

        /**
         * @type {import("deckstrings").DeckDefinition}
         */
        let deck = {"cards": [], "heroes": [], "format": null};

        deck.format = deckstrings.FormatType.FT_WILD; // Wild

        let vanillaHeroes = { // List of vanilla heroes dbfIds
            "Warrior":      7,
            "Hunter":       31,
            "Druid":        274,
            "Mage":         637,
            "Paladin":      671,
            "Priest":       813,
            "Warlock":      893,
            "Rogue":        930,
            "Shaman":       1066,
            "Demon Hunter": 56550,
            "Death Knight": 78065
        };

        code = code.split(/[\[/]/);
        let heroClass = code[0].trim();
        heroClass = vanillaHeroes[heroClass];

        deck.heroes.push(heroClass);

        code.splice(0, 1); // Remove the class
        if (code[0].endsWith("] ")) code.splice(0, 1); // Remove runes

        let amountStr = code[0].trim();
        let cards = code[1].trim();

        // Now it's just the cards left

        /**
         * @type {VanillaCard[]}
         */
        let vanillaCards;

        try {
            vanillaCards = fs.readFileSync(__dirname + "/../card_creator/vanilla/.ignore.cards.json");
        } catch (err) {
            console.log("ERROR: It looks like you were attempting to parse a vanilla deckcode. In order for the program to support this, run 'scripts/genvanilla.bat' (requires an internet connection), then try again.".red);
            game.input();

            process.exit(1);
        }
        vanillaCards = JSON.parse(vanillaCards);

        cards = cards.split(",").map(i => parseInt(i, 36));
        cards = cards.map(i => self.getCardById(i));
        cards = cards.map(c => new game.Card(c.name, plr));
        cards = cards.map(c => c.displayName);

        // Cards is now a list of names
        let newCards = [];

        cards.forEach((c, i) => {
            let amount = 1;

            // Find how many copies to put in the deck
            let amountStrSplit = amountStr.split(":");

            let found = false;
            amountStrSplit.forEach((a, i2) => {
                if (found) return;
                if (i2 % 2 == 0) return; // We only want to look at every other one

                if (i >= parseInt(a)) return;

                // This is correct
                found = true;

                amount = parseInt(amountStrSplit[amountStrSplit.indexOf(a) - 1]);
            });
            if (!found) amount = parseInt(amountStr[amountStr.length - 1]);

            let matches = vanillaCards.filter(a => a.name.toLowerCase() == c.toLowerCase());
            matches = self.filterVanillaCards(matches, true, extraFiltering);

            if (matches.length == 0) {
                // Invalid card
                game.input("ERROR: Invalid card found!".red);
                return;
            }

            if (matches.length > 1) {
                // Ask the user to pick one
                matches.forEach((m, i) => {
                    delete m.artist;
                    delete m.elite;
                    delete m.collectible; // All cards here should already be collectible
                    delete m.referencedTags;
                    delete m.mechanics;
                    delete m.race; // Just look at `m.races`

                    console.log(`${i + 1}: `);
                    console.log(m);
                });

                console.log(`Multiple cards with the name '${c}' detected! Please choose one:`.yellow);
                let chosen = game.input();

                matches = matches[parseInt(chosen) - 1];
            }
            else matches = matches[0];

            newCards.push([matches.dbfId, amount]);
        });

        deck.cards = newCards;

        deck = deckstrings.encode(deck);
        return deck;
    }

    /**
     * Turns a vanilla deckcode into a Hearthstone.js deckcode
     *
     * @param {Player} plr The player that will get the deckcode
     * @param {string} code The deckcode
     *
     * @returns {string} The Hearthstone.js deckcode
     */
    fromVanilla(plr, code) {
        let deck = deckstrings.decode(code); // Use the 'deckstrings' api's decode

        /**
         * @type {VanillaCard[]}
         */
        let cards;

        try {
            cards = fs.readFileSync(__dirname + "/../card_creator/vanilla/.ignore.cards.json");
        } catch (err) {
            console.log("ERROR: It looks like you were attempting to parse a vanilla deckcode. In order for the program to support this, run 'scripts/genvanilla.bat' (requires an internet connection), then try again.".red);
            game.input();

            process.exit(1);
        }
        cards = JSON.parse(cards.toString());

        delete deck.format; // We don't care about the format

        let heroClass = cards.find(a => a.dbfId == deck.heroes[0]).cardClass;
        heroClass = self.capitalize(heroClass);

        if (heroClass == "Deathknight") heroClass = "Death Knight"; // Wtf hearthstone?
        if (heroClass == "Demonhunter") heroClass = "Demon Hunter"; // I'm not sure if this actually happens, but considering it happened with death knight, you never know
        
        deck = deck.cards.map(c => [cards.find(a => a.dbfId == c[0]), c[1]]); // Get the full card object from the dbfId

        let createdCards = self.getCards(false);
        
        let invalidCards = [];
        deck.forEach(c => {
            c = c[0];

            if (createdCards.find(card => card.name == c.name || card.displayName == c.name)) return;

            // The card doesn't exist.
            console.log(`ERROR: Card '${c.name}' doesn't exist!`.red);
            invalidCards.push(c);
        });

        if (invalidCards.length > 0) {
            // There was a card in the deck that isn't implemented in Hearthstone.js
            let createCard = game.input(`Some cards do not currently exist. You cannot play on this deck without them. Do you want to create these cards? (you will need to give the card logic yourself) [Y/N] `.yellow);

            if (createCard.toLowerCase()[0] != "y") process.exit(1);

            let vcc = require("../card_creator/vanilla/index");

            invalidCards.forEach(c => {
                // Create that card
                console.log("Creating " + c.name.yellow);
                vcc.main("", c);
            });

            game.input("Press enter to try this deckcode again.\n");

            self.importCards(__dirname + "/../cards");

            return this.fromVanilla(plr, code); // Try again
        }

        let new_deck = [];

        // All cards in the deck exists
        let amounts = {};
        deck.forEach(c => {
            let name = cards.find(a => a.dbfId == c[0].dbfId).name;
            // The name can still not be correct
            if (!createdCards.find(a => a.name == name)) name = createdCards.find(a => a.displayName == name).name;

            new_deck.push([new game.Card(name, plr), c[1]]);

            if (!amounts[c[1]]) amounts[c[1]] = 0;
            amounts[c[1]]++;
        });

        // Sort the `new_deck` array, lowest amount first
        new_deck = new_deck.sort((a, b) => {
            return a[1] - b[1];
        });

        // Assemble Hearthstone.js deckcode.
        let deckcode = `${heroClass} `;

        // Generate runes
        let runes = "";

        if (heroClass == "Death Knight") {
            new_deck.forEach(c => {
                c = c[0];

                if (!c.runes) return;

                runes += c.runes;
            });

            let sorted_runes = "";

            if (runes.includes("B")) sorted_runes += "B";
            if (runes.includes("F")) sorted_runes += "F";
            if (runes.includes("U")) sorted_runes += "U";

            runes = runes.replace("B", "");
            runes = runes.replace("F", "");
            runes = runes.replace("U", "");

            sorted_runes += runes;

            runes = sorted_runes.slice(0, 3); // Only use the first 3 characters

            if (runes === "") runes = "3B";

            if (runes[0] == runes[1] && runes[1] == runes[2]) runes = `3${runes[0]}`;

            deckcode += `[${runes}] `;
        }

        deckcode += `/`;

        // Amount format
        Object.entries(amounts).forEach(a => {
            let [key, amount] = a;

            if (!amounts[parseInt(key) + 1]) deckcode += key; // If this is the last amount
            else deckcode += `${key}:${amount},`;
        });

        deckcode += `/ `;

        deckcode += new_deck.map(c => c[0].id.toString(36)).join(',');

        return deckcode;
    }
}

class Functions {
    /**
     * @param {Game} _game 
     */
    constructor(_game) {
        /**
         * Functions related to deckcodes.
         * 
         * @type {DeckcodeFunctions}
         */
        this.deckcode = new DeckcodeFunctions();

        game = _game;
        self = this; // Allow the other classes to access this class
    }

    // QoL
    // https://dev.to/codebubb/how-to-shuffle-an-array-in-javascript-2ikj - Vladyslav
    /**
     * Shuffle the array and return the result.
     * 
     * Does not change the original array.
     * 
     * @param {any[]} array Array to shuffle
     * 
     * @returns {any[]} Shuffled array
     */
    shuffle(array) {
        const newArray = [...array];
        const length = newArray.length;

        for (let start = 0; start < length; start++) {
            const randomPosition = this.randInt(0, (newArray.length - start) - 1);
            const randomItem = newArray.splice(randomPosition, 1);

            newArray.push(...randomItem);
        }

        return newArray;
    }

    /**
     * Removes `element` from `list`.
     *
     * @param {any[]} list The list to remove from
     * @param {any} element The element to remove from the list
     *
     * @returns {boolean} Success
     */
    remove(list, element) {
        list.splice(list.indexOf(element), 1);
        return true;
    }

    /**
     * Return a random element from `list`
     * 
     * @param {any[]} list
     * @param {boolean} cpyCard If this is true and the element is a card, create an imperfect copy of that card.
     * 
     * @returns {any} Item
     */
    randList(list, cpyCard = true) {
        let item = list[this.randInt(0, list.length - 1)];
        
        if (item instanceof game.Card && cpyCard) item = item.imperfectCopy();

        return item;
    }

    /**
     * Returns `amount` random items from `list`.
     *
     * @param {any[]} list
     * @param {number} amount
     * @param {boolean} cpyCard If this is true and the element is a card, create an imperfect copy of that card.
     *
     * @returns {any[]} The items
     */
    chooseItemsFromList(list, amount, cpyCard = true) {
        if (amount > list.length) amount = list.length;

        list = list.slice(); // Make a copy of the list
        let elements = [];

        for (let i = 0; i < amount; i++) {
            let el = this.randList(list, cpyCard);
            elements.push(el);
            list.splice(list.indexOf(el), 1);
        }

        return elements;
    }

    /**
     * Return a random number between `min` and `max`.
     * 
     * @param {number} min The minimum number
     * @param {number} max The maximum number
     * 
     * @returns {number} The random number
     */
    randInt(min, max) {
        return Math.floor(Math.random() * (max - min + 1)) + min;
    }

    /**
     * Capitalizes a string
     * 
     * @param {string} str String
     * 
     * @returns {string} The string capitalized
     */
    capitalize(str) {
        return str[0].toUpperCase() + str.slice(1).toLowerCase();
    }

    /**
     * Capitalizes all words in string
     *
     * @param {string} str The string
     *
     * @returns {string} The string capitalized
     */
    capitalizeAll(str) {
        return str.split(" ").map(k => this.capitalize(k)).join(" ");
    }

    /**
     * Creates a wall.
     * 
     * Walls are a formatting tool for strings, which makes them easier to read.
     * Look at the example below.
     *
     * @param {any[]} bricks The array
     * @param {string} sep The seperator.
     *  
     * @example
     * let bricks = [];
     * bricks.push('Example - Example');
     * bricks.push('Test - Hello World');
     * bricks.push('This is the longest - Short');
     * bricks.push('Tiny - This is even longer then that one!');
     * 
     * let wall = createWall(bricks, "-");
     * 
     * wall.forEach(foo => {
     *     console.log(foo);
     * });
     * // Example             - Example
     * // Test                - Hello World
     * // This is the longest - Short
     * // Tiny                - This is even longer then that one!
     * 
     * assert.equal(wall, ["Example             - Example", "Test                - Hello World", "This is the longest - Short", "Tiny                - This is even longer then that one!"]);
     * 
     * @returns {string[]} The wall
     */
    createWall(bricks, sep) {
        // Find the longest brick, most characters to the left of the seperator.

        /**
         * The longest brick
         * 
         * @type {[string, number]} [brick, length]
         */
        let longest_brick = [];

        bricks.forEach(b => {
            b = b.split(sep);

            let length = b[0].length;

            if (length <= longest_brick[1]) return;

            longest_brick = [b, length];
        });

        /**
         * The wall to return.
         * 
         * @type {string[]}
         */
        let wall = []

        bricks.forEach(b => {
            b = b.split(sep);

            let strbuilder = "";

            let diff = longest_brick[1] - b[0].length;

            strbuilder += b[0];
            strbuilder += " ".repeat(diff);
            strbuilder += sep;
            strbuilder += b[1];

            wall.push(strbuilder);
        });

        return wall;
    }

    /**
     * Create a (crash)log file
     *
     * @param {Error} err If this is set, create a crash log. If this is not set, create a normal log file.
     *
     * @returns {boolean} Success
     */
    createLogFile(err = null) {
        // Create a (crash-)log file
        if (!fs.existsSync(`${__dirname}/../logs/`)) fs.mkdirSync(`${__dirname}/../logs/`);

        // Get the day, month, year, hour, minute, and second, as 2 digit numbers.
        let date = new Date();

        let day = date.getDate().toString();
        let month = (date.getMonth() + 1).toString(); // Month is 0-11 for some reason
        let year = date.getFullYear().toString().slice(2); // Get the last 2 digits of the year

        let hour = date.getHours().toString();
        let minute = date.getMinutes().toString();
        let second = date.getSeconds().toString();

        if (day < 10) day = `0${day}`;
        if (month < 10) month = `0${month}`;
        if (year < 10) year = `0${year}`;

        if (hour < 10) hour = `0${hour}`;
        if (minute < 10) minute = `0${minute}`;
        if (second < 10) second = `0${second}`;

        // Assemble the time
        let dateString = `${day}/${month}/${year} ${hour}:${minute}:${second}`; // 01/01/23 23:59:59
        let dateStringFileFriendly = dateString.replace(/[/:]/g, ".").replaceAll(" ", "-"); // 01.01.23-23.59.59

        // Grab the history of the game
        // handleCmds("history", write_to_screen, debug)
        let history = game.interact.handleCmds("history", false, true);
        history = stripColors(history);

        // AI log
        game.config.debug = true; // Do this so it can actually run '/ai'
        let aiHistory = game.interact.handleCmds("/ai", false);

        let name = "Log";
        if (err) name = "Crash Log";

        let errorContent = "";

        if (err) errorContent = `
Error:
${err.stack}
`

        let history_content = `-- History --${history}`;
        let ai_content = `\n-- AI Logs --\n${aiHistory}`;

        let config = JSON.stringify(game.config, null, 2);
        let config_content = `\n-- Config --\n${config}`;

        let main_content = history_content;
        if (game.config.P1AI || game.config.P2AI) main_content += ai_content;
        main_content += config_content;
        main_content += errorContent;

        let content = `Hearthstone.js ${name}
Date: ${dateString}
Version: ${game.config.version}-${game.config.branch}
Operating System: ${process.platform}
Log File Version: 1

${main_content}
`

        let filename = "log";
        if (err) filename = "crashlog";

        filename = `${filename}-${dateStringFileFriendly}`;

        fs.writeFileSync(`${__dirname}/../logs/${filename}.txt`, content);

        if (!err) return true;

        console.log(`\nThe game crashed!\nCrash report created in 'logs/${filename}.txt'\nPlease create a bug report at:\nhttps://github.com/LunarTides/Hearthstone.js/issues`.yellow);
        game.input();

        return true;
    }

    /**
     * Returns an AI Error with the provided information.
     *
     * @param {string} where - The function where the error occurred.
     * @param {string} expected - The expected value.
     * @param {string} actual - The actual value.
     * @param {number} errorId - The id of the error. This is incase you have multiple possible errors in `where` and want to differentiate.
     * 
     * @returns {Error} - The AI Error with the provided information.
     */
    createAIError(where, expected, actual, errorId) {
        return new Error(`AI Error at ${where}, expected: ${expected}, got: ${actual}. Error ID: ${errorId}`);
    }

    /**
     * Filter out some useless vanilla cards
     *
     * @param {VanillaCard[]} cards The list of vanilla cards to filter
     * @param {boolean} uncollectible If it should filter away uncollectible cards
     * @param {boolean} dangerous If there are cards with a 'howToEarn' field, filter away any cards that don't have that.
     *
     * @returns {VanillaCard[]} The filtered cards
     * 
     * @example
     * // The numbers here are not accurate, but you get the point.
     * assert(cards.length, 21022);
     * 
     * cards = filterVanillaCards(cards, true, true);
     * assert(cards.length, 1002);
     * 
     * 
     * @example
     * // You can get a vanilla card by name using this
     * cards = cards.filter(c => c.name == "Brann Bronzebeard");
     * assert(cards.length, 15);
     * 
     * cards = filterVanillaCards(cards, true, true);
     * assert(cards.length, 1);
     */
    filterVanillaCards(cards, uncollectible = true, dangerous = false, keepHeroSkins = false) {
        if (uncollectible) cards = cards.filter(a => a.collectible); // You're welcome
        cards = cards.filter(a => !a.id.startsWith("Prologue"));
        cards = cards.filter(a => !a.id.startsWith("PVPDR")); // Idk what 'PVPDR' means, but ok
        cards = cards.filter(a => !a.id.startsWith("DRGA_BOSS"));
        cards = cards.filter(a => !a.id.startsWith("BG")); // Battlegrounds
        cards = cards.filter(a => !a.id.startsWith("TB")); // Tavern Brawl
        cards = cards.filter(a => !a.id.startsWith("LOOTA_"));
        cards = cards.filter(a => !a.id.startsWith("DALA_"));
        cards = cards.filter(a => !a.id.startsWith("GILA_"));
        cards = cards.filter(a => !a.id.startsWith("BOTA_"));
        cards = cards.filter(a => !a.id.startsWith("TRLA_"));
        cards = cards.filter(a => !a.id.startsWith("DALA_"));
        cards = cards.filter(a => !a.id.startsWith("ULDA_"));
        cards = cards.filter(a => !a.id.startsWith("BTA_BOSS_"));
        cards = cards.filter(a => !a.id.startsWith("Story_"));
        cards = cards.filter(a => !a.id.startsWith("BOM_")); // Book of mercenaries
        cards = cards.filter(a => !a.mechanics || !a.mechanics.includes("DUNGEON_PASSIVE_BUFF"));
        cards = cards.filter(a => !a.battlegroundsNormalDbfId);
        cards = cards.filter(a => a.set && !["battlegrounds", "placeholder", "vanilla", "credits"].includes(a.set.toLowerCase()));
        cards = cards.filter(a => a.set && !a.set.includes("PLACEHOLDER_"));
        cards = cards.filter(a => !a.mercenariesRole);

        let __cards = [];

        cards.forEach(a => {
            // If the set is `HERO_SKINS`, only include it if it's id is `HERO_xx`, where the x's are a number.
            if (a.set && a.set.includes("HERO_SKINS")) {
                if (keepHeroSkins && /HERO_\d\d/.test(a.id)) __cards.push(a);

                return;
            }
            __cards.push(a);
        });

        cards = __cards;
        
        if (dangerous) {
            // If any of the cards have a 'howToEarn' field, filter away any cards that don't have that
            const _cards = cards.filter(a => a.howToEarn);
            if (_cards.length > 0) cards = _cards;
        }

        return cards;
    }

    /**
     * Open a program with args
     * 
     * @param {string} command The command/program to run
     * @param {string} args The arguments
     * 
     * @returns {boolean} Success
     * 
     * @example
     * // Opens notepad to "foo.txt" in the main folder.
     * let success = openWithArgs("notepad", "foo.txt");
     * 
     * // Wait until the user presses enter. This function automatically prints a traceback to the screen but will not pause by itself.
     * if (!success) game.input();
     */
    openWithArgs(command, args) {
        // Windows vs Linux. Pros and Cons:
        if (process.platform == "win32") {
            // Windows
            child_process.exec(`start ${command} ${args}`);
        } else {
            // Linux (/ Mac)
            args = args.replaceAll("\\", "/");

            let attempts = [];

            const isCommandAvailable = (test_command, args_specifier) => {
                try {
                    console.log(`${test_command} ${args_specifier}${command} ${args}`)
                    attempts.push(test_command);

                    child_process.execSync(`which ${test_command}`);
                    child_process.exec(`${test_command} ${args_specifier}${command} ${args}`);

                    return true;
                } catch (error) {
                    return false;
                }
            }

            if (isCommandAvailable("x-terminal-emulator", "-e ")) {}
            else if (isCommandAvailable("gnome-terminal", "-- ")) {}
            else if (isCommandAvailable("xterm", "-e ")) {}
            else if (isCommandAvailable("xfce4-terminal", "--command=")) {}
            else {
                console.log("Error: Failed to open program. Traceback:");
                console.log("Operating system: Linux");
                
                attempts.forEach(a => {
                    console.log(`Tried '${a}'... failed!`);
                });

                console.log("Please install any of these using your package manager.");
                console.log("If you're not using linux, open up an issue on the github page.");
                // rl.question(); <- It is your job to pause the program when you run this, since function.js functions should generally not pause the game.

                return false;
            }
        }

        return true;
    }

    // Getting card info

    /**
     * Returns the card with the name `name`.
     * 
     * @param {string} name The name
     * @param {boolean} refer If this should call `getCardById` if it doesn't find the card from the name
     * 
     * @returns {import("./types").Blueprint} The blueprint of the card
     */
    getCardByName(name, refer = true) {
        let card;

        game.cards.forEach(c => {
            if (c.name.toLowerCase() == name.toLowerCase()) card = c;
        });

        if (!card && refer) return this.getCardById(name, false);

        return card;
    }

    /**
     * Returns the card with the id of `id`.
     * 
     * @param {number} id The id
     * @param {boolean} refer If this should call `getCardByName` if it doesn't find the card from the id
     * 
     * @returns {import("./types").Blueprint} The blueprint of the card
     */
    getCardById(id, refer = true) {
        let card = game.cards.filter(c => c.id == id)[0];

        if (!card && refer) return this.getCardByName(id.toString(), false);

        return card;
    }

    /**
     * Returns all cards added to Hearthstone.js
     *
     * @param {boolean} uncollectible Filter out all uncollectible cards
     * @param {import("./types").Blueprint[]} cards This defaults to `game.cards`, which contains all cards in the game.
     *
     * @returns {import("./types").Blueprint[]} Cards
     */
    getCards(uncollectible = true, cards = game.cards) {
        let _cards = [];

        cards.forEach(c => {
            if (!c.uncollectible || !uncollectible) _cards.push(c);
        });

        return _cards;
    }

    /**
     * Returns if the `card`'s class is the same as the `plr`'s class or 'Neutral'
     *
     * @param {Player} plr
     * @param {Card | import("./types").Blueprint} card
     *
     * @returns {boolean} Result
     * 
     * @example
     * assert.equal(card.class, "Mage");
     * assert.equal(plr.class, "Mage");
     * 
     * // This should return true
     * let result = validateClass(plr, card);
     * assert.equal(result, true);
     * 
     * @example
     * assert.equal(card.class, "Warrior");
     * assert.equal(plr.class, "Mage");
     * 
     * // This should return false
     * let result = validateClass(plr, card);
     * assert.equal(result, false);
     * 
     * @example
     * assert.equal(card.class, "Neutral");
     * assert.equal(plr.class, "Mage");
     * 
     * // This should return true
     * let result = validateClass(plr, card);
     * assert.equal(result, true);
     */
    validateClass(plr, card) {
        return [plr.heroClass, "Neutral"].includes(card.class);
    }

    /**
     * Returns if the `card_tribe` is `tribe` or 'All'
     *
     * @param {import("./types").MinionTribe} card_tribe
     * @param {import("./types").MinionTribe} tribe
     *
     * @returns {boolean}
     * 
     * @example
     * assert.equal(card.tribe, "Beast");
     * 
     * // This should return true
     * let result = matchTribe(card.tribe, "Beast");
     * assert.equal(result, true);
     * 
     * @example
     * assert.equal(card.tribe, "All");
     * 
     * // This should return true
     * let result = matchTribe(card.tribe, "Beast");
     * assert.equal(result, true);
     */
    matchTribe(card_tribe, tribe) {
        if (/all/i.test(card_tribe)) return true; // If the card's tribe is "All".

        return card_tribe.includes(tribe);
    }

    /**
     * Checks if a card is a valid card to put into a players deck
     * 
     * @param {Card} card The card to check
     * @param {Player} plr The player to check against
     * 
     * @returns {boolean | "class" | "uncollectible" | "runes"} Success | Errorcode
     */
    validateCard(card, plr) {
        if (!card.class.split(" / ").includes(plr.heroClass) && card.class != "Neutral") return "class";
        if (card.uncollectible) return "uncollectible";

        // Runes
        if (card.runes && !plr.testRunes(card.runes)) return "runes";

        return true;
    }

    /**
     * Returns true if the `plr`'s deck has no duplicates.
     *
     * @param {Player} plr The player to check
     *
     * @returns {boolean} Highlander
     */
    highlander(plr) {
        let deck = plr.deck.map(c => c.name);

        return (new Set(deck)).size == deck.length;
    }

    /**
     * Returns all classes in the game
     *
     * @returns {string[]} Classes
     * 
     * @example
     * let classes = getClasses();
     * 
     * assert.equal(classes, ["Mage", "Warrior", "Druid", ...])
     */
    getClasses() {
        let classes = [];

        fs.readdirSync(__dirname + "/../cards/StartingHeroes").forEach(file => {
            if (!file.endsWith(".js")) return; // Something is wrong with the file name.

            let name = file.slice(0, -3); // Remove ".js"
            name = name.replaceAll("_", " "); // Remove underscores
            name = game.functions.capitalizeAll(name); // Capitalize all words

            let card = game.functions.getCardByName(name + " Starting Hero");

            classes.push(card.class);
        });

        return classes;
    }

    /**
     * Colors `str` based on `rarity`.
     *
     * @param {string} str The string to color
     * @param {string} rarity The rarity
     * @param {boolean} bold Automatically apply bold
     *
     * @returns {string} The colored string
     * 
     * @example
     * assert(card.rarity, "Legendary");
     * assert(card.name, "Sheep");
     * 
     * let colored = colorByRarity(card.name, card.rarity);
     * assert.equal(colored, "Sheep".yellow);
     */
    colorByRarity(str, rarity, bold = true) {
        switch (rarity) {
            case "Common":
                str = str.gray;
                break;
            case "Rare":
                str = str.blue;
                break;
            case "Epic":
                str = str.brightMagenta;
                break;
            case "Legendary":
                str = str.yellow;
                break;
            default:
                break;
        }

        if (bold && rarity != "Legendary") str = str.bold;

        return str;
    }

    /**
     * Parses color tags in `str`.
     * 
     * The color tags available are:
     * 
     * ```
     * // RGB
     * 'r' = Red, 'g' = Green, 'b' = Blue
     * 
     * // CMYK
     * 'c' = Cyan, 'm' = Magenta, 'y' = Yellow, 'k' = Black
     * 
     * // Other colors
     * 'w' = White, 'a' = Gray
     * 
     * // Special
     * 'B' = Bold, 'R' = Reset
     * ```
     *
     * @param {string} str The string to parse
     *
     * @returns {string} The resulting string
     * 
     * @example
     * let parsed = parseTags("&BBattlecry:&R Test");
     * assert.equal(parsed, "Battlecry:".bold + " Test");
     * 
     * @example
     * // Add the `~` character to escape the tag
     * let parsed = parseTags("~&BBattlecry:~&R Test");
     * assert.equal(parsed, "&BBattlecry:&R Test");
     */
    parseTags(str) {
        /**
         * Appends text styling based on the current types.
         *
         * @param {string} c The text to be styled
         * @return {string} The text with applied styling
         */
        const appendTypes = (c) => {
            let ret = c;

            // This line fixes a bug that makes, for example, `&rTest&R.` make the `.` be red when it should be white. This bug is why all new battlecries were `&BBattlecry:&R Deal...` instead of `&BBattlecry: &RDeal...`. I will see which one i choose in the future.
            if (current_types.includes("R")) current_types = ["R"]; 

            current_types.forEach(t => {
                switch (t) {
                    case "r":
                        ret = ret.red;
                        break;
                    case "g":
                        ret = ret.green;
                        break;
                    case "b":
                        ret = ret.blue;
                        break;
                    case "c":
                        ret = ret.cyan;
                        break;
                    case "m":
                        ret = ret.magenta;
                        break;
                    case "y":
                        ret = ret.yellow;
                        break;
                    case "k":
                        ret = ret.black;
                        break;
                    case "w":
                        ret = ret.white;
                        break;
                    case "a":
                        ret = ret.gray;
                        break;

                    case "R":
                        current_types = [];

                        ret = ret.reset;
                        break;
                    case "B":
                        ret = ret.bold;
                        break;
                    case "U":
                        ret = ret.underline;
                        break;
                }
            });

            return ret;
        }

        let strbuilder = "";
        let word_strbuilder = "";
        let current_types = [];

        // Loop through the characters in str
        str.split("").forEach((c, i) => {
            // If c is not a tag
            if (c != "&") {
                if (i > 0 && str[i - 1] == "&") { // Don't add the character if a & precedes it.
                    if (i > 1 && str[i - 2] == "~") {} // But do add the character if the & has been cancelled
                    else return;
                }
                if (c == "~" && i < str.length && str[i + 1] == "&") return; // Don't add the "~" character if it is used to cancel the "&" character

                // Add the character to the current word
                word_strbuilder += c;
                return;
            }

            // c == "&"
            if (i > 0 && str[i - 1] == "~") { // If there is a `~` before the &, add the & to the string.
                word_strbuilder += c;
                return;
            }

            // New tag
            let type = str[i + 1];

            if (word_strbuilder) {
                // There is a new tag, so the word is done. Add the word to the strbuilder
                strbuilder += appendTypes(word_strbuilder);
                word_strbuilder = "";
            }

            current_types.push(type);

            if (type == "R") {
                // The type is "Reset"
                current_types = [];
            }
        });

        strbuilder += appendTypes(word_strbuilder);

        return strbuilder;
    }

    /**
     * Removes color tags from a string. Look in `functions.parseTags` for more information.
     * 
     * This only removes the TAGS, not the actual colors. Use `colors.strip` for that.
     * 
     * @example
     * let str = "&BHello&R";
     * 
     * assert.equal(stripTags(str), "Hello");
     * 
     * @param {string} str
     * 
     * @returns {string}
     */
    stripTags(str) {
        // Regular expressions created by AI's, it removes the "&B"'s but keeps the "~&B"'s since the '~' here works like an escape character.
        // It does however remove the escape character itself.
        let strippedString = str;

        // Remove unescaped tags
        strippedString = strippedString.replace(/(?<!~)&\w/g, "")

        // Remove escape character
        strippedString = strippedString.replace(/~&(\w)/g, "&$1")

        return strippedString;
    }

    /**
     * Clones the `object`.
     * 
     * @param {Object} object The object to clone
     * 
     * @returns {Object} Clone
     */
    cloneObject(object) {
        return Object.assign(Object.create(Object.getPrototypeOf(object)), object);
    }

    /**
     * Creates a PERFECT copy of a card, and sets some essential properties.
     * This is the exact same as `card.perfectCopy`, so use that instead.
     * 
     * @param {Card} card The card to clone
     * 
     * @returns {Card} Clone
     */
    cloneCard(card) {
        let clone = this.cloneObject(card);

        clone.randomizeIds();
        clone.sleepy = true;
        clone.turn = game.turns;

        return clone;
    }

    /**
     * Calls `callback` on all `plr`'s targets, including the player itself.
     *
     * @param {Player} plr The player
     * @param {targetCallback} callback The callback to call
     * 
     * @returns {boolean} Success
     * 
     * @callback targetCallback
     * @param {Card | Player} target The target
     */
    doPlayerTargets(plr, callback) {
        game.board[plr.id].forEach(m => {
            callback(m);
        });

        callback(plr);

        return true;
    }

    /**
     * Add an event listener.
     *
     * @param {import("./types").EventKeys} key The event to listen for. If this is an empty string, it will listen for any event.
     * @param {elCallback} checkCallback This will trigger when the event gets broadcast, but before the actual code in `callback`. If this returns false, the event listener will ignore the event. If you set this to `true`, it is the same as doing `() => {return true}`.
     * @param {elCallback} callback The code that will be ran if the event listener gets triggered and gets through `checkCallback`. If this returns true, the event listener will be destroyed.
     * @param {number} lifespan How many times the event listener will trigger and call "callback" before self-destructing. Set this to -1 to make it last forever, or until it is manually destroyed using "callback".
     *
     * @returns {function} If you call this function, it will destroy the event listener.
     * 
     * @callback elCallback
     * @param {any} [val] The value of the event.
     * @returns {bool | undefined} If this returns true, destroy the event listener.
     */
    addEventListener(key, checkCallback, callback, lifespan = 1) {
        let times = 0;

        let id = game.events.eventListeners;

        const remove = () => {
            delete game.eventListeners[id];
        }

        game.eventListeners[id] = (_key, _val) => {
            // Im writing it like this to make it more readable
            if (_key == key || key == "") {} // Validate key. If key is empty, match any key.
            else return;

            if (checkCallback === true || checkCallback(_val)) {}
            else return;

            let override = callback(_val);
            times++;

            if (times == lifespan || override) remove();
        }

        game.events.eventListeners++;

        return remove;
    }

    /**
     * Hooks a callback function to the tick event.
     *
     * @param {Function} callback - The callback function to be hooked.
     * @param {Card} card - The card that is hooking, if this is set, the hook will be automatically removed when the card is removed.
     * 
     * @returns {Function} a function that, when called, will remove the hook from the tick event.
     */
    hookToTick(callback) {
        game.events.tickHooks.push(callback);

        const unhook = () => {
            this.remove(game.events.tickHooks, callback);
        }

        return unhook;
    }

    // Damage

    /**
     * Deals damage to `target` based on your spell damage
     * 
     * @param {Card | Player} target The target
     * @param {number} damage The damage to deal
     * 
     * @returns {boolean} Success
     */
    spellDmg(target, damage) {
        const dmg = this.accountForSpellDmg(damage);

        game.events.broadcast("SpellDealsDamage", [target, dmg], game.player);
        game.attack(dmg, target);

        return true;
    }

    // Account for certain stats

    /**
     * Returns `damage` + The current player's spell damage
     * 
     * @param {number} damage
     * 
     * @returns {number} Damage + spell damage
     */
    accountForSpellDmg(damage) {
        return damage + game.player.spellDamage;
    }

    /**
     * Filters out all cards that are uncollectible in a list
     * 
     * @param {Card[] | import("./types").Blueprint[]} cards The list of cards
     * 
     * @returns {Card[] | import("./types").Blueprint[]} The cards without the uncollectible cards
     */
    accountForUncollectible(cards) {
        return cards.filter(c => !c.uncollectible);
    }

    // Keyword stuff

    /**
     * Asks the user a `prompt` and show 3 choices for the player to choose, and do something to the minion based on the choice.
     * 
     * @param {Card} minion The minion to adapt
     * @param {string} prompt The prompt to ask the user
     * @param {Card[]} _values DON'T TOUCH THIS UNLESS YOU KNOW WHAT YOU'RE DOING
     * 
     * @returns {string} The name of the adapt chosen.
     */
    adapt(minion, prompt = "Choose One:", _values = []) {
        const ADAPT = new game.Card("Adapt Helper", game.player);

        return ADAPT.activate("adapt", minion, prompt, _values);
    }

    /**
     * Invoke the `plr`'s Galakrond
     * 
     * @param {Player} plr The player
     * 
     * @returns {boolean} Success
     */
    invoke(plr) {
        // Find the card in player's deck/hand/hero that begins with "Galakrond, the "
        let deck_galakrond = plr.deck.find(c => c.displayName.startsWith("Galakrond, the "));
        let hand_galakrond = plr.hand.find(c => c.displayName.startsWith("Galakrond, the "));
        if ((!deck_galakrond && !hand_galakrond) && !plr.hero.displayName.startsWith("Galakrond, the ")) return false;

        plr.deck.filter(c => {
            c.activate("invoke");
        });
        plr.hand.filter(c => {
            c.activate("invoke");
        });
        game.board[plr.id].forEach(c => {
            c.activate("invoke");
        });

        if (plr.hero.displayName.startsWith("Galakrond, the ")) plr.hero.activate("heropower");
        else if (deck_galakrond) deck_galakrond.activate("heropower");
        else if (hand_galakrond) hand_galakrond.activate("heropower");

        return true;
    }

    /**
     * Chooses a minion from `list` and puts it onto the board.
     * 
     * @param {Player} plr The player
     * @param {Card[]} list The list to recruit from. This defaults to `plr`'s deck.
     * @param {number} amount The amount of minions to recruit
     * 
     * @returns {Card[]} Returns the cards recruited
     */
    recruit(plr, list = null, amount = 1) {
        if (list == null) list = plr.deck;
        let _list = list;

        list = this.shuffle(list.slice());

        let times = 0;

        let cards = [];

        list = list.filter(c => c.type == "Minion");
        list.forEach(c => {
            if (times >= amount) return;

            game.summonMinion(c.imperfectCopy(), plr);

            times++;
            cards.push(c);
        });

        cards.forEach(c => {
            this.remove(_list, c);
        });

        return cards;
    }

    /**
     * Creates and returns a jade golem with the correct stats and cost for the player
     * 
     * @param {Player} plr The jade golem's owner
     * 
     * @returns {Card} The jade golem
     */
    createJade(plr) {
        if (plr.jadeCounter < 30) plr.jadeCounter += 1;
        const count = plr.jadeCounter;
        const mana = (count < 10) ? count : 10;

        let jade = new game.Card("Jade Golem", plr);
        jade.setStats(count, count);
        jade.mana = mana;

        return jade;
    }

    /**
     * Imports the config from the `path` specified.
     *
     * @param {string} path The path to import from.
     *
     * @returns {boolean} Success
     */
    importConfig(path) {
        require("fs").readdirSync(path, { withFileTypes: true }).forEach(file => {
            let c = `${path}/${file.name}`;

            if (file.name.endsWith(".json")) {
                let f = require(c);

                game.config = Object.assign({}, game.config, f);
            }
            else if (file.isDirectory()) this.importConfig(c);
        });

        game.doConfigAI();

        return true;
    }

    /**
     * USE @see {@link importCards} INSTEAD. Imports all cards from a folder.
     * 
     * @param {string} path The path
     * 
     * @returns {boolean} Success
     */
    _importCards(path) {
        require("fs").readdirSync(path, { withFileTypes: true }).forEach(file => {
            let p = `${path}/${file.name}`;

            if (file.name.endsWith(".js")) {
                let f = require(p);
                
                game.cards.push(f);
            }
            else if (file.isDirectory()) this._importCards(p);
        });

        return true;
    }

    /**
     * Imports all cards from a folder
     * 
     * @param {string} path The path
     * 
     * @returns {boolean} Success
     */
    importCards(path) {
        game.cards = [];

        return this._importCards(path);
    }

    /**
     * Mulligans the cards from input. Read `interact.mulligan` for more info.
     *
     * @param {Player} plr The player who mulligans
     * @param {String} input The ids of the cards to mulligan
     *
     * @returns {Card[] | TypeError} The cards mulligan'd
     */
    mulligan(plr, input) {
        if (!parseInt(input)) return new TypeError("Can't parse `input` to int");

        let cards = [];
        let mulligan = [];

        input.split("").forEach(c => mulligan.push(plr.hand[parseInt(c) - 1]));

        plr.hand.forEach(c => {
            if (!mulligan.includes(c) || c.name == "The Coin") return;

            this.remove(mulligan, c);
            
            game.suppressedEvents.push("DrawCard");
            plr.drawCard();
            game.suppressedEvents.pop();

            game.suppressedEvents.push("AddCardToDeck");
            plr.shuffleIntoDeck(c);
            game.suppressedEvents.pop();

            plr.removeFromHand(c);

            cards.push(c);
        });

        return cards;
    }

    // Quest

    /**
     * Progress a quest by a value
     * 
     * @param {string} name The name of the quest
     * @param {number} value The amount to progress the quest by
     * 
     * @returns {number} The new progress
     */
    progressQuest(name, value = 1) {
        let quest = game.player.secrets.find(s => s["name"] == name);
        if (!quest) quest = game.player.sidequests.find(s => s["name"] == name);
        if (!quest) quest = game.player.quests.find(s => s["name"] == name);

        quest["progress"][0] += value;

        return quest["progress"][0];
    }

    /**
     * Adds a quest / secrets to a player
     * 
     * @param {"Quest" | "Sidequest" | "Secret"} type The type of the quest
     * @param {Player} plr The player to add the quest to
     * @param {Card} card The card that created the quest / secret
     * @param {import("./types").EventKeys} key The key to listen for
     * @param {any} val The value that the quest needs
     * @param {import("./types").QuestCallback} callback The function to call when the key is invoked.
     * @param {string} [next=null] The name of the next quest / sidequest / secret that should be added when the quest is done
     * 
     * @returns {bool} Success
     */
    addQuest(type, plr, card, key, val, callback, next = null) {
        const t = plr[type.toLowerCase() + "s"];

        if ( (type.toLowerCase() == "quest" && t.length > 0) || ((type.toLowerCase() == "secret" || type.toLowerCase() == "sidequest") && (t.length >= 3 || t.filter(s => s.displayName == card.displayName).length > 0)) ) {
            plr.addToHand(card);
            //plr.mana += card.mana;
            
            return false;
        }

        plr[type.toLowerCase() + "s"].push({"name": card.displayName, "progress": [0, val], "key": key, "value": val, "turn": game.turns, "callback": callback, "next": next});
        return true;
    }
}

exports.Functions = Functions;<|MERGE_RESOLUTION|>--- conflicted
+++ resolved
@@ -46,11 +46,7 @@
          *  
          * @returns {"invalid"} 
          */
-<<<<<<< HEAD
-        const ERROR = (error_code, card_name) => {
-=======
         const ERROR = (error_code, card_name = null) => {
->>>>>>> c8a85d31
             console.log("This deck is not valid!\nError Code: ".red + error_code.yellow);
             if (card_name) console.log("Specific Card that caused this error: ".red + card_name.yellow);
             game.input();
