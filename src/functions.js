//@ts-check
delete require.cache[require.resolve("./card")];
delete require.cache[require.resolve("./player")];
delete require.cache[require.resolve("./ai")];

const fs = require("fs");
const child_process = require("child_process");
const deckstrings = require("deckstrings"); // To decode vanilla deckcodes
const { Player } = require("./player");
const { Card } = require("./card");
const { Game } = require("./game");
const { stripColors } = require("colors");
require("colors");

/**
 * The current game
 * 
 * @type {Game}
 */
let game;

/**
 * An instance of the Functions class, to be used in `DeckcodeFunctions`, for example.
 * 
 * @type {Functions}
 */
let self;

class DeckcodeFunctions {
    constructor() {}

    /**
     * Imports a deck using a code and put the cards into the player's deck
     * 
     * @param {Player} plr The player to put the cards into the deck of
     * @param {string} code The deck code
     * 
     * @returns {Card[] | "invalid"} The deck
     */
    import(plr, code) {
        /**
         * Cause the function to return an error
         * 
         * @param {string} error_code
         * @param {string | null} [card_name]
         *  
         * @returns {"invalid"} 
         */
        const ERROR = (error_code, card_name = null) => {
            console.log("This deck is not valid!\nError Code: ".red + error_code.yellow);
            if (card_name) console.log("Specific Card that caused this error: ".red + card_name.yellow);
            game.input();
            return "invalid";
        }

        // The code is base64 encoded, so we need to decode it
        //code = Buffer.from(code, 'base64').toString('ascii');
        //if (!code) ERROR("INVALIDB64");
        //
        let vanilla = false;

        try {
            deckstrings.decode(code); // If this doesn't crash, this is a vanilla deckcode

            vanilla = true;
        } catch (err) {}; // This isn't a vanilla code, no worries, just parse it as a hearthstone.js deckcode.

        if (vanilla) code = this.fromVanilla(plr, code);

        let runeRegex = /\[[BFU]{3}\]/; // BFU
        let altRuneRegex = /\[3[BFU]\]/; // BBB -> 3B

        let runesExists = runeRegex.test(code) || altRuneRegex.test(code);

        let sep = " /";

        if (runesExists) sep = " [";
        
        let hero = code.split(sep)[0];

        hero = hero.trim();
        code = sep[1] + code.split(sep)[1];

<<<<<<< HEAD
        // @ts-ignore
=======
        if (!self.getClasses().includes(hero)) return ERROR("INVALIDHERO");

>>>>>>> c8ca124e
        plr.heroClass = hero;

        let rune_classes = ["Death Knight"];
        let rune_class = rune_classes.includes(hero);

        const addRunes = (runes) => {
            if (rune_class) plr.runes = runes;
            // @ts-ignore
            else game.input("WARNING: This deck has runes in it, but the class is ".yellow + hero.brightYellow + ". Supported classes: ".yellow + rune_classes.join(", ").brightYellow + "\n");
        }

        // Runes
        if (altRuneRegex.test(code)) {
            // [3B]
            let rune = code[2];

            code = code.slice(5);
            addRunes(rune.repeat(3));
        }
        else if (runeRegex.test(code)) {
            // [BFU]
            let runes = "";

            for (let i = 1; i <= 3; i++) {
                runes += code[i];
            }
            
            code = code.slice(6);
            addRunes(runes);
        }
        else if (rune_class) {
            // @ts-ignore
            game.input("WARNING: This class supports runes but there are no runes in this deck. This deck's class: ".yellow + hero.brightYellow + ". Supported classes: ".yellow + rune_classes.join(", ").brightYellow + "\n");
        }

        let copyDefFormat = /\/(\d+:\d+,)*\d+\/ /;
        if (!copyDefFormat.test(code)) return ERROR("COPYDEFNOTFOUND"); // Find /3:5,2:8,1/

        let copyDef = code.split("/")[1];

        code = code.replace(copyDefFormat, "");

        let deck = code.split(",");
        let _deck = [];

        let maxDeckLength = game.config.maxDeckLength;
        let minDeckLength = game.config.minDeckLength;

        let processed = 0;

        let retInvalid = false;

        copyDef.split(",").forEach(c => {
            c = c.split(":");

            let copies = c[0];
            let times = c[1] || deck.length;

            let cards = deck.slice(processed, times);

            cards.forEach(c => {
                c = parseInt(c, 36);

                let card = self.getCardById(c);
                if (!card) {
                    retInvalid = ERROR("NONEXISTANTCARD", c);
                    return;
                }
                card = new Card(card.name, plr);

                for (let i = 0; i < parseInt(copies); i++) _deck.push(card.perfectCopy());

                if (card.settings) {
                    if (card.settings.maxDeckSize) maxDeckLength = card.settings.maxDeckSize;
                    if (card.settings.minDeckSize) minDeckLength = card.settings.minDeckSize;
                }

                let validateTest = (self.validateCard(card, plr));

                if (!game.config.validateDecks || validateTest === true) return;

                let err;

                switch (validateTest) {
                    case "class":
                        err = "You have a card from a different class in your deck";
                        break;
                    case "uncollectible":
                        err = "You have an uncollectible card in your deck";
                        break;
                    case "runes":
                        err = "A card does not support your current runes";
                        break;
                    default:
                        err = "";
                        break;
                }
                game.input(`${err}.\nSpecific Card that caused the error: `.red + `${card.name}\n`.yellow);
                retInvalid = true;
            });

            if (retInvalid) return "invalid";

            processed += times;
        });

        let max = maxDeckLength;
        let min = minDeckLength;

        if ((_deck.length < min || _deck.length > max) && game.config.validateDecks) {
            game.input("The deck needs ".red + ((min == max) ? `exactly `.red + `${max}`.yellow : `between`.red + `${min}-${max}`.yellow) + ` cards. Your deck has: `.red + `${_deck.length}`.yellow + `.\n`.red);
            return "invalid";
        }

        // Check if you have more than 2 cards or more than 1 legendary in your deck. (The numbers can be changed in the config)
        let cards = {};
        _deck.forEach(c => {
            if (!cards[c.name]) cards[c.name] = 0;
            cards[c.name]++;
        });
        Object.entries(cards).forEach(v => {
            let i = v[1];
            v = v[0];

            let errorcode;
            if (i > game.config.maxOfOneCard) errorcode = "normal";
            if (self.getCardByName(v).rarity == "Legendary" && i > game.config.maxOfOneLegendary) errorcode = "legendary";

            if (!game.config.validateDecks || !errorcode) return;

            let err;
            switch (errorcode) {
                case "normal":
                    err = `There are more than `.red + game.config.maxOfOneCard.toString().yellow + " of a card in your deck".red;
                    break
                case "legendary":
                    err = `There are more than `.red + game.config.maxOfOneLegendary.toString().yellow + " of a legendary card in your deck".red;
                    break
                default:
                    err = "";
                    break;
            }
            game.input(err + "\nSpecific card that caused this error: ".red + v.yellow + ". Amount: ".red + i.toString().yellow + ".\n".red);
            return "invalid";
        });
    
        _deck = self.shuffle(_deck);

        plr.deck = _deck;

        return _deck;
    }

    /**
     * Generates a deckcode from a list of blueprints
     *
     * @param {import("./types").Blueprint[]} deck The deck to create a deckcode from
     * @param {string} heroClass The class of the deck. Example: "Priest"
     * @param {string} runes The runes of the deck. Example: "BFU"
     *
     * @returns {{code: string, error: null | {msg: string, info: any}}} The deckcode, An error message alongside any additional information.
     */
    export(deck, heroClass, runes) {
        let error = null;

        if (deck.length < game.config.minDeckLength) error = {"msg": "TooFewCards", "info": deck.length};
        if (deck.length > game.config.maxDeckLength) error = {"msg": "TooManyCards", "info": deck.length};

        if (deck.length <= 0) {
            // Unrecoverable error
            error = {"msg": "EmptyDeck", "info": null};

            return {"code": "", "error": error};
        }

        let deckcode = `${heroClass} `;

        if (runes) {
            // If the runes is 3 of one type, write, for example, 3B instead of BBB
            if (new Set(runes.split("")).size == 1) deckcode += `[3${runes[0]}] `;
            else deckcode += `[${runes}] `;
        }

        deckcode += "/";

        let cards = [];

        deck.forEach(c => {
            let found = cards.find(a => a[0].name == c.name);

            if (!found) cards.push([c, 1]);
            else cards[cards.indexOf(found)][1]++;
        });

        // Sort
        cards = cards.sort((a, b) => {
            return a[1] - b[1];
        });

        let lastCopy = null;
        cards.forEach(c => {
            let [card, copies] = c;

            if (copies == lastCopy) return;

            let amount = 0;
            let last = false;

            cards.forEach((c, i) => {
                if (c[1] != copies) return;
                if ((i + 1) == cards.length) last = true;

                amount++;
            });

            lastCopy = copies;

            if (last) deckcode += copies;
            else deckcode += `${copies}:${amount},`;

            if (copies > game.config.maxOfOneLegendary && card.rarity == "Legendary") error = {"msg": "TooManyLegendaryCopies", "info": {"card": card, "copies": copies}};
            else if (copies > game.config.maxOfOneCard) error = {"msg": "TooManyCopies", "info": {"card": card, "copies": copies}};
        });

        deckcode += "/ ";

        deckcode += cards.map(c => c[0].id.toString(36)).join(",");

        return {"code": deckcode, "error": error};
    }

    /**
     * Turns a Hearthstone.js deckcode into a vanilla deckcode
     *
     * @param {Player} plr The player that will get the deckcode
     * @param {string} code The deckcode
     * @param {boolean} extraFiltering If it should do extra filtering when there are more than 1 possible card. This may choose the wrong card. 
     *
     * @returns {string} The vanilla deckcode
     */
    toVanilla(plr, code, extraFiltering = true) {
        // WARNING: Jank code ahead. Beware!
        //
        // Reference: Death Knight [3B] /1:4,2/ 3f,5f,6f...

        /**
         * @type {import("deckstrings").DeckDefinition}
         */
        let deck = {"cards": [], "heroes": [], "format": null};

        deck.format = deckstrings.FormatType.FT_WILD; // Wild

        let vanillaHeroes = { // List of vanilla heroes dbfIds
            "Warrior":      7,
            "Hunter":       31,
            "Druid":        274,
            "Mage":         637,
            "Paladin":      671,
            "Priest":       813,
            "Warlock":      893,
            "Rogue":        930,
            "Shaman":       1066,
            "Demon Hunter": 56550,
            "Death Knight": 78065
        };

        code = code.split(/[\[/]/);
        let heroClass = code[0].trim();
        heroClass = vanillaHeroes[heroClass];

        deck.heroes.push(heroClass);

        code.splice(0, 1); // Remove the class
        if (code[0].endsWith("] ")) code.splice(0, 1); // Remove runes

        let amountStr = code[0].trim();
        let cards = code[1].trim();

        // Now it's just the cards left

        /**
         * @type {VanillaCard[]}
         */
        let vanillaCards;

        try {
            vanillaCards = fs.readFileSync(__dirname + "/../card_creator/vanilla/.ignore.cards.json");
        } catch (err) {
            console.log("ERROR: It looks like you were attempting to parse a vanilla deckcode. In order for the program to support this, run 'scripts/genvanilla.bat' (requires an internet connection), then try again.".red);
            game.input();

            process.exit(1);
        }
        vanillaCards = JSON.parse(vanillaCards);

        cards = cards.split(",").map(i => parseInt(i, 36));
        cards = cards.map(i => self.getCardById(i));
        cards = cards.map(c => new game.Card(c.name, plr));
        cards = cards.map(c => c.displayName);

        // Cards is now a list of names
        let newCards = [];

        cards.forEach((c, i) => {
            let amount = 1;

            // Find how many copies to put in the deck
            let amountStrSplit = amountStr.split(":");

            let found = false;
            amountStrSplit.forEach((a, i2) => {
                if (found) return;
                if (i2 % 2 == 0) return; // We only want to look at every other one

                if (i >= parseInt(a)) return;

                // This is correct
                found = true;

                amount = parseInt(amountStrSplit[amountStrSplit.indexOf(a) - 1]);
            });
            if (!found) amount = parseInt(amountStr[amountStr.length - 1]);

            let matches = vanillaCards.filter(a => a.name.toLowerCase() == c.toLowerCase());
            matches = self.filterVanillaCards(matches, true, extraFiltering);

            if (matches.length == 0) {
                // Invalid card
                game.input("ERROR: Invalid card found!".red);
                return;
            }

            if (matches.length > 1) {
                // Ask the user to pick one
                matches.forEach((m, i) => {
                    delete m.artist;
                    delete m.elite;
                    delete m.collectible; // All cards here should already be collectible
                    delete m.referencedTags;
                    delete m.mechanics;
                    delete m.race; // Just look at `m.races`

                    console.log(`${i + 1}: `);
                    console.log(m);
                });

                console.log(`Multiple cards with the name '${c}' detected! Please choose one:`.yellow);
                let chosen = game.input();

                matches = matches[parseInt(chosen) - 1];
            }
            else matches = matches[0];

            newCards.push([matches.dbfId, amount]);
        });

        deck.cards = newCards;

        deck = deckstrings.encode(deck);
        return deck;
    }

    /**
     * Turns a vanilla deckcode into a Hearthstone.js deckcode
     *
     * @param {Player} plr The player that will get the deckcode
     * @param {string} code The deckcode
     *
     * @returns {string} The Hearthstone.js deckcode
     */
    fromVanilla(plr, code) {
        let deck = deckstrings.decode(code); // Use the 'deckstrings' api's decode

        /**
         * @type {VanillaCard[]}
         */
        let cards;

        try {
            cards = fs.readFileSync(__dirname + "/../card_creator/vanilla/.ignore.cards.json");
        } catch (err) {
            console.log("ERROR: It looks like you were attempting to parse a vanilla deckcode. In order for the program to support this, run 'scripts/genvanilla.bat' (requires an internet connection), then try again.".red);
            game.input();

            process.exit(1);
        }
        cards = JSON.parse(cards.toString());

        delete deck.format; // We don't care about the format

        let heroClass = cards.find(a => a.dbfId == deck.heroes[0]).cardClass;
        heroClass = self.capitalize(heroClass);

        if (heroClass == "Deathknight") heroClass = "Death Knight"; // Wtf hearthstone?
        if (heroClass == "Demonhunter") heroClass = "Demon Hunter"; // I'm not sure if this actually happens, but considering it happened with death knight, you never know
        
        deck = deck.cards.map(c => [cards.find(a => a.dbfId == c[0]), c[1]]); // Get the full card object from the dbfId

        let createdCards = self.getCards(false);
        
        let invalidCards = [];
        deck.forEach(c => {
            c = c[0];

            if (createdCards.find(card => card.name == c.name || card.displayName == c.name)) return;

            // The card doesn't exist.
            console.log(`ERROR: Card '${c.name}' doesn't exist!`.red);
            invalidCards.push(c);
        });

        if (invalidCards.length > 0) {
            // There was a card in the deck that isn't implemented in Hearthstone.js
            let createCard = game.input(`Some cards do not currently exist. You cannot play on this deck without them. Do you want to create these cards? (you will need to give the card logic yourself) [Y/N] `.yellow);

            if (createCard.toLowerCase()[0] != "y") process.exit(1);

            let vcc = require("../card_creator/vanilla/index");

            invalidCards.forEach(c => {
                // Create that card
                console.log("Creating " + c.name.yellow);
                vcc.main("", c);
            });

            game.input("Press enter to try this deckcode again.\n");

            self.importCards(__dirname + "/../cards");

            return this.fromVanilla(plr, code); // Try again
        }

        let new_deck = [];

        // All cards in the deck exists
        let amounts = {};
        deck.forEach(c => {
            let name = cards.find(a => a.dbfId == c[0].dbfId).name;
            // The name can still not be correct
            if (!createdCards.find(a => a.name == name)) name = createdCards.find(a => a.displayName == name).name;

            new_deck.push([new game.Card(name, plr), c[1]]);

            if (!amounts[c[1]]) amounts[c[1]] = 0;
            amounts[c[1]]++;
        });

        // Sort the `new_deck` array, lowest amount first
        new_deck = new_deck.sort((a, b) => {
            return a[1] - b[1];
        });

        // Assemble Hearthstone.js deckcode.
        let deckcode = `${heroClass} `;

        // Generate runes
        let runes = "";

        if (heroClass == "Death Knight") {
            new_deck.forEach(c => {
                c = c[0];

                if (!c.runes) return;

                runes += c.runes;
            });

            let sorted_runes = "";

            if (runes.includes("B")) sorted_runes += "B";
            if (runes.includes("F")) sorted_runes += "F";
            if (runes.includes("U")) sorted_runes += "U";

            runes = runes.replace("B", "");
            runes = runes.replace("F", "");
            runes = runes.replace("U", "");

            sorted_runes += runes;

            runes = sorted_runes.slice(0, 3); // Only use the first 3 characters

            if (runes === "") runes = "3B";

            if (runes[0] == runes[1] && runes[1] == runes[2]) runes = `3${runes[0]}`;

            deckcode += `[${runes}] `;
        }

        deckcode += `/`;

        // Amount format
        Object.entries(amounts).forEach(a => {
            let [key, amount] = a;

            if (!amounts[parseInt(key) + 1]) deckcode += key; // If this is the last amount
            else deckcode += `${key}:${amount},`;
        });

        deckcode += `/ `;

        deckcode += new_deck.map(c => c[0].id.toString(36)).join(',');

        return deckcode;
    }
}

class Functions {
    /**
     * @param {Game} _game 
     */
    constructor(_game) {
        /**
         * Functions related to deckcodes.
         * 
         * @type {DeckcodeFunctions}
         */
        this.deckcode = new DeckcodeFunctions();

        game = _game;
        self = this; // Allow the other classes to access this class
    }

    // QoL
    // https://dev.to/codebubb/how-to-shuffle-an-array-in-javascript-2ikj - Vladyslav
    /**
     * Shuffle the array and return the result.
     * 
     * Does not change the original array.
     * 
     * @param {any[]} array Array to shuffle
     * 
     * @returns {any[]} Shuffled array
     */
    shuffle(array) {
        const newArray = [...array];
        const length = newArray.length;

        for (let start = 0; start < length; start++) {
            const randomPosition = this.randInt(0, (newArray.length - start) - 1);
            const randomItem = newArray.splice(randomPosition, 1);

            newArray.push(...randomItem);
        }

        return newArray;
    }

    /**
     * Removes `element` from `list`.
     *
     * @param {any[]} list The list to remove from
     * @param {any} element The element to remove from the list
     *
     * @returns {boolean} Success
     */
    remove(list, element) {
        list.splice(list.indexOf(element), 1);
        return true;
    }

    /**
     * Return a random element from `list`
     * 
     * @param {any[]} list
     * @param {boolean} cpyCard If this is true and the element is a card, create an imperfect copy of that card.
     * 
     * @returns {any} Item
     */
    randList(list, cpyCard = true) {
        let item = list[this.randInt(0, list.length - 1)];
        
        if (item instanceof game.Card && cpyCard) item = item.imperfectCopy();

        return item;
    }

    /**
     * Returns `amount` random items from `list`.
     *
     * @param {any[]} list
     * @param {number} amount
     * @param {boolean} cpyCard If this is true and the element is a card, create an imperfect copy of that card.
     *
     * @returns {any[]} The items
     */
    chooseItemsFromList(list, amount, cpyCard = true) {
        if (amount > list.length) amount = list.length;

        list = list.slice(); // Make a copy of the list
        let elements = [];

        for (let i = 0; i < amount; i++) {
            let el = this.randList(list, cpyCard);
            elements.push(el);
            list.splice(list.indexOf(el), 1);
        }

        return elements;
    }

    /**
     * Return a random number between `min` and `max`.
     * 
     * @param {number} min The minimum number
     * @param {number} max The maximum number
     * 
     * @returns {number} The random number
     */
    randInt(min, max) {
        return Math.floor(Math.random() * (max - min + 1)) + min;
    }

    /**
     * Capitalizes a string
     * 
     * @param {string} str String
     * 
     * @returns {string} The string capitalized
     */
    capitalize(str) {
        return str[0].toUpperCase() + str.slice(1).toLowerCase();
    }

    /**
     * Capitalizes all words in string
     *
     * @param {string} str The string
     *
     * @returns {string} The string capitalized
     */
    capitalizeAll(str) {
        return str.split(" ").map(k => this.capitalize(k)).join(" ");
    }

    /**
     * Creates a wall.
     * 
     * Walls are a formatting tool for strings, which makes them easier to read.
     * Look at the example below.
     *
     * @param {any[]} bricks The array
     * @param {string} sep The seperator.
     *  
     * @example
     * let bricks = [];
     * bricks.push('Example - Example');
     * bricks.push('Test - Hello World');
     * bricks.push('This is the longest - Short');
     * bricks.push('Tiny - This is even longer then that one!');
     * 
     * let wall = createWall(bricks, "-");
     * 
     * wall.forEach(foo => {
     *     console.log(foo);
     * });
     * // Example             - Example
     * // Test                - Hello World
     * // This is the longest - Short
     * // Tiny                - This is even longer then that one!
     * 
     * assert.equal(wall, ["Example             - Example", "Test                - Hello World", "This is the longest - Short", "Tiny                - This is even longer then that one!"]);
     * 
     * @returns {string[]} The wall
     */
    createWall(bricks, sep) {
        // Find the longest brick, most characters to the left of the seperator.

        /**
         * The longest brick
         * 
         * @type {[string, number]} [brick, length]
         */
        let longest_brick = [];

        bricks.forEach(b => {
            b = b.split(sep);

            let length = b[0].length;

            if (length <= longest_brick[1]) return;

            longest_brick = [b, length];
        });

        /**
         * The wall to return.
         * 
         * @type {string[]}
         */
        let wall = []

        bricks.forEach(b => {
            b = b.split(sep);

            let strbuilder = "";

            let diff = longest_brick[1] - b[0].length;

            strbuilder += b[0];
            strbuilder += " ".repeat(diff);
            strbuilder += sep;
            strbuilder += b[1];

            wall.push(strbuilder);
        });

        return wall;
    }

    /**
     * Create a (crash)log file
     *
     * @param {Error} err If this is set, create a crash log. If this is not set, create a normal log file.
     *
     * @returns {boolean} Success
     */
    createLogFile(err = null) {
        // Create a (crash-)log file
        if (!fs.existsSync(`${__dirname}/../logs/`)) fs.mkdirSync(`${__dirname}/../logs/`);

        // Get the day, month, year, hour, minute, and second, as 2 digit numbers.
        let date = new Date();

        let day = date.getDate().toString();
        let month = (date.getMonth() + 1).toString(); // Month is 0-11 for some reason
        let year = date.getFullYear().toString().slice(2); // Get the last 2 digits of the year

        let hour = date.getHours().toString();
        let minute = date.getMinutes().toString();
        let second = date.getSeconds().toString();

        if (day < 10) day = `0${day}`;
        if (month < 10) month = `0${month}`;
        if (year < 10) year = `0${year}`;

        if (hour < 10) hour = `0${hour}`;
        if (minute < 10) minute = `0${minute}`;
        if (second < 10) second = `0${second}`;

        // Assemble the time
        let dateString = `${day}/${month}/${year} ${hour}:${minute}:${second}`; // 01/01/23 23:59:59
        let dateStringFileFriendly = dateString.replace(/[/:]/g, ".").replaceAll(" ", "-"); // 01.01.23-23.59.59

        // Grab the history of the game
        // handleCmds("history", echo, debug)
        let history = game.interact.handleCmds("history", false, true);
        history = stripColors(history);

        // AI log
        game.config.debug = true; // Do this so it can actually run '/ai'
        let aiHistory = game.interact.handleCmds("/ai", false);

        let name = "Log";
        if (err) name = "Crash Log";

        let errorContent = "";

        if (err) errorContent = `
Error:
${err.stack}
`

        let history_content = `-- History --${history}`;
        let ai_content = `\n-- AI Logs --\n${aiHistory}`;

        let config = JSON.stringify(game.config, null, 2);
        let config_content = `\n-- Config --\n${config}`;

        let main_content = history_content;
        if (game.config.P1AI || game.config.P2AI) main_content += ai_content;
        main_content += config_content;
        main_content += errorContent;

        let content = `Hearthstone.js ${name}
Date: ${dateString}
Version: ${game.config.version}-${game.config.branch}
Operating System: ${process.platform}
Log File Version: 1

${main_content}
`

        // Add a sha256 checksum to the content
        content += require("crypto").createHash("sha256").update(content).digest("hex");

        let filename = "log";
        if (err) filename = "crashlog";

        filename = `${filename}-${dateStringFileFriendly}`;

        fs.writeFileSync(`${__dirname}/../logs/${filename}.txt`, content);

        if (!err) return true;

        console.log(`\nThe game crashed!\nCrash report created in 'logs/${filename}.txt'\nPlease create a bug report at:\nhttps://github.com/LunarTides/Hearthstone.js/issues`.yellow);
        game.input();

        return true;
    }

    /**
     * Returns an AI Error with the provided information.
     *
     * @param {string} where - The function where the error occurred.
     * @param {string} expected - The expected value.
     * @param {string} actual - The actual value.
     * @param {number} errorId - The id of the error. This is incase you have multiple possible errors in `where` and want to differentiate.
     * 
     * @returns {Error} - The AI Error with the provided information.
     */
    createAIError(where, expected, actual, errorId) {
        return new Error(`AI Error at ${where}, expected: ${expected}, got: ${actual}. Error ID: ${errorId}`);
    }

    /**
     * Filter out some useless vanilla cards
     *
     * @param {VanillaCard[]} cards The list of vanilla cards to filter
     * @param {boolean} uncollectible If it should filter away uncollectible cards
     * @param {boolean} dangerous If there are cards with a 'howToEarn' field, filter away any cards that don't have that.
     *
     * @returns {VanillaCard[]} The filtered cards
     * 
     * @example
     * // The numbers here are not accurate, but you get the point.
     * assert(cards.length, 21022);
     * 
     * cards = filterVanillaCards(cards, true, true);
     * assert(cards.length, 1002);
     * 
     * 
     * @example
     * // You can get a vanilla card by name using this
     * cards = cards.filter(c => c.name == "Brann Bronzebeard");
     * assert(cards.length, 15);
     * 
     * cards = filterVanillaCards(cards, true, true);
     * assert(cards.length, 1);
     */
    filterVanillaCards(cards, uncollectible = true, dangerous = false, keepHeroSkins = false) {
        if (uncollectible) cards = cards.filter(a => a.collectible); // You're welcome
        cards = cards.filter(a => !a.id.startsWith("Prologue"));
        cards = cards.filter(a => !a.id.startsWith("PVPDR")); // Idk what 'PVPDR' means, but ok
        cards = cards.filter(a => !a.id.startsWith("DRGA_BOSS"));
        cards = cards.filter(a => !a.id.startsWith("BG")); // Battlegrounds
        cards = cards.filter(a => !a.id.startsWith("TB")); // Tavern Brawl
        cards = cards.filter(a => !a.id.startsWith("LOOTA_"));
        cards = cards.filter(a => !a.id.startsWith("DALA_"));
        cards = cards.filter(a => !a.id.startsWith("GILA_"));
        cards = cards.filter(a => !a.id.startsWith("BOTA_"));
        cards = cards.filter(a => !a.id.startsWith("TRLA_"));
        cards = cards.filter(a => !a.id.startsWith("DALA_"));
        cards = cards.filter(a => !a.id.startsWith("ULDA_"));
        cards = cards.filter(a => !a.id.startsWith("BTA_BOSS_"));
        cards = cards.filter(a => !a.id.startsWith("Story_"));
        cards = cards.filter(a => !a.id.startsWith("BOM_")); // Book of mercenaries
        cards = cards.filter(a => !a.mechanics || !a.mechanics.includes("DUNGEON_PASSIVE_BUFF"));
        cards = cards.filter(a => !a.battlegroundsNormalDbfId);
        cards = cards.filter(a => a.set && !["battlegrounds", "placeholder", "vanilla", "credits"].includes(a.set.toLowerCase()));
        cards = cards.filter(a => a.set && !a.set.includes("PLACEHOLDER_"));
        cards = cards.filter(a => !a.mercenariesRole);

        let __cards = [];

        cards.forEach(a => {
            // If the set is `HERO_SKINS`, only include it if it's id is `HERO_xx`, where the x's are a number.
            if (a.set && a.set.includes("HERO_SKINS")) {
                if (keepHeroSkins && /HERO_\d\d/.test(a.id)) __cards.push(a);

                return;
            }
            __cards.push(a);
        });

        cards = __cards;
        
        if (dangerous) {
            // If any of the cards have a 'howToEarn' field, filter away any cards that don't have that
            const _cards = cards.filter(a => a.howToEarn);
            if (_cards.length > 0) cards = _cards;
        }

        return cards;
    }

    /**
     * Open a program with args
     * 
     * @param {string} command The command/program to run
     * @param {string} args The arguments
     * 
     * @returns {boolean} Success
     * 
     * @example
     * // Opens notepad to "foo.txt" in the main folder.
     * let success = openWithArgs("notepad", "foo.txt");
     * 
     * // Wait until the user presses enter. This function automatically prints a traceback to the screen but will not pause by itself.
     * if (!success) game.input();
     */
    openWithArgs(command, args) {
        // Windows vs Linux. Pros and Cons:
        if (process.platform == "win32") {
            // Windows
            child_process.exec(`start ${command} ${args}`);
        } else {
            // Linux (/ Mac)
            args = args.replaceAll("\\", "/");

            let attempts = [];

            const isCommandAvailable = (test_command, args_specifier) => {
                try {
                    console.log(`${test_command} ${args_specifier}${command} ${args}`)
                    attempts.push(test_command);

                    child_process.execSync(`which ${test_command}`);
                    child_process.exec(`${test_command} ${args_specifier}${command} ${args}`);

                    return true;
                } catch (error) {
                    return false;
                }
            }

            if (isCommandAvailable("x-terminal-emulator", "-e ")) {}
            else if (isCommandAvailable("gnome-terminal", "-- ")) {}
            else if (isCommandAvailable("xterm", "-e ")) {}
            else if (isCommandAvailable("xfce4-terminal", "--command=")) {}
            else {
                console.log("Error: Failed to open program. Traceback:");
                console.log("Operating system: Linux");
                
                attempts.forEach(a => {
                    console.log(`Tried '${a}'... failed!`);
                });

                console.log("Please install any of these using your package manager.");
                console.log("If you're not using linux, open up an issue on the github page.");
                // rl.question(); <- It is your job to pause the program when you run this, since function.js functions should generally not pause the game.

                return false;
            }
        }

        return true;
    }

    // Getting card info

    /**
     * Returns the card with the name `name`.
     * 
     * @param {string} name The name
     * @param {boolean} refer If this should call `getCardById` if it doesn't find the card from the name
     * 
     * @returns {import("./types").Blueprint} The blueprint of the card
     */
    getCardByName(name, refer = true) {
        let card;

        game.cards.forEach(c => {
            if (c.name.toLowerCase() == name.toLowerCase()) card = c;
        });

        if (!card && refer) return this.getCardById(name, false);

        return card;
    }

    /**
     * Returns the card with the id of `id`.
     * 
     * @param {number} id The id
     * @param {boolean} refer If this should call `getCardByName` if it doesn't find the card from the id
     * 
     * @returns {import("./types").Blueprint} The blueprint of the card
     */
    getCardById(id, refer = true) {
        let card = game.cards.filter(c => c.id == id)[0];

        if (!card && refer) return this.getCardByName(id.toString(), false);

        return card;
    }

    /**
     * Returns all cards added to Hearthstone.js
     *
     * @param {boolean} uncollectible Filter out all uncollectible cards
     * @param {import("./types").Blueprint[]} cards This defaults to `game.cards`, which contains all cards in the game.
     *
     * @returns {import("./types").Blueprint[]} Cards
     */
    getCards(uncollectible = true, cards = game.cards) {
        let _cards = [];

        cards.forEach(c => {
            if (!c.uncollectible || !uncollectible) _cards.push(c);
        });

        return _cards;
    }

    /**
     * Returns if the `card`'s class is the same as the `plr`'s class or 'Neutral'
     *
     * @param {Player} plr
     * @param {Card | import("./types").Blueprint} card
     *
     * @returns {boolean} Result
     * 
     * @example
     * assert.equal(card.class, "Mage");
     * assert.equal(plr.class, "Mage");
     * 
     * // This should return true
     * let result = validateClass(plr, card);
     * assert.equal(result, true);
     * 
     * @example
     * assert.equal(card.class, "Warrior");
     * assert.equal(plr.class, "Mage");
     * 
     * // This should return false
     * let result = validateClass(plr, card);
     * assert.equal(result, false);
     * 
     * @example
     * assert.equal(card.class, "Neutral");
     * assert.equal(plr.class, "Mage");
     * 
     * // This should return true
     * let result = validateClass(plr, card);
     * assert.equal(result, true);
     */
    validateClass(plr, card) {
        return [plr.heroClass, "Neutral"].includes(card.class);
    }

    /**
     * Returns if the `card_tribe` is `tribe` or 'All'
     *
     * @param {import("./types").MinionTribe} card_tribe
     * @param {import("./types").MinionTribe} tribe
     *
     * @returns {boolean}
     * 
     * @example
     * assert.equal(card.tribe, "Beast");
     * 
     * // This should return true
     * let result = matchTribe(card.tribe, "Beast");
     * assert.equal(result, true);
     * 
     * @example
     * assert.equal(card.tribe, "All");
     * 
     * // This should return true
     * let result = matchTribe(card.tribe, "Beast");
     * assert.equal(result, true);
     */
    matchTribe(card_tribe, tribe) {
        if (/all/i.test(card_tribe)) return true; // If the card's tribe is "All".

        return card_tribe.includes(tribe);
    }

    /**
     * Checks if a card is a valid card to put into a players deck
     * 
     * @param {Card} card The card to check
     * @param {Player} plr The player to check against
     * 
     * @returns {boolean | "class" | "uncollectible" | "runes"} Success | Errorcode
     */
    validateCard(card, plr) {
        if (!card.class.split(" / ").includes(plr.heroClass) && card.class != "Neutral") return "class";
        if (card.uncollectible) return "uncollectible";

        // Runes
        if (card.runes && !plr.testRunes(card.runes)) return "runes";

        return true;
    }

    /**
     * Returns true if the `plr`'s deck has no duplicates.
     *
     * @param {Player} plr The player to check
     *
     * @returns {boolean} Highlander
     */
    highlander(plr) {
        let deck = plr.deck.map(c => c.name);

        return (new Set(deck)).size == deck.length;
    }

    /**
     * Returns all classes in the game
     *
     * @returns {string[]} Classes
     * 
     * @example
     * let classes = getClasses();
     * 
     * assert.equal(classes, ["Mage", "Warrior", "Druid", ...])
     */
    getClasses() {
        let classes = [];

        fs.readdirSync(__dirname + "/../cards/StartingHeroes").forEach(file => {
            if (!file.endsWith(".js")) return; // Something is wrong with the file name.

            let name = file.slice(0, -3); // Remove ".js"
            name = name.replaceAll("_", " "); // Remove underscores
            name = game.functions.capitalizeAll(name); // Capitalize all words

            let card = game.functions.getCardByName(name + " Starting Hero");

            classes.push(card.class);
        });

        return classes;
    }

    /**
     * Colors `str` based on `rarity`.
     *
     * @param {string} str The string to color
     * @param {string} rarity The rarity
     * @param {boolean} bold Automatically apply bold
     *
     * @returns {string} The colored string
     * 
     * @example
     * assert(card.rarity, "Legendary");
     * assert(card.name, "Sheep");
     * 
     * let colored = colorByRarity(card.name, card.rarity);
     * assert.equal(colored, "Sheep".yellow);
     */
    colorByRarity(str, rarity, bold = true) {
        switch (rarity) {
            case "Common":
                str = str.gray;
                break;
            case "Rare":
                str = str.blue;
                break;
            case "Epic":
                str = str.brightMagenta;
                break;
            case "Legendary":
                str = str.yellow;
                break;
            default:
                break;
        }

        if (bold && rarity != "Legendary") str = str.bold;

        return str;
    }

    /**
     * Parses color tags in `str`.
     * 
     * The color tags available are:
     * 
     * ```
     * // RGB
     * 'r' = Red, 'g' = Green, 'b' = Blue
     * 
     * // CMYK
     * 'c' = Cyan, 'm' = Magenta, 'y' = Yellow, 'k' = Black
     * 
     * // Other colors
     * 'w' = White, 'a' = Gray
     * 
     * // Special
     * 'B' = Bold, 'R' = Reset
     * ```
     *
     * @param {string} str The string to parse
     *
     * @returns {string} The resulting string
     * 
     * @example
     * let parsed = parseTags("&BBattlecry:&R Test");
     * assert.equal(parsed, "Battlecry:".bold + " Test");
     * 
     * @example
     * // Add the `~` character to escape the tag
     * let parsed = parseTags("~&BBattlecry:~&R Test");
     * assert.equal(parsed, "&BBattlecry:&R Test");
     */
    parseTags(str) {
        /**
         * Appends text styling based on the current types.
         *
         * @param {string} c The text to be styled
         * @return {string} The text with applied styling
         */
        const appendTypes = (c) => {
            let ret = c;

            // This line fixes a bug that makes, for example, `&rTest&R.` make the `.` be red when it should be white. This bug is why all new battlecries were `&BBattlecry:&R Deal...` instead of `&BBattlecry: &RDeal...`. I will see which one i choose in the future.
            if (current_types.includes("R")) current_types = ["R"]; 

            current_types.forEach(t => {
                switch (t) {
                    case "r":
                        ret = ret.red;
                        break;
                    case "g":
                        ret = ret.green;
                        break;
                    case "b":
                        ret = ret.blue;
                        break;
                    case "c":
                        ret = ret.cyan;
                        break;
                    case "m":
                        ret = ret.magenta;
                        break;
                    case "y":
                        ret = ret.yellow;
                        break;
                    case "k":
                        ret = ret.black;
                        break;
                    case "w":
                        ret = ret.white;
                        break;
                    case "a":
                        ret = ret.gray;
                        break;

                    case "R":
                        current_types = [];

                        ret = ret.reset;
                        break;
                    case "B":
                        ret = ret.bold;
                        break;
                    case "U":
                        ret = ret.underline;
                        break;
                }
            });

            return ret;
        }

        let strbuilder = "";
        let word_strbuilder = "";
        let current_types = [];

        // Loop through the characters in str
        str.split("").forEach((c, i) => {
            // If c is not a tag
            if (c != "&") {
                if (i > 0 && str[i - 1] == "&") { // Don't add the character if a & precedes it.
                    if (i > 1 && str[i - 2] == "~") {} // But do add the character if the & has been cancelled
                    else return;
                }
                if (c == "~" && i < str.length && str[i + 1] == "&") return; // Don't add the "~" character if it is used to cancel the "&" character

                // Add the character to the current word
                word_strbuilder += c;
                return;
            }

            // c == "&"
            if (i > 0 && str[i - 1] == "~") { // If there is a `~` before the &, add the & to the string.
                word_strbuilder += c;
                return;
            }

            // New tag
            let type = str[i + 1];

            if (word_strbuilder) {
                // There is a new tag, so the word is done. Add the word to the strbuilder
                strbuilder += appendTypes(word_strbuilder);
                word_strbuilder = "";
            }

            current_types.push(type);

            if (type == "R") {
                // The type is "Reset"
                current_types = [];
            }
        });

        strbuilder += appendTypes(word_strbuilder);

        return strbuilder;
    }

    /**
     * Removes color tags from a string. Look in `functions.parseTags` for more information.
     * 
     * This only removes the TAGS, not the actual colors. Use `colors.strip` for that.
     * 
     * @example
     * let str = "&BHello&R";
     * 
     * assert.equal(stripTags(str), "Hello");
     * 
     * @param {string} str
     * 
     * @returns {string}
     */
    stripTags(str) {
        // Regular expressions created by AI's, it removes the "&B"'s but keeps the "~&B"'s since the '~' here works like an escape character.
        // It does however remove the escape character itself.
        let strippedString = str;

        // Remove unescaped tags
        strippedString = strippedString.replace(/(?<!~)&\w/g, "")

        // Remove escape character
        strippedString = strippedString.replace(/~&(\w)/g, "&$1")

        return strippedString;
    }

    /**
     * Clones the `object`.
     * 
     * @param {Object} object The object to clone
     * 
     * @returns {Object} Clone
     */
    cloneObject(object) {
        return Object.assign(Object.create(Object.getPrototypeOf(object)), object);
    }

    /**
     * Creates a PERFECT copy of a card, and sets some essential properties.
     * This is the exact same as `card.perfectCopy`, so use that instead.
     * 
     * @param {Card} card The card to clone
     * 
     * @returns {Card} Clone
     */
    cloneCard(card) {
        let clone = this.cloneObject(card);

        clone.randomizeUUID();
        clone.sleepy = true;
        clone.turn = game.turns;

        return clone;
    }

    /**
     * Calls `callback` on all `plr`'s targets, including the player itself.
     *
     * @param {Player} plr The player
     * @param {targetCallback} callback The callback to call
     * 
     * @returns {boolean} Success
     * 
     * @callback targetCallback
     * @param {Card | Player} target The target
     */
    doPlayerTargets(plr, callback) {
        game.board[plr.id].forEach(m => {
            callback(m);
        });

        callback(plr);

        return true;
    }

    /**
     * Add an event listener.
     *
     * @param {import("./types").EventKeys} key The event to listen for. If this is an empty string, it will listen for any event.
     * @param {elCallback} checkCallback This will trigger when the event gets broadcast, but before the actual code in `callback`. If this returns false, the event listener will ignore the event. If you set this to `true`, it is the same as doing `() => {return true}`.
     * @param {elCallback} callback The code that will be ran if the event listener gets triggered and gets through `checkCallback`. If this returns true, the event listener will be destroyed.
     * @param {number} lifespan How many times the event listener will trigger and call "callback" before self-destructing. Set this to -1 to make it last forever, or until it is manually destroyed using "callback".
     *
     * @returns {function} If you call this function, it will destroy the event listener.
     * 
     * @callback elCallback
     * @param {any} [val] The value of the event.
     * @returns {bool | undefined} If this returns true, destroy the event listener.
     */
    addEventListener(key, checkCallback, callback, lifespan = 1) {
        let times = 0;

        let id = game.events.eventListeners;

        const remove = () => {
            delete game.eventListeners[id];
        }

        game.eventListeners[id] = (_key, _val) => {
            // Im writing it like this to make it more readable
            if (_key == key || key == "") {} // Validate key. If key is empty, match any key.
            else return;

            if (checkCallback === true || checkCallback(_val)) {}
            else return;

            let override = callback(_val);
            times++;

            if (times == lifespan || override) remove();
        }

        game.events.eventListeners++;

        return remove;
    }

    /**
     * Hooks a callback function to the tick event.
     *
     * @param {Function} callback - The callback function to be hooked.
     * 
     * @returns {Function} a function that, when called, will remove the hook from the tick event.
     */
    hookToTick(callback) {
        game.events.tickHooks.push(callback);

        const unhook = () => {
            this.remove(game.events.tickHooks, callback);
        }

        return unhook;
    }

    // Account for certain stats
    
    /**
     * Filters out all cards that are uncollectible in a list
     * 
     * @param {Card[] | import("./types").Blueprint[]} cards The list of cards
     * 
     * @returns {Card[] | import("./types").Blueprint[]} The cards without the uncollectible cards
     */
    accountForUncollectible(cards) {
        return cards.filter(c => !c.uncollectible);
    }

    // Keyword stuff

    /**
     * Asks the user a `prompt` and show 3 choices for the player to choose, and do something to the minion based on the choice.
     * 
     * @param {Card} minion The minion to adapt
     * @param {string} prompt The prompt to ask the user
     * @param {Card[]} _values DON'T TOUCH THIS UNLESS YOU KNOW WHAT YOU'RE DOING
     * 
     * @returns {string} The name of the adapt chosen.
     */
    adapt(minion, prompt = "Choose One:", _values = []) {
        const ADAPT = new game.Card("Adapt Helper", game.player);

        return ADAPT.activate("adapt", minion, prompt, _values);
    }

    /**
     * Invoke the `plr`'s Galakrond
     * 
     * @param {Player} plr The player
     * 
     * @returns {boolean} Success
     */
    invoke(plr) {
        // Find the card in player's deck/hand/hero that begins with "Galakrond, the "
        let deck_galakrond = plr.deck.find(c => c.displayName.startsWith("Galakrond, the "));
        let hand_galakrond = plr.hand.find(c => c.displayName.startsWith("Galakrond, the "));
        if ((!deck_galakrond && !hand_galakrond) && !plr.hero.displayName.startsWith("Galakrond, the ")) return false;

        plr.deck.filter(c => {
            c.activate("invoke");
        });
        plr.hand.filter(c => {
            c.activate("invoke");
        });
        game.board[plr.id].forEach(c => {
            c.activate("invoke");
        });

        if (plr.hero.displayName.startsWith("Galakrond, the ")) plr.hero.activate("heropower");
        else if (deck_galakrond) deck_galakrond.activate("heropower");
        else if (hand_galakrond) hand_galakrond.activate("heropower");

        return true;
    }

    /**
     * Chooses a minion from `list` and puts it onto the board.
     * 
     * @param {Player} plr The player
     * @param {Card[]} list The list to recruit from. This defaults to `plr`'s deck.
     * @param {number} amount The amount of minions to recruit
     * 
     * @returns {Card[]} Returns the cards recruited
     */
    recruit(plr, list = null, amount = 1) {
        if (list == null) list = plr.deck;
        let _list = list;

        list = this.shuffle(list.slice());

        let times = 0;

        let cards = [];

        list = list.filter(c => c.type == "Minion");
        list.forEach(c => {
            if (times >= amount) return;

            game.summonMinion(c.imperfectCopy(), plr);

            times++;
            cards.push(c);
        });

        cards.forEach(c => {
            this.remove(_list, c);
        });

        return cards;
    }

    /**
     * Creates and returns a jade golem with the correct stats and cost for the player
     * 
     * @param {Player} plr The jade golem's owner
     * 
     * @returns {Card} The jade golem
     */
    createJade(plr) {
        if (plr.jadeCounter < 30) plr.jadeCounter += 1;
        const count = plr.jadeCounter;
        const mana = (count < 10) ? count : 10;

        let jade = new game.Card("Jade Golem", plr);
        jade.setStats(count, count);
        jade.mana = mana;

        return jade;
    }

    /**
     * Imports the config from the `path` specified.
     *
     * @param {string} path The path to import from.
     *
     * @returns {boolean} Success
     */
    importConfig(path) {
        require("fs").readdirSync(path, { withFileTypes: true }).forEach(file => {
            let c = `${path}/${file.name}`;

            if (file.name.endsWith(".json")) {
                let f = require(c);

                game.config = Object.assign({}, game.config, f);
            }
            else if (file.isDirectory()) this.importConfig(c);
        });

        game.doConfigAI();

        return true;
    }

    /**
     * USE @see {@link importCards} INSTEAD. Imports all cards from a folder.
     * 
     * @param {string} path The path
     * 
     * @returns {boolean} Success
     */
    _importCards(path) {
        require("fs").readdirSync(path, { withFileTypes: true }).forEach(file => {
            let p = `${path}/${file.name}`;

            if (file.name.endsWith(".js")) {
                let f = require(p);
                
                game.cards.push(f);
            }
            else if (file.isDirectory()) this._importCards(p);
        });

        return true;
    }

    /**
     * Imports all cards from a folder
     * 
     * @param {string} path The path
     * 
     * @returns {boolean} Success
     */
    importCards(path) {
        game.cards = [];

        return this._importCards(path);
    }

    /**
     * Mulligans the cards from input. Read `interact.mulligan` for more info.
     *
     * @param {Player} plr The player who mulligans
     * @param {String} input The ids of the cards to mulligan
     *
     * @returns {Card[] | TypeError} The cards mulligan'd
     */
    mulligan(plr, input) {
        if (!parseInt(input)) return new TypeError("Can't parse `input` to int");

        let cards = [];
        let mulligan = [];

        input.split("").forEach(c => mulligan.push(plr.hand[parseInt(c) - 1]));

        plr.hand.forEach(c => {
            if (!mulligan.includes(c) || c.name == "The Coin") return;

            this.remove(mulligan, c);
            
            game.suppressedEvents.push("DrawCard");
            plr.drawCard();
            game.suppressedEvents.pop();

            game.suppressedEvents.push("AddCardToDeck");
            plr.shuffleIntoDeck(c);
            game.suppressedEvents.pop();

            plr.removeFromHand(c);

            cards.push(c);
        });

        return cards;
    }

    // Quest

    /**
     * Progress a quest by a value
     * 
     * @param {string} name The name of the quest
     * @param {number} value The amount to progress the quest by
     * 
     * @returns {number} The new progress
     */
    progressQuest(name, value = 1) {
        let quest = game.player.secrets.find(s => s["name"] == name);
        if (!quest) quest = game.player.sidequests.find(s => s["name"] == name);
        if (!quest) quest = game.player.quests.find(s => s["name"] == name);

        quest["progress"][0] += value;

        return quest["progress"][0];
    }

    /**
     * Adds a quest / secrets to a player
     * 
     * @param {"Quest" | "Sidequest" | "Secret"} type The type of the quest
     * @param {Player} plr The player to add the quest to
     * @param {Card} card The card that created the quest / secret
     * @param {import("./types").EventKeys} key The key to listen for
     * @param {any} val The value that the quest needs
     * @param {import("./types").QuestCallback} callback The function to call when the key is invoked.
     * @param {string} [next=null] The name of the next quest / sidequest / secret that should be added when the quest is done
     * 
     * @returns {bool} Success
     */
    addQuest(type, plr, card, key, val, callback, next = null) {
        const t = plr[type.toLowerCase() + "s"];

        if ( (type.toLowerCase() == "quest" && t.length > 0) || ((type.toLowerCase() == "secret" || type.toLowerCase() == "sidequest") && (t.length >= 3 || t.filter(s => s.displayName == card.displayName).length > 0)) ) {
            plr.addToHand(card);
            //plr.mana += card.mana;
            
            return false;
        }

        plr[type.toLowerCase() + "s"].push({"name": card.displayName, "progress": [0, val], "key": key, "value": val, "turn": game.turns, "callback": callback, "next": next});
        return true;
    }
}

exports.Functions = Functions;<|MERGE_RESOLUTION|>--- conflicted
+++ resolved
@@ -81,12 +81,9 @@
         hero = hero.trim();
         code = sep[1] + code.split(sep)[1];
 
-<<<<<<< HEAD
+        if (!self.getClasses().includes(hero)) return ERROR("INVALIDHERO");
+
         // @ts-ignore
-=======
-        if (!self.getClasses().includes(hero)) return ERROR("INVALIDHERO");
-
->>>>>>> c8ca124e
         plr.heroClass = hero;
 
         let rune_classes = ["Death Knight"];
