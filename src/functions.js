//@ts-check
delete require.cache[require.resolve("./card")];
delete require.cache[require.resolve("./player")];
delete require.cache[require.resolve("./ai")];

const fs = require("fs");
const child_process = require("child_process");
const deckstrings = require("deckstrings"); // To decode vanilla deckcodes
const { Player } = require("./player");
const { Card } = require("./card");
const { Game } = require("./game");
const { stripColors } = require("colors");
require("colors");

/**
 * The current game
 * 
 * @type {Game}
 */
let game;

/**
 * An instance of the Functions class, to be used in `DeckcodeFunctions`, for example.
 * 
 * @type {Functions}
 */
let self;

class DeckcodeFunctions {
    constructor() {}

    /**
     * Imports a deck using a code and put the cards into the player's deck
     * 
     * @param {Player} plr The player to put the cards into the deck of
     * @param {string} code The deck code
     * 
     * @returns {Card[] | "invalid"} The deck
     */
    import(plr, code) {
        /**
         * Cause the function to return an error
         * 
         * @param {string} error_code
         * @param {string | null} [card_name]
         *  
         * @returns {"invalid"} 
         */
        const ERROR = (error_code, card_name = null) => {
            console.log("This deck is not valid!\nError Code: ".red + error_code.yellow);
            if (card_name) console.log("Specific Card that caused this error: ".red + card_name.yellow);
            game.input();
            return "invalid";
        }

        // The code is base64 encoded, so we need to decode it
        //code = Buffer.from(code, 'base64').toString('ascii');
        //if (!code) ERROR("INVALIDB64");
        //
        let vanilla = false;

        try {
            deckstrings.decode(code); // If this doesn't crash, this is a vanilla deckcode

            vanilla = true;
        } catch (err) {}; // This isn't a vanilla code, no worries, just parse it as a hearthstone.js deckcode.

        if (vanilla) code = this.fromVanilla(plr, code);

        let runeRegex = /\[[BFU]{3}\]/; // BFU
        let altRuneRegex = /\[3[BFU]\]/; // BBB -> 3B

        let runesExists = runeRegex.test(code) || altRuneRegex.test(code);

        let sep = " /";

        if (runesExists) sep = " [";
        
        let hero = code.split(sep)[0];

        hero = hero.trim();
        code = sep[1] + code.split(sep)[1];

        if (!self.getClasses().includes(hero)) return ERROR("INVALIDHERO");

        // @ts-ignore
        plr.heroClass = hero;

        let rune_classes = ["Death Knight"];
        let rune_class = rune_classes.includes(hero);

        const addRunes = (runes) => {
            if (rune_class) plr.runes = runes;
            // @ts-ignore
            else game.input("WARNING: This deck has runes in it, but the class is ".yellow + hero.brightYellow + ". Supported classes: ".yellow + rune_classes.join(", ").brightYellow + "\n");
        }

        // Runes
        if (altRuneRegex.test(code)) {
            // [3B]
            let rune = code[2];

            code = code.slice(5);
            addRunes(rune.repeat(3));
        }
        else if (runeRegex.test(code)) {
            // [BFU]
            let runes = "";

            for (let i = 1; i <= 3; i++) {
                runes += code[i];
            }
            
            code = code.slice(6);
            addRunes(runes);
        }
        else if (rune_class) {
            // @ts-ignore
            game.input("WARNING: This class supports runes but there are no runes in this deck. This deck's class: ".yellow + hero.brightYellow + ". Supported classes: ".yellow + rune_classes.join(", ").brightYellow + "\n");
        }

        let copyDefFormat = /\/(\d+:\d+,)*\d+\/ /;
        if (!copyDefFormat.test(code)) return ERROR("COPYDEFNOTFOUND"); // Find /3:5,2:8,1/

        let copyDef = code.split("/")[1];

        code = code.replace(copyDefFormat, "");

        let deck = code.split(",");
        let _deck = [];

        let localSettings = JSON.parse(JSON.stringify(game.config));

        let processed = 0;

        let retInvalid = false;

        copyDef.split(",").forEach(c => {
            c = c.split(":");

            let copies = c[0];
            let times = c[1] || deck.length;

            let cards = deck.slice(processed, times);

            cards.forEach(c => {
                c = parseInt(c, 36);

                let card = self.getCardById(c);
                if (!card) {
                    retInvalid = ERROR("NONEXISTANTCARD", c);
                    return;
                }
                card = new Card(card.name, plr);

                for (let i = 0; i < parseInt(copies); i++) _deck.push(card.perfectCopy());

                if (card.settings) {
                    Object.entries(card.settings).forEach(setting => {
                        let [key, val] = setting;

                        localSettings[key] = val;
                    });
                }

                let validateTest = (self.validateCard(card, plr));

                if (!localSettings.validateDecks || validateTest === true) return;

                let err;

                switch (validateTest) {
                    case "class":
                        err = "You have a card from a different class in your deck";
                        break;
                    case "uncollectible":
                        err = "You have an uncollectible card in your deck";
                        break;
                    case "runes":
                        err = "A card does not support your current runes";
                        break;
                    default:
                        err = "";
                        break;
                }
                game.input(`${err}.\nSpecific Card that caused the error: `.red + `${card.name}\n`.yellow);
                retInvalid = true;
            });

            if (retInvalid) return "invalid";

            processed += times;
        });

        let max = localSettings.maxDeckLength;
        let min = localSettings.minDeckLength;

        if ((_deck.length < min || _deck.length > max) && localSettings.validateDecks) {
            game.input("The deck needs ".red + ((min == max) ? `exactly `.red + `${max}`.yellow : `between`.red + `${min}-${max}`.yellow) + ` cards. Your deck has: `.red + `${_deck.length}`.yellow + `.\n`.red);
            return "invalid";
        }

        // Check if you have more than 2 cards or more than 1 legendary in your deck. (The numbers can be changed in the config)
        let cards = {};
        _deck.forEach(c => {
            if (!cards[c.name]) cards[c.name] = 0;
            cards[c.name]++;
        });
        Object.entries(cards).forEach(v => {
            let i = v[1];
            v = v[0];

            let errorcode;
            if (i > localSettings.maxOfOneCard) errorcode = "normal";
            if (self.getCardByName(v).rarity == "Legendary" && i > localSettings.maxOfOneLegendary) errorcode = "legendary";

            if (!localSettings.validateDecks || !errorcode) return;

            let err;
            switch (errorcode) {
                case "normal":
                    err = `There are more than `.red + localSettings.maxOfOneCard.toString().yellow + " of a card in your deck".red;
                    break
                case "legendary":
                    err = `There are more than `.red + localSettings.maxOfOneLegendary.toString().yellow + " of a legendary card in your deck".red;
                    break
                default:
                    err = "";
                    break;
            }
            game.input(err + "\nSpecific card that caused this error: ".red + v.yellow + ". Amount: ".red + i.toString().yellow + ".\n".red);
            return "invalid";
        });
    
        _deck = self.shuffle(_deck);

        plr.deck = _deck;

        return _deck;
    }

    /**
     * Generates a deckcode from a list of blueprints
     *
     * @param {import("./types").Blueprint[]} deck The deck to create a deckcode from
     * @param {string} heroClass The class of the deck. Example: "Priest"
     * @param {string} runes The runes of the deck. Example: "BFU"
     *
     * @returns {{code: string, error: null | {msg: string, info: any}}} The deckcode, An error message alongside any additional information.
     */
    export(deck, heroClass, runes) {
        let error = null;

        if (deck.length < game.config.minDeckLength) error = {"msg": "TooFewCards", "info": deck.length};
        if (deck.length > game.config.maxDeckLength) error = {"msg": "TooManyCards", "info": deck.length};

        if (deck.length <= 0) {
            // Unrecoverable error
            error = {"msg": "EmptyDeck", "info": null};

            return {"code": "", "error": error};
        }

        let deckcode = `${heroClass} `;

        if (runes) {
            // If the runes is 3 of one type, write, for example, 3B instead of BBB
            if (new Set(runes.split("")).size == 1) deckcode += `[3${runes[0]}] `;
            else deckcode += `[${runes}] `;
        }

        deckcode += "/";

        let cards = [];

        deck.forEach(c => {
            let found = cards.find(a => a[0].name == c.name);

            if (!found) cards.push([c, 1]);
            else cards[cards.indexOf(found)][1]++;
        });

        // Sort
        cards = cards.sort((a, b) => {
            return a[1] - b[1];
        });

        let lastCopy = null;
        cards.forEach(c => {
            let [card, copies] = c;

            if (copies == lastCopy) return;

            let amount = 0;
            let last = false;

            cards.forEach((c, i) => {
                if (c[1] != copies) return;
                if ((i + 1) == cards.length) last = true;

                amount++;
            });

            lastCopy = copies;

            if (last) deckcode += copies;
            else deckcode += `${copies}:${amount},`;

            if (copies > game.config.maxOfOneLegendary && card.rarity == "Legendary") error = {"msg": "TooManyLegendaryCopies", "info": {"card": card, "copies": copies}};
            else if (copies > game.config.maxOfOneCard) error = {"msg": "TooManyCopies", "info": {"card": card, "copies": copies}};
        });

        deckcode += "/ ";

        deckcode += cards.map(c => c[0].id.toString(36)).join(",");

        return {"code": deckcode, "error": error};
    }

    /**
     * Turns a Hearthstone.js deckcode into a vanilla deckcode
     *
     * @param {Player} plr The player that will get the deckcode
     * @param {string} code The deckcode
     * @param {boolean} extraFiltering If it should do extra filtering when there are more than 1 possible card. This may choose the wrong card. 
     *
     * @returns {string} The vanilla deckcode
     */
    toVanilla(plr, code, extraFiltering = true) {
        // WARNING: Jank code ahead. Beware!
        //
        // Reference: Death Knight [3B] /1:4,2/ 3f,5f,6f...

        /**
         * @type {import("deckstrings").DeckDefinition}
         */
        let deck = {"cards": [], "heroes": [], "format": null};

        deck.format = deckstrings.FormatType.FT_WILD; // Wild

        let vanillaHeroes = { // List of vanilla heroes dbfIds
            "Warrior":      7,
            "Hunter":       31,
            "Druid":        274,
            "Mage":         637,
            "Paladin":      671,
            "Priest":       813,
            "Warlock":      893,
            "Rogue":        930,
            "Shaman":       1066,
            "Demon Hunter": 56550,
            "Death Knight": 78065
        };

        code = code.split(/[\[/]/);
        let heroClass = code[0].trim();
        heroClass = vanillaHeroes[heroClass];

        deck.heroes.push(heroClass);

        code.splice(0, 1); // Remove the class
        if (code[0].endsWith("] ")) code.splice(0, 1); // Remove runes

        let amountStr = code[0].trim();
        let cards = code[1].trim();

        // Now it's just the cards left

        /**
         * @type {import("./types").VanillaCard[]}
         */
        let vanillaCards;

        try {
            vanillaCards = fs.readFileSync(__dirname + "/../card_creator/vanilla/.ignore.cards.json");
        } catch (err) {
            console.log("ERROR: It looks like you were attempting to parse a vanilla deckcode. In order for the program to support this, run 'scripts/genvanilla.bat' (requires an internet connection), then try again.".red);
            game.input();

            process.exit(1);
        }
        vanillaCards = JSON.parse(vanillaCards);

        cards = cards.split(",").map(i => parseInt(i, 36));
        cards = cards.map(i => self.getCardById(i));
        cards = cards.map(c => new game.Card(c.name, plr));
        cards = cards.map(c => c.displayName);

        // Cards is now a list of names
        let newCards = [];

        cards.forEach((c, i) => {
            let amount = 1;

            // Find how many copies to put in the deck
            let amountStrSplit = amountStr.split(":");

            let found = false;
            amountStrSplit.forEach((a, i2) => {
                if (found) return;
                if (i2 % 2 == 0) return; // We only want to look at every other one

                if (i >= parseInt(a)) return;

                // This is correct
                found = true;

                amount = parseInt(amountStrSplit[amountStrSplit.indexOf(a) - 1]);
            });
            if (!found) amount = parseInt(amountStr[amountStr.length - 1]);

            let matches = vanillaCards.filter(a => a.name.toLowerCase() == c.toLowerCase());
            matches = self.filterVanillaCards(matches, true, extraFiltering);

            if (matches.length == 0) {
                // Invalid card
                game.input("ERROR: Invalid card found!".red);
                return;
            }

            if (matches.length > 1) {
                // Ask the user to pick one
                matches.forEach((m, i) => {
                    delete m.artist;
                    delete m.elite;
                    delete m.collectible; // All cards here should already be collectible
                    delete m.referencedTags;
                    delete m.mechanics;
                    delete m.race; // Just look at `m.races`

                    console.log(`${i + 1}: `);
                    console.log(m);
                });

                console.log(`Multiple cards with the name '${c}' detected! Please choose one:`.yellow);
                let chosen = game.input();

                matches = matches[parseInt(chosen) - 1];
            }
            else matches = matches[0];

            newCards.push([matches.dbfId, amount]);
        });

        deck.cards = newCards;

        deck = deckstrings.encode(deck);
        return deck;
    }

    /**
     * Turns a vanilla deckcode into a Hearthstone.js deckcode
     *
     * @param {Player} plr The player that will get the deckcode
     * @param {string} code The deckcode
     *
     * @returns {string} The Hearthstone.js deckcode
     */
    fromVanilla(plr, code) {
        /**
         * @type {import("deckstrings").DeckDefinition}
         */
        let deck = deckstrings.decode(code); // Use the 'deckstrings' api's decode

        /**
         * @type {import("./types").VanillaCard[]}
         */
        let cards;

        try {
            cards = fs.readFileSync(__dirname + "/../card_creator/vanilla/.ignore.cards.json");
        } catch (err) {
            console.log("ERROR: It looks like you were attempting to parse a vanilla deckcode. In order for the program to support this, run 'scripts/genvanilla.bat' (requires an internet connection), then try again.".red);
            game.input();

            process.exit(1);
        }
        cards = JSON.parse(cards.toString());

        delete deck.format; // We don't care about the format

        let heroClass = cards.find(a => a.dbfId == deck.heroes[0]).cardClass;
        heroClass = self.capitalize(heroClass);

        if (heroClass == "Deathknight") heroClass = "Death Knight"; // Wtf hearthstone?
        if (heroClass == "Demonhunter") heroClass = "Demon Hunter"; // I'm not sure if this actually happens, but considering it happened with death knight, you never know
        
        deck = deck.cards.map(c => [cards.find(a => a.dbfId == c[0]), c[1]]); // Get the full card object from the dbfId

        let createdCards = self.getCards(false);
        
        let invalidCards = [];
        deck.forEach(c => {
            c = c[0];

            if (createdCards.find(card => card.name == c.name || card.displayName == c.name)) return;

            // The card doesn't exist.
            console.log(`ERROR: Card '${c.name}' doesn't exist!`.red);
            invalidCards.push(c);
        });

        if (invalidCards.length > 0) {
            // There was a card in the deck that isn't implemented in Hearthstone.js
            let createCard = game.input(`Some cards do not currently exist. You cannot play on this deck without them. Do you want to create these cards? (you will need to give the card logic yourself) [Y/N] `.yellow);

            if (createCard.toLowerCase()[0] != "y") process.exit(1);

            let vcc = require("../card_creator/vanilla/index");

            invalidCards.forEach(c => {
                // Create that card
                console.log("Creating " + c.name.yellow);
                vcc.main("", c);
            });

            game.input("Press enter to try this deckcode again.\n");

            self.importCards(__dirname + "/../cards");

            return this.fromVanilla(plr, code); // Try again
        }

        let new_deck = [];

        // All cards in the deck exists
        let amounts = {};
        deck.forEach(c => {
            let name = cards.find(a => a.dbfId == c[0].dbfId).name;
            // The name can still not be correct
            if (!createdCards.find(a => a.name == name)) name = createdCards.find(a => a.displayName == name).name;

            new_deck.push([new game.Card(name, plr), c[1]]);

            if (!amounts[c[1]]) amounts[c[1]] = 0;
            amounts[c[1]]++;
        });

        // Sort the `new_deck` array, lowest amount first
        new_deck = new_deck.sort((a, b) => {
            return a[1] - b[1];
        });

        // Assemble Hearthstone.js deckcode.
        let deckcode = `${heroClass} `;

        // Generate runes
        let runes = "";

        if (heroClass == "Death Knight") {
            new_deck.forEach(c => {
                c = c[0];

                if (!c.runes) return;

                runes += c.runes;
            });

            let sorted_runes = "";

            if (runes.includes("B")) sorted_runes += "B";
            if (runes.includes("F")) sorted_runes += "F";
            if (runes.includes("U")) sorted_runes += "U";

            runes = runes.replace("B", "");
            runes = runes.replace("F", "");
            runes = runes.replace("U", "");

            sorted_runes += runes;

            runes = sorted_runes.slice(0, 3); // Only use the first 3 characters

            if (runes === "") runes = "3B";

            if (runes[0] == runes[1] && runes[1] == runes[2]) runes = `3${runes[0]}`;

            deckcode += `[${runes}] `;
        }

        deckcode += `/`;

        // Amount format
        Object.entries(amounts).forEach(a => {
            let [key, amount] = a;

            if (!amounts[parseInt(key) + 1]) deckcode += key; // If this is the last amount
            else deckcode += `${key}:${amount},`;
        });

        deckcode += `/ `;

        deckcode += new_deck.map(c => c[0].id.toString(36)).join(',');

        return deckcode;
    }
}

class Functions {
    /**
     * @param {Game} _game 
     */
    constructor(_game) {
        /**
         * Functions related to deckcodes.
         * 
         * @type {DeckcodeFunctions}
         */
        this.deckcode = new DeckcodeFunctions();

        game = _game;
        self = this; // Allow the other classes to access this class
    }

    // QoL
    // https://dev.to/codebubb/how-to-shuffle-an-array-in-javascript-2ikj - Vladyslav
    /**
     * Shuffle the array and return the result.
     * 
     * Does not change the original array.
     * 
     * @param {any[]} array Array to shuffle
     * 
     * @returns {any[]} Shuffled array
     */
    shuffle(array) {
        const newArray = [...array];
        const length = newArray.length;

        for (let start = 0; start < length; start++) {
            const randomPosition = this.randInt(0, (newArray.length - start) - 1);
            const randomItem = newArray.splice(randomPosition, 1);

            newArray.push(...randomItem);
        }

        return newArray;
    }

    /**
     * Removes `element` from `list`.
     *
     * @param {any[]} list The list to remove from
     * @param {any} element The element to remove from the list
     *
     * @returns {boolean} Success
     */
    remove(list, element) {
        list.splice(list.indexOf(element), 1);
        return true;
    }

    /**
     * Return a random element from `list`
     * 
     * @param {any[]} list
     * @param {boolean} cpyCard If this is true and the element is a card, create an imperfect copy of that card.
     * 
     * @returns {any} Item
     */
    randList(list, cpyCard = true) {
        let item = list[this.randInt(0, list.length - 1)];
        
        if (item instanceof game.Card && cpyCard) item = item.imperfectCopy();

        return item;
    }

    /**
     * Returns `amount` random items from `list`.
     *
     * @param {any[]} list
     * @param {number} amount
     * @param {boolean} cpyCard If this is true and the element is a card, create an imperfect copy of that card.
     *
     * @returns {any[]} The items
     */
    chooseItemsFromList(list, amount, cpyCard = true) {
        if (amount > list.length) amount = list.length;

        list = list.slice(); // Make a copy of the list
        let elements = [];

        for (let i = 0; i < amount; i++) {
            let el = this.randList(list, cpyCard);
            elements.push(el);
            list.splice(list.indexOf(el), 1);
        }

        return elements;
    }

    /**
     * Return a random number between `min` and `max`.
     * 
     * @param {number} min The minimum number
     * @param {number} max The maximum number
     * 
     * @returns {number} The random number
     */
    randInt(min, max) {
        return Math.floor(Math.random() * (max - min + 1)) + min;
    }

    /**
     * Capitalizes a string
     * 
     * @param {string} str String
     * 
     * @returns {string} The string capitalized
     */
    capitalize(str) {
        return str[0].toUpperCase() + str.slice(1).toLowerCase();
    }

    /**
     * Capitalizes all words in string
     *
     * @param {string} str The string
     *
     * @returns {string} The string capitalized
     */
    capitalizeAll(str) {
        return str.split(" ").map(k => this.capitalize(k)).join(" ");
    }

    /**
     * Creates a wall.
     * 
     * Walls are a formatting tool for strings, which makes them easier to read.
     * Look at the example below.
     *
     * @param {any[]} bricks The array
     * @param {string} sep The seperator.
     *  
     * @example
     * let bricks = [];
     * bricks.push('Example - Example');
     * bricks.push('Test - Hello World');
     * bricks.push('This is the longest - Short');
     * bricks.push('Tiny - This is even longer then that one!');
     * 
     * let wall = createWall(bricks, "-");
     * 
     * wall.forEach(foo => {
     *     console.log(foo);
     * });
     * // Example             - Example
     * // Test                - Hello World
     * // This is the longest - Short
     * // Tiny                - This is even longer then that one!
     * 
     * assert.equal(wall, ["Example             - Example", "Test                - Hello World", "This is the longest - Short", "Tiny                - This is even longer then that one!"]);
     * 
     * @returns {string[]} The wall
     */
    createWall(bricks, sep) {
        // Find the longest brick, most characters to the left of the seperator.

        /**
         * The longest brick
         * 
         * @type {(string | number)[]} [brick, length]
         */
        let longest_brick = [];

        bricks.forEach(b => {
            b = b.split(sep);

            let length = b[0].length;

            if (length <= longest_brick[1]) return;

            longest_brick = [b, length];
        });

        /**
         * The wall to return.
         * 
         * @type {string[]}
         */
        let wall = []

        bricks.forEach(b => {
            b = b.split(sep);

            let strbuilder = "";

            // @ts-ignore
            let diff = longest_brick[1] - b[0].length;

            strbuilder += b[0];
            strbuilder += " ".repeat(diff);
            strbuilder += sep;
            strbuilder += b[1];

            wall.push(strbuilder);
        });

        return wall;
    }

    /**
     * Create a (crash)log file
     *
     * @param {Error | null} [err=null] If this is set, create a crash log. If this is not set, create a normal log file.
     *
     * @returns {boolean} Success
     */
    createLogFile(err = null) {
        // Create a (crash-)log file
        if (!fs.existsSync(`${__dirname}/../logs/`)) fs.mkdirSync(`${__dirname}/../logs/`);

        // Get the day, month, year, hour, minute, and second, as 2 digit numbers.
        let date = new Date();

        let day = date.getDate().toString();
        let month = (date.getMonth() + 1).toString(); // Month is 0-11 for some reason
        let year = date.getFullYear().toString().slice(2); // Get the last 2 digits of the year

        let hour = date.getHours().toString();
        let minute = date.getMinutes().toString();
        let second = date.getSeconds().toString();

        if (parseInt(day) < 10) day = `0${day}`;
        if (parseInt(month) < 10) month = `0${month}`;
        if (parseInt(year) < 10) year = `0${year}`;

        if (parseInt(hour) < 10) hour = `0${hour}`;
        if (parseInt(minute) < 10) minute = `0${minute}`;
        if (parseInt(second) < 10) second = `0${second}`;

        // Assemble the time
        let dateString = `${day}/${month}/${year} ${hour}:${minute}:${second}`; // 01/01/23 23:59:59
        let dateStringFileFriendly = dateString.replace(/[/:]/g, ".").replaceAll(" ", "-"); // 01.01.23-23.59.59

        // Grab the history of the game
        // handleCmds("history", echo, debug)
        let history = game.interact.handleCmds("history", false, true);
        if (typeof history !== "string") throw new Error("createLogFile history did not return a string.");

        history = stripColors(history);

        // AI log
        game.config.debug = true; // Do this so it can actually run '/ai'
        let aiHistory = game.interact.handleCmds("/ai", false);

        let name = "Log";
        if (err) name = "Crash Log";

        let errorContent = "";

        if (err) errorContent = `
Error:
${err.stack}
`

        let history_content = `-- History --${history}`;
        let ai_content = `\n-- AI Logs --\n${aiHistory}`;

        let config = JSON.stringify(game.config, null, 2);
        let config_content = `\n-- Config --\n${config}`;

        let main_content = history_content;
        if (game.config.P1AI || game.config.P2AI) main_content += ai_content;
        main_content += config_content;
        main_content += errorContent;

        let content = `Hearthstone.js ${name}
Date: ${dateString}
Version: ${game.config.version}-${game.config.branch}
Operating System: ${process.platform}
Log File Version: 1

${main_content}
`

        // Add a sha256 checksum to the content
        content += require("crypto").createHash("sha256").update(content).digest("hex");

        let filename = "log";
        if (err) filename = "crashlog";

        filename = `${filename}-${dateStringFileFriendly}`;

        fs.writeFileSync(`${__dirname}/../logs/${filename}.txt`, content);

        if (!err) return true;

        console.log(`\nThe game crashed!\nCrash report created in 'logs/${filename}.txt'\nPlease create a bug report at:\nhttps://github.com/LunarTides/Hearthstone.js/issues`.yellow);
        game.input();

        return true;
    }

    /**
     * Returns an AI Error with the provided information.
     *
     * @param {string} where - The function where the error occurred.
     * @param {string} expected - The expected value.
     * @param {string} actual - The actual value.
     * @param {number} errorId - The id of the error. This is incase you have multiple possible errors in `where` and want to differentiate.
     * 
     * @returns {Error} - The AI Error with the provided information.
     */
    createAIError(where, expected, actual, errorId) {
        return new Error(`AI Error at ${where}, expected: ${expected}, got: ${actual}. Error ID: ${errorId}`);
    }

    /**
     * Filter out some useless vanilla cards
     *
     * @param {import("./types").VanillaCard[]} cards The list of vanilla cards to filter
     * @param {boolean} uncollectible If it should filter away uncollectible cards
     * @param {boolean} dangerous If there are cards with a 'howToEarn' field, filter away any cards that don't have that.
     *
     * @returns {import("./types").VanillaCard[]} The filtered cards
     * 
     * @example
     * // The numbers here are not accurate, but you get the point.
     * assert(cards.length, 21022);
     * 
     * cards = filterVanillaCards(cards, true, true);
     * assert(cards.length, 1002);
     * 
     * 
     * @example
     * // You can get a vanilla card by name using this
     * cards = cards.filter(c => c.name == "Brann Bronzebeard");
     * assert(cards.length, 15);
     * 
     * cards = filterVanillaCards(cards, true, true);
     * assert(cards.length, 1);
     */
    filterVanillaCards(cards, uncollectible = true, dangerous = false, keepHeroSkins = false) {
        if (uncollectible) cards = cards.filter(a => a.collectible); // You're welcome
        cards = cards.filter(a => !a.id.startsWith("Prologue"));
        cards = cards.filter(a => !a.id.startsWith("PVPDR")); // Idk what 'PVPDR' means, but ok
        cards = cards.filter(a => !a.id.startsWith("DRGA_BOSS"));
        cards = cards.filter(a => !a.id.startsWith("BG")); // Battlegrounds
        cards = cards.filter(a => !a.id.startsWith("TB")); // Tavern Brawl
        cards = cards.filter(a => !a.id.startsWith("LOOTA_"));
        cards = cards.filter(a => !a.id.startsWith("DALA_"));
        cards = cards.filter(a => !a.id.startsWith("GILA_"));
        cards = cards.filter(a => !a.id.startsWith("BOTA_"));
        cards = cards.filter(a => !a.id.startsWith("TRLA_"));
        cards = cards.filter(a => !a.id.startsWith("DALA_"));
        cards = cards.filter(a => !a.id.startsWith("ULDA_"));
        cards = cards.filter(a => !a.id.startsWith("BTA_BOSS_"));
        cards = cards.filter(a => !a.id.startsWith("Story_"));
        cards = cards.filter(a => !a.id.startsWith("BOM_")); // Book of mercenaries
        cards = cards.filter(a => !a.mechanics || !a.mechanics.includes("DUNGEON_PASSIVE_BUFF"));
        cards = cards.filter(a => !a.battlegroundsNormalDbfId);
        cards = cards.filter(a => a.set && !["battlegrounds", "placeholder", "vanilla", "credits"].includes(a.set.toLowerCase()));
        cards = cards.filter(a => a.set && !a.set.includes("PLACEHOLDER_"));
        cards = cards.filter(a => !a.mercenariesRole);

        let __cards = [];

        cards.forEach(a => {
            // If the set is `HERO_SKINS`, only include it if it's id is `HERO_xx`, where the x's are a number.
            if (a.set && a.set.includes("HERO_SKINS")) {
                if (keepHeroSkins && /HERO_\d\d/.test(a.id)) __cards.push(a);

                return;
            }
            __cards.push(a);
        });

        cards = __cards;
        
        if (dangerous) {
            // If any of the cards have a 'howToEarn' field, filter away any cards that don't have that
            const _cards = cards.filter(a => a.howToEarn);
            if (_cards.length > 0) cards = _cards;
        }

        return cards;
    }

    /**
     * Open a program with args
     * 
     * @param {string} command The command/program to run
     * @param {string} args The arguments
     * 
     * @returns {boolean} Success
     * 
     * @example
     * // Opens notepad to "foo.txt" in the main folder.
     * let success = openWithArgs("notepad", "foo.txt");
     * 
     * // Wait until the user presses enter. This function automatically prints a traceback to the screen but will not pause by itself.
     * if (!success) game.input();
     */
    openWithArgs(command, args) {
        // Windows vs Linux. Pros and Cons:
        if (process.platform == "win32") {
            // Windows
            child_process.exec(`start ${command} ${args}`);
        } else {
            // Linux (/ Mac)
            args = args.replaceAll("\\", "/");

            let attempts = [];

            const isCommandAvailable = (test_command, args_specifier) => {
                try {
                    console.log(`${test_command} ${args_specifier}${command} ${args}`)
                    attempts.push(test_command);

                    child_process.execSync(`which ${test_command}`);
                    child_process.exec(`${test_command} ${args_specifier}${command} ${args}`);

                    return true;
                } catch (error) {
                    return false;
                }
            }

            if (isCommandAvailable("x-terminal-emulator", "-e ")) {}
            else if (isCommandAvailable("gnome-terminal", "-- ")) {}
            else if (isCommandAvailable("xterm", "-e ")) {}
            else if (isCommandAvailable("xfce4-terminal", "--command=")) {}
            else {
                console.log("Error: Failed to open program. Traceback:");
                console.log("Operating system: Linux");
                
                attempts.forEach(a => {
                    console.log(`Tried '${a}'... failed!`);
                });

                console.log("Please install any of these using your package manager.");
                console.log("If you're not using linux, open up an issue on the github page.");
                // rl.question(); <- It is your job to pause the program when you run this, since function.js functions should generally not pause the game.

                return false;
            }
        }

        return true;
    }

    // Getting card info

    /**
     * Returns the card with the name `name`.
     * 
     * @param {string | number} name The name
     * @param {boolean} refer If this should call `getCardById` if it doesn't find the card from the name
     * 
     * @returns {import("./types").Blueprint | null} The blueprint of the card
     */
    getCardByName(name, refer = true) {
        let card = null;

        game.cards.forEach(c => {
            if (typeof name == "number") return;

            if (c.name.toLowerCase() == name.toLowerCase()) card = c;
        });

        if (!card && refer) card = this.getCardById(name, false);

        return card;
    }

    /**
     * Returns the card with the id of `id`.
     * 
     * @param {number | string} id The id
     * @param {boolean} refer If this should call `getCardByName` if it doesn't find the card from the id
     * 
     * @returns {import("./types").Blueprint | null} The blueprint of the card
     */
    getCardById(id, refer = true) {
        let card = game.cards.filter(c => c.id == id)[0];

        if (!card && refer) return this.getCardByName(id.toString(), false);

        return card;
    }

    /**
     * Returns all cards added to Hearthstone.js
     *
     * @param {boolean} uncollectible Filter out all uncollectible cards
     * @param {import("./types").Blueprint[]} cards This defaults to `game.cards`, which contains all cards in the game.
     *
     * @returns {import("./types").Blueprint[]} Cards
     */
    getCards(uncollectible = true, cards = game.cards) {
        let _cards = [];

        cards.forEach(c => {
            if (!c.uncollectible || !uncollectible) _cards.push(c);
        });

        return _cards;
    }

    /**
     * Returns if the `card`'s class is the same as the `plr`'s class or 'Neutral'
     *
     * @param {Player} plr
     * @param {Card | import("./types").Blueprint} card
     *
     * @returns {boolean} Result
     * 
     * @example
     * assert.equal(card.class, "Mage");
     * assert.equal(plr.class, "Mage");
     * 
     * // This should return true
     * let result = validateClass(plr, card);
     * assert.equal(result, true);
     * 
     * @example
     * assert.equal(card.class, "Warrior");
     * assert.equal(plr.class, "Mage");
     * 
     * // This should return false
     * let result = validateClass(plr, card);
     * assert.equal(result, false);
     * 
     * @example
     * assert.equal(card.class, "Neutral");
     * assert.equal(plr.class, "Mage");
     * 
     * // This should return true
     * let result = validateClass(plr, card);
     * assert.equal(result, true);
     */
    validateClass(plr, card) {
        return [plr.heroClass, "Neutral"].includes(card.class);
    }

    /**
     * Returns if the `card_tribe` is `tribe` or 'All'
     *
     * @param {import("./types").MinionTribe} card_tribe
     * @param {import("./types").MinionTribe} tribe
     *
     * @returns {boolean}
     * 
     * @example
     * assert.equal(card.tribe, "Beast");
     * 
     * // This should return true
     * let result = matchTribe(card.tribe, "Beast");
     * assert.equal(result, true);
     * 
     * @example
     * assert.equal(card.tribe, "All");
     * 
     * // This should return true
     * let result = matchTribe(card.tribe, "Beast");
     * assert.equal(result, true);
     */
    matchTribe(card_tribe, tribe) {
        if (/all/i.test(card_tribe)) return true; // If the card's tribe is "All".

        return card_tribe.includes(tribe);
    }

    /**
     * Checks if a card is a valid card to put into a players deck
     * 
     * @param {Card} card The card to check
     * @param {Player} plr The player to check against
     * 
     * @returns {boolean | "class" | "uncollectible" | "runes"} Success | Errorcode
     */
    validateCard(card, plr) {
        if (!card.class.split(" / ").includes(plr.heroClass) && card.class != "Neutral") return "class";
        if (card.uncollectible) return "uncollectible";

        // Runes
        if (card.runes && !plr.testRunes(card.runes)) return "runes";

        return true;
    }

    /**
     * Returns true if the `plr`'s deck has no duplicates.
     *
     * @param {Player} plr The player to check
     *
     * @returns {boolean} Highlander
     */
    highlander(plr) {
        let deck = plr.deck.map(c => c.name);

        return (new Set(deck)).size == deck.length;
    }

    /**
     * Returns all classes in the game
     *
     * @returns {string[]} Classes
     * 
     * @example
     * let classes = getClasses();
     * 
     * assert.equal(classes, ["Mage", "Warrior", "Druid", ...])
     */
    getClasses() {
        let classes = [];

        fs.readdirSync(__dirname + "/../cards/StartingHeroes").forEach(file => {
            if (!file.endsWith(".js")) return; // Something is wrong with the file name.

            let name = file.slice(0, -3); // Remove ".js"
            name = name.replaceAll("_", " "); // Remove underscores
            name = game.functions.capitalizeAll(name); // Capitalize all words

            let card = game.functions.getCardByName(name + " Starting Hero");
            if (!card) {
                console.warn("Found card in the startingheroes folder that isn't a starting hero. If the game crashes, please note this in your bug report. Name: " + name + ". Error Code: StartingHeroInvalidHandler");
                return;
            }

            classes.push(card.class);
        });

        return classes;
    }

    /**
     * Colors `str` based on `rarity`.
     *
     * @param {string} str The string to color
     * @param {string} rarity The rarity
     * @param {boolean} bold Automatically apply bold
     *
     * @returns {string} The colored string
     * 
     * @example
     * assert(card.rarity, "Legendary");
     * assert(card.name, "Sheep");
     * 
     * let colored = colorByRarity(card.name, card.rarity);
     * assert.equal(colored, "Sheep".yellow);
     */
    colorByRarity(str, rarity, bold = true) {
        switch (rarity) {
            case "Common":
                str = str.gray;
                break;
            case "Rare":
                str = str.blue;
                break;
            case "Epic":
                // @ts-ignore
                str = str.brightMagenta;
                break;
            case "Legendary":
                str = str.yellow;
                break;
            default:
                break;
        }

        // @ts-ignore
        if (bold && rarity != "Legendary") str = str.bold;

        return str;
    }

    /**
     * Parses color tags in `str`.
     * 
     * The color tags available are:
     * 
     * ```
     * // RGB
     * 'r' = Red, 'g' = Green, 'b' = Blue
     * 
     * // CMYK
     * 'c' = Cyan, 'm' = Magenta, 'y' = Yellow, 'k' = Black
     * 
     * // Other colors
     * 'w' = White, 'a' = Gray
     * 
     * // Special
     * 'B' = Bold, 'R' = Reset
     * ```
     *
     * @param {string} str The string to parse
     *
     * @returns {string} The resulting string
     * 
     * @example
     * let parsed = parseTags("&BBattlecry:&R Test");
     * assert.equal(parsed, "Battlecry:".bold + " Test");
     * 
     * @example
     * // Add the `~` character to escape the tag
     * let parsed = parseTags("~&BBattlecry:~&R Test");
     * assert.equal(parsed, "&BBattlecry:&R Test");
     */
    parseTags(str) {
        /**
         * Appends text styling based on the current types.
         *
         * @param {string} c The text to be styled
         * @return {string} The text with applied styling
         */
        const appendTypes = (c) => {
            let ret = c;

            // This line fixes a bug that makes, for example, `&rTest&R.` make the `.` be red when it should be white. This bug is why all new battlecries were `&BBattlecry:&R Deal...` instead of `&BBattlecry: &RDeal...`. I will see which one i choose in the future.
            if (current_types.includes("R")) current_types = ["R"]; 

            current_types.forEach(t => {
                switch (t) {
                    case "r":
                        ret = ret.red;
                        break;
                    case "g":
                        ret = ret.green;
                        break;
                    case "b":
                        ret = ret.blue;
                        break;
                    case "c":
                        ret = ret.cyan;
                        break;
                    case "m":
                        ret = ret.magenta;
                        break;
                    case "y":
                        ret = ret.yellow;
                        break;
                    case "k":
                        ret = ret.black;
                        break;
                    case "w":
                        ret = ret.white;
                        break;
                    case "a":
                        ret = ret.gray;
                        break;

                    case "R":
                        current_types = [];

                        ret = ret.reset;
                        break;
                    case "B":
                        // @ts-ignore
                        ret = ret.bold;
                        break;
                    case "U":
                        ret = ret.underline;
                        break;
                }
            });

            return ret;
        }

        let strbuilder = "";
        let word_strbuilder = "";
        let current_types = [];

        // Loop through the characters in str
        str.split("").forEach((c, i) => {
            // If c is not a tag
            if (c != "&") {
                if (i > 0 && str[i - 1] == "&") { // Don't add the character if a & precedes it.
                    if (i > 1 && str[i - 2] == "~") {} // But do add the character if the & has been cancelled
                    else return;
                }
                if (c == "~" && i < str.length && str[i + 1] == "&") return; // Don't add the "~" character if it is used to cancel the "&" character

                // Add the character to the current word
                word_strbuilder += c;
                return;
            }

            // c == "&"
            if (i > 0 && str[i - 1] == "~") { // If there is a `~` before the &, add the & to the string.
                word_strbuilder += c;
                return;
            }

            // New tag
            let type = str[i + 1];

            if (word_strbuilder) {
                // There is a new tag, so the word is done. Add the word to the strbuilder
                strbuilder += appendTypes(word_strbuilder);
                word_strbuilder = "";
            }

            current_types.push(type);

            if (type == "R") {
                // The type is "Reset"
                current_types = [];
            }
        });

        strbuilder += appendTypes(word_strbuilder);

        return strbuilder;
    }

    /**
     * Removes color tags from a string. Look in `functions.parseTags` for more information.
     * 
     * This only removes the TAGS, not the actual colors. Use `colors.strip` for that.
     * 
     * @example
     * let str = "&BHello&R";
     * 
     * assert.equal(stripTags(str), "Hello");
     * 
     * @param {string} str
     * 
     * @returns {string}
     */
    stripTags(str) {
        // Regular expressions created by AI's, it removes the "&B"'s but keeps the "~&B"'s since the '~' here works like an escape character.
        // It does however remove the escape character itself.
        let strippedString = str;

        // Remove unescaped tags
        strippedString = strippedString.replace(/(?<!~)&\w/g, "")

        // Remove escape character
        strippedString = strippedString.replace(/~&(\w)/g, "&$1")

        return strippedString;
    }

    /**
     * Clones the `object`.
     * 
     * @param {Object} object The object to clone
     * 
     * @returns {Object} Clone
     */
    cloneObject(object) {
        return Object.assign(Object.create(Object.getPrototypeOf(object)), object);
    }

    /**
     * Creates a PERFECT copy of a card, and sets some essential properties.
     * This is the exact same as `card.perfectCopy`, so use that instead.
     * 
     * @param {Card} card The card to clone
     * 
     * @returns {Card} Clone
     */
    cloneCard(card) {
        let clone = this.cloneObject(card);

        clone.randomizeUUID();
        clone.sleepy = true;
        clone.turn = game.turns;

        return clone;
    }

    /**
     * Calls `callback` on all `plr`'s targets, including the player itself.
     *
     * @param {Player} plr The player
     * @param {targetCallback} callback The callback to call
     * 
     * @returns {boolean} Success
     * 
     * @callback targetCallback
     * @param {Card | Player} target The target
     */
    doPlayerTargets(plr, callback) {
        game.board[plr.id].forEach(m => {
            callback(m);
        });

        callback(plr);

        return true;
    }

    /**
     * @callback elCallback
     * @param {any} [val] The value of the event.
     * 
     * @returns {boolean | undefined} If this returns true, destroy the event listener.
     */

    /**
     * Add an event listener.
     *
     * @param {import("./types").EventKeys | ""} key The event to listen for. If this is an empty string, it will listen for any event.
     * @param {elCallback | true} checkCallback This will trigger when the event gets broadcast, but before the actual code in `callback`. If this returns false, the event listener will ignore the event. If you set this to `true`, it is the same as doing `() => {return true}`.
     * @param {elCallback} callback The code that will be ran if the event listener gets triggered and gets through `checkCallback`. If this returns true, the event listener will be destroyed.
     * @param {number} lifespan How many times the event listener will trigger and call "callback" before self-destructing. Set this to -1 to make it last forever, or until it is manually destroyed using "callback".
     *
     * @returns {function} If you call this function, it will destroy the event listener.
     */
    addEventListener(key, checkCallback, callback, lifespan = 1) {
        let times = 0;

        let id = game.events.eventListeners;

        const remove = () => {
            delete game.eventListeners[id];
        }

        game.eventListeners[id] = (_key, _val) => {
            // Im writing it like this to make it more readable
            if (_key == key || key == "") {} // Validate key. If key is empty, match any key.
            else return;

            if (checkCallback === true || checkCallback(_val)) {}
            else return;

            let override = callback(_val);
            times++;

            if (times == lifespan || override) remove();
        }

        game.events.eventListeners++;

        return remove;
    }

    /**
     * Hooks a callback function to the tick event.
     *
     * @param {Function} callback - The callback function to be hooked.
     * 
     * @returns {Function} a function that, when called, will remove the hook from the tick event.
     */
    hookToTick(callback) {
        game.events.tickHooks.push(callback);

        const unhook = () => {
            this.remove(game.events.tickHooks, callback);
        }

        return unhook;
    }

    // Account for certain stats
    
    /**
     * Filters out all cards that are uncollectible in a list
     * 
     * @param {(Card | import("./types").Blueprint)[]} cards The list of cards
     * 
     * @returns {(Card | import("./types").Blueprint)[]} The cards without the uncollectible cards
     */
    accountForUncollectible(cards) {
        return cards.filter(c => !c.uncollectible);
    }

    // Keyword stuff

    /**
     * Asks the user a `prompt` and show 3 choices for the player to choose, and do something to the minion based on the choice.
     * 
     * @param {Card} minion The minion to adapt
     * @param {string} prompt The prompt to ask the user
     * @param {Card[]} _values DON'T TOUCH THIS UNLESS YOU KNOW WHAT YOU'RE DOING
     * 
     * @returns {any[] | -1} An array with the name of the adapt(s) chosen, or -1 if the user cancelled.
     */
    adapt(minion, prompt = "Choose One:", _values = []) {
        const ADAPT = new game.Card("Adapt Helper", game.player);

        let ret = ADAPT.activate("adapt", minion, prompt, _values);
        if (ret === false) throw new Error("activate couldn't find adapt for ADAPT card.");

        return ret;
    }

    /**
     * Invoke the `plr`'s Galakrond
     * 
     * @param {Player} plr The player
     * 
     * @returns {boolean} Success
     */
    invoke(plr) {
        // Find the card in player's deck/hand/hero that begins with "Galakrond, the "
        let deck_galakrond = plr.deck.find(c => c.displayName.startsWith("Galakrond, the "));
        let hand_galakrond = plr.hand.find(c => c.displayName.startsWith("Galakrond, the "));
        if ((!deck_galakrond && !hand_galakrond) && !plr.hero?.displayName.startsWith("Galakrond, the ")) return false;

        plr.deck.filter(c => {
            c.activate("invoke");
        });
        plr.hand.filter(c => {
            c.activate("invoke");
        });
        game.board[plr.id].forEach(c => {
            c.activate("invoke");
        });

        if (plr.hero?.displayName.startsWith("Galakrond, the ")) plr.hero.activate("heropower");
        else if (deck_galakrond) deck_galakrond.activate("heropower");
        else if (hand_galakrond) hand_galakrond.activate("heropower");

        return true;
    }

    /**
     * Chooses a minion from `list` and puts it onto the board.
     * 
     * @param {Player} plr The player
     * @param {Card[] | null} list The list to recruit from. This defaults to `plr`'s deck.
     * @param {number} amount The amount of minions to recruit
     * 
     * @returns {Card[]} Returns the cards recruited
     */
    recruit(plr, list = null, amount = 1) {
        if (list == null) list = plr.deck;
        let _list = list;

        list = this.shuffle(list.slice());

        let times = 0;

        let cards = [];

        list = list.filter(c => c.type == "Minion");
        list.forEach(c => {
            if (times >= amount) return;

            game.summonMinion(c.imperfectCopy(), plr);

            times++;
            cards.push(c);
        });

        cards.forEach(c => {
            this.remove(_list, c);
        });

        return cards;
    }

    /**
     * Creates and returns a jade golem with the correct stats and cost for the player
     * 
     * @param {Player} plr The jade golem's owner
     * 
     * @returns {Card} The jade golem
     */
    createJade(plr) {
        if (plr.jadeCounter < 30) plr.jadeCounter += 1;
        const count = plr.jadeCounter;
        const mana = (count < 10) ? count : 10;

        let jade = new game.Card("Jade Golem", plr);
        jade.setStats(count, count);
        jade.mana = mana;

        return jade;
    }

    /**
     * Imports the config from the `path` specified.
     *
     * @param {string} path The path to import from.
     *
     * @returns {boolean} Success
     */
    importConfig(path) {
        game.config = {};

        require("fs").readdirSync(path, { withFileTypes: true }).forEach(file => {
            let c = `${path}/${file.name}`;

            if (file.name.endsWith(".json")) {
                let f = require(c);

                game.config = Object.assign({}, game.config, f);
            }
            else if (file.isDirectory()) this.importConfig(c);
        });

        game.doConfigAI();

        return true;
    }

    /**
     * USE @see {@link importCards} INSTEAD. Imports all cards from a folder.
     * 
     * @param {string} path The path
     * 
     * @returns {boolean} Success
     */
    _importCards(path) {
        require("fs").readdirSync(path, { withFileTypes: true }).forEach(file => {
            let p = `${path}/${file.name}`;

            if (file.name.endsWith(".js")) {
                let f = require(p);
                
                game.cards.push(f);
            }
            else if (file.isDirectory()) this._importCards(p);
        });

        return true;
    }

    /**
     * Imports all cards from a folder
     * 
     * @param {string} path The path
     * 
     * @returns {boolean} Success
     */
    importCards(path) {
        game.cards = [];

        return this._importCards(path);
    }

    /**
     * Mulligans the cards from input. Read `interact.mulligan` for more info.
     *
     * @param {Player} plr The player who mulligans
     * @param {String} input The ids of the cards to mulligan
     *
     * @returns {Card[] | TypeError} The cards mulligan'd
     */
    mulligan(plr, input) {
        if (!parseInt(input)) return new TypeError("Can't parse `input` to int");

        let cards = [];
        let mulligan = [];

        input.split("").forEach(c => mulligan.push(plr.hand[parseInt(c) - 1]));

        plr.hand.forEach(c => {
            if (!mulligan.includes(c) || c.name == "The Coin") return;

            this.remove(mulligan, c);
            
            game.suppressedEvents.push("DrawCard");
            plr.drawCard();
            game.suppressedEvents.pop();

            game.suppressedEvents.push("AddCardToDeck");
            plr.shuffleIntoDeck(c);
            game.suppressedEvents.pop();

            plr.removeFromHand(c);

            cards.push(c);
        });

        return cards;
    }

    // Quest

    /**
     * Progress a quest by a value
     * 
     * @param {string} name The name of the quest
     * @param {number} value The amount to progress the quest by
     * 
     * @returns {number | null} The new progress
     */
<<<<<<< HEAD
    progressQuest(name, value = 1) {
        let quest = game.player.secrets.find(s => s["name"] == name);
        if (!quest) quest = game.player.sidequests.find(s => s["name"] == name);
        if (!quest) quest = game.player.quests.find(s => s["name"] == name);
        
        if (!quest) return null;

=======
    progressQuest(plr, name, value = 1) {
        let quest = plr.secrets.find(s => s["name"] == name);
        if (!quest) quest = plr.sidequests.find(s => s["name"] == name);
        if (!quest) quest = plr.quests.find(s => s["name"] == name);
        
        if (!quest) return null;
>>>>>>> e7b52212
        quest["progress"][0] += value;

        return quest["progress"][0];
    }

    /**
     * Adds a quest / secrets to a player
     * 
     * @param {"Quest" | "Sidequest" | "Secret"} type The type of the quest
     * @param {Player} plr The player to add the quest to
     * @param {Card} card The card that created the quest / secret
     * @param {import("./types").EventKeys} key The key to listen for
     * @param {any} val The value that the quest needs
     * @param {import("./types").QuestCallback} callback The function to call when the key is invoked.
     * @param {string | null} [next=null] The name of the next quest / sidequest / secret that should be added when the quest is done
     * 
     * @returns {boolean} Success
     */
    addQuest(type, plr, card, key, val, callback, next = null) {
        const t = plr[type.toLowerCase() + "s"];

        if ( (type.toLowerCase() == "quest" && t.length > 0) || ((type.toLowerCase() == "secret" || type.toLowerCase() == "sidequest") && (t.length >= 3 || t.filter(s => s.displayName == card.displayName).length > 0)) ) {
            plr.addToHand(card);
            //plr.mana += card.mana;
            
            return false;
        }

        plr[type.toLowerCase() + "s"].push({"name": card.displayName, "progress": [0, val], "key": key, "value": val, "turn": game.turns, "callback": callback, "next": next});
        return true;
    }
}

exports.Functions = Functions;<|MERGE_RESOLUTION|>--- conflicted
+++ resolved
@@ -1772,22 +1772,12 @@
      * 
      * @returns {number | null} The new progress
      */
-<<<<<<< HEAD
-    progressQuest(name, value = 1) {
-        let quest = game.player.secrets.find(s => s["name"] == name);
-        if (!quest) quest = game.player.sidequests.find(s => s["name"] == name);
-        if (!quest) quest = game.player.quests.find(s => s["name"] == name);
-        
-        if (!quest) return null;
-
-=======
     progressQuest(plr, name, value = 1) {
         let quest = plr.secrets.find(s => s["name"] == name);
         if (!quest) quest = plr.sidequests.find(s => s["name"] == name);
         if (!quest) quest = plr.quests.find(s => s["name"] == name);
         
         if (!quest) return null;
->>>>>>> e7b52212
         quest["progress"][0] += value;
 
         return quest["progress"][0];
