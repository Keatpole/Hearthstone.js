--- conflicted
+++ resolved
@@ -842,13 +842,8 @@
 
         if (!err) return true;
 
-<<<<<<< HEAD
-        game.log(`\nThe game crashed!\nCrash report created in 'logs/${filename}.txt' and 'logs/${filename}-ai.txt'\nPlease create a bug report at:\nhttps://github.com/SolarWindss/Hearthstone.js/issues`.yellow);
+        game.log(`\nThe game crashed!\nCrash report created in 'logs/${filename}.txt'\nPlease create a bug report at:\nhttps://github.com/LunarTides/Hearthstone.js/issues`.yellow);
         game.input("", false, true);
-=======
-        console.log(`\nThe game crashed!\nCrash report created in 'logs/${filename}.txt'\nPlease create a bug report at:\nhttps://github.com/LunarTides/Hearthstone.js/issues`.yellow);
-        game.input();
->>>>>>> 6255b04f
 
         return true;
     }
