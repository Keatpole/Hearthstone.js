--- conflicted
+++ resolved
@@ -439,10 +439,7 @@
      * @returns {Card | number} The card drawn | The amount of fatigue the player was dealt
      */
     drawCard(update = true) {
-<<<<<<< HEAD
         // Fatigue
-        if (this.deck.length <= 0) {
-=======
         let deck_length = this.deck.length;
         
         /**
@@ -453,27 +450,12 @@
         let card = this.deck.pop();
 
         if (deck_length <= 0 || card === undefined) {
->>>>>>> 6255b04f
             this.fatigue++;
 
             this.remHealth(this.fatigue);
             return this.fatigue;
         }
 
-<<<<<<< HEAD
-        /**
-         * The card to draw
-         * 
-         * This is normally `{Card | undefined}`, because that is the return value of pop,
-         * however it only returns undefined if the list is empty, which is being handled
-         * by fatigue.
-         * 
-         * @type {Card}
-         */
-        let card = this.deck.pop();
-
-=======
->>>>>>> 6255b04f
         if (update) game.events.broadcast("DrawCard", card, this);
 
         // Cast on draw
