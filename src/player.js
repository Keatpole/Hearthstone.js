const { SentimentAI, SimulationAI } = require("./ai");
const { Card } = require("./card");
const { Game } = require("./game");
const { get } = require("./shared");

/**
 * @type {Game}
 */
let game = get();

class Player {
    /**
     * @param {string} name 
     */
    constructor(name) {
        this.getInternalGame();

        /**
         * @type {string}
         */
        this.name = name;

        /**
         * @type {number}
         */
        this.id = null;

        /**
         * @type {SentimentAI | SimulationAI | null}
         */
        this.ai = null;

        /**
         * @type {Game}
         */
        this.game = null;

        /**
         * @type {number}
         */
        this.fatigue = 0;

        /**
         * @type {"Player"}
         */
        this.classType = "Player";

        /**
         * @type {Card[]}
         */
        this.deck = [];

        /**
         * @type {Card[]}
         */
        this.hand = [];

        this.mana = 0;
        this.maxMana = 0;
        this.maxMaxMana = 10;
        this.overload = 0;

        this.health = 30;
        this.maxHealth = this.health;
        this.armor = 0;

        /**
         * @type {Card | null}
         */
        this.hero = null;

        /**
         * @type {import("./types").CardClass}
         */
        this.heroClass = "Mage";
        this.heroPowerCost = 2;
        this.canUseHeroPower = true;

        /**
         * @type {Card | null}
         */
        this.weapon = null;
        this.frozen = false;
        this.immune = false;
        this.attack = 0;
        this.spellDamage = 0;

        this.counter = [];
        this.secrets = [];
        this.sidequests = [];
        this.quests = [];

        // Stats
        this.jadeCounter = 0;
        this.corpses = 0;

        this.runes = "";

        /**
         * @type {Card | Player}
         */
        this.forceTarget = null;

        /**
<<<<<<< HEAD
         * @type {[Card | Player]}
=======
         * @type {Card | Player}
>>>>>>> abf357a5
         */
        this.inputQueue = null;
    }

    /**
     * Update the `game` variable.
     */
    getInternalGame() {
        game = get();
    }

    /**
     * Get this player's opponent
     * 
     * @returns {Player} Opponent
     */
    getOpponent() {
        const id = (this.id == 0) ? 2 : 1;

        return game["player" + id];
    }

    // Mana

    /**
     * Adds mana to this player, then checks if the mana is more than `comp`, if it is, set mana to `comp`.
     * 
     * @param {number} mana The mana to add
     * @param {number} [comp] The comperison
     * 
     * @returns {boolean} Success
     */
    refreshMana(mana, comp = this.maxMana) {
        this.mana += mana;

        if (this.mana > comp) this.mana = comp;

        return true;
    }

    /**
     * Increases max mana by `mana`, then if `cap` is true; check if max mana is more than max max mana (10), if it is, set max mana to max max mana
     * 
     * @param {number} mana The mana to add
     * @param {boolean} [cap=false] Should prevent max mana going over max max mana
     * 
     * @returns {boolean} Success 
     */
    gainEmptyMana(mana, cap = false) {
        this.maxMana += mana;

        if (cap && this.maxMana > this.maxMaxMana) this.maxMana = this.maxMaxMana;

        return true;
    }

    /**
     * Increases both mana and max mana by `mana`
     * 
     * @param {number} mana The number to increase mana and max mana by
     * @param {boolean} [cap=false] Should prevent max mana going over max max mana (10)
     * 
     * @returns {boolean} Success
     */
    gainMana(mana, cap = false) {
        this.gainEmptyMana(mana, cap);
        this.refreshMana(mana);

        return true;
    }

    /**
     * Increases the players overload by `overload`
     * 
     * @param {number} overload The amount of overload to add
     * 
     * @returns {boolean} Success
     */
    gainOverload(overload) {
        this.overload += overload;
        const plus = this.maxMana == this.maxMaxMana ? 0 : 1;

        if (this.overload > this.mana + plus) this.overload = this.mana + plus;

        game.events.broadcast("GainOverload", overload, this);

        return true;
    }

    // Weapons

    /**
     * Sets this player's weapon to `weapon`
     * 
     * @param {Card} weapon The weapon to set
     * 
     * @returns {boolean} Success
     */
    setWeapon(weapon) {
        this.destroyWeapon(true);
        this.weapon = weapon;
        this.attack += weapon.getAttack();

        return true;
    }

    /**
     * Destroys this player's weapon
     * 
     * @param {boolean} [triggerDeathrattle=false] Should trigger the weapon's deathrattle
     * 
     * @returns {boolean} Success
     */
    destroyWeapon(triggerDeathrattle = false) {
        if (!this.weapon) return false;

        if (triggerDeathrattle) this.weapon.activate("deathrattle");
        this.attack -= this.weapon.getAttack();
        this.weapon.destroy();
        this.weapon = null;

        return true;
    }

    // Stats

    /**
     * Increases the player's attack by `amount`.
     * 
     * @param {number} amount The amount the player's attack should increase by
     * 
     * @returns {boolean} Success
     */
    addAttack(amount) {
        this.attack += amount;

        game.events.broadcast("GainHeroAttack", amount, this);

        return true;
    }

    /**
     * Increases the player's health by `amount`
     * 
     * @param {number} amount The amount the player's health should increase by
     * 
     * @returns {boolean} Success
     */
    addHealth(amount) {
        this.health += amount;

        if (this.health > this.maxHealth) this.health = this.maxHealth;

        return true;
    }

    /**
     * Decreases the player's health by `amount`. If the player has armor, the armor gets decreased instead.
     * 
     * @param {number} amount The amount the player's health should decrease by
     * @param {boolean} update If this should broadcast the `TakeDamage` event.
     * 
     * @returns {boolean} Success
     */
    remHealth(amount, update = true) {
        if (this.immune) return true;

        let a = amount;

        while (this.armor > 0 && a > 0) {
            a--;
            this.armor--;
        }

        if (a <= 0) return true;

        this.health -= a;

        if (update) game.events.broadcast("TakeDamage", [this, amount], this);

        if (this.health <= 0) {
            game.events.broadcast("FatalDamage", null, this);

            if (this.health <= 0) { // This is done to allow secrets to prevent death
                game.endGame(this.getOpponent());
            }
        }

        return true;
    }

    /**
     * Returns this player's health.
     * 
     * @returns {number}
     */
    getHealth() {
        // I have this here for compatibility with minions
        return this.health;
    }
    /**
     * Returns this player's attack.
     * 
     * @returns {number}
     */
    getAttack() {
        // I have this here for compatibility with minions
        return this.attack;
    }

    // Hand / Deck

    /**
     * Shuffle a card into this player's deck
     * 
     * @param {Card} card The card to shuffle
     * @param {boolean} [updateStats=true] Should this broadcast the `AddCardToDeck` event.
     * 
     * @returns {boolean} Success
     */
    shuffleIntoDeck(card, updateStats = true) {
        // Add the card into a random position in the deck
        let pos = game.functions.randInt(0, this.deck.length);
        this.deck.splice(pos, 0, card);

        if (updateStats) {
            game.events.broadcast("AddCardToDeck", card, this);
        }

        this.deck = game.functions.shuffle(this.deck);

        return true;
    }

    /**
     * Adds a card to the bottom of this player's deck
     * 
     * @param {Card} card The card to add to the bottom of the deck
     * @param {boolean} [update=true] Should this broadcast the `AddCardToDeck` event.
     * 
     * @returns {boolean} Success
     */
    addToBottomOfDeck(card, update = true) {
        this.deck = [card, ...this.deck];

        if (update) game.events.broadcast("AddCardToDeck", card, this);

        return true;
    }

    /**
     * Draws the card from the top of this player's deck
     * 
     * @param {boolean} [update=true] Should this broadcast the `DrawCard` event.
     * 
     * @returns {Card | number} The card drawn | The amount of fatigue the player was dealt
     */
    drawCard(update = true) {
        // Fatigue
        if (this.deck.length <= 0) {
            this.fatigue++;

            this.remHealth(this.fatigue);
            return this.fatigue;
        }

<<<<<<< HEAD
        /**
=======
         /**
>>>>>>> abf357a5
         * The card to draw
         * 
         * This is normally `{Card | undefined}`, because that is the return value of pop,
         * however it only returns undefined if the list is empty, which is being handled
         * by fatigue.
         * 
         * @type {Card}
         */
<<<<<<< HEAD
        let card = this.deck.pop();
=======
        let card = this.deck.pop()
>>>>>>> abf357a5

        if (update) game.events.broadcast("DrawCard", card, this);

        // Cast on draw
        if (card.type == "Spell" && card.keywords.includes("Cast On Draw") && card.activate("cast")) return this.drawCard();

        this.addToHand(card, false);
        return card;
    }

    /**
     * Draws a specific card from this player's deck
     * 
     * @param {Card} card The card to draw
     * @param {boolean} [update=true] Should this broadcast the `DrawCard` event.
     * 
     * @returns {Card | undefined} Card is the card drawn
     */
    drawSpecific(card, update = true) {
        if (this.deck.length <= 0) return;

        this.deck = this.deck.filter(c => c !== card);

        if (update) game.events.broadcast("DrawCard", card, this);

        if (card.type == "Spell" && card.keywords.includes("Cast On Draw") && card.activate("cast")) return;

        this.addToHand(card, false);

        return card;
    }

    /**
     * Adds a card to the player's hand
     * 
     * @param {Card} card The card to add
     * @param {boolean} [updateStats=true] Should this broadcast the `AddCardToHand` event.
     * 
     * @returns {boolean} Success
     */
    addToHand(card, updateStats = true) {
        if (this.hand.length >= 10) return false;
        this.hand.push(card);

        if (updateStats) game.events.broadcast("AddCardToHand", card, this);
        return true;
    }

    /**
     * Removes a card from the player's hand
     * 
     * @param {Card} card The card to remove
     * 
     * @returns {boolean} Success
     */
    removeFromHand(card) {
        this.hand = this.hand.filter(c => c !== card);
        return true;
    }

    // Hero power / Class

    /**
     * Sets the player's hero to `hero`
     * 
     * @param {Card} hero The hero that the player should be set to
     * @param {number} [armor=5] The amount of armor the player should gain
     * @param {boolean} [setHeroClass=true] Set the players hero class.
     * 
     * @returns {boolean} Success
     */
    setHero(hero, armor = 5, setHeroClass = true) {
        this.hero = hero;
        if (setHeroClass) this.heroClass = hero.class;
        this.heroPowerCost = hero.hpCost || 2;

        this.armor += armor;
        return true;
    }

    /**
     * Sets the player's hero to the default hero of `heroClass`
     *
     * @param {string} [heroClass] The class of the hero. This defaults to the player's class.
     *
     * @returns {boolean} Success
     */
    setToStartingHero(heroClass = this.heroClass) {
        let hero_card = heroClass + " Starting Hero";
        hero_card = game.functions.getCardByName(hero_card);

        if (!hero_card) return false;
        this.setHero(new game.Card(hero_card.name, this), 0, false);

        return true;
    }

    /**
     * Activate the player's hero power.
     * 
     * @returns {boolean | -1} Success | Cancelled
     */
    heroPower() {
        if (this.mana < this.heroPowerCost || !this.canUseHeroPower) return false;
        if (!this.hero) return false;

        if (this.hero.activate("heropower") == -1) return -1;

        game.board[this.id].forEach(m => m.activate("inspire"));
        this.mana -= this.heroPowerCost;
        this.canUseHeroPower = false;

        game.events.broadcast("HeroPower", this.heroClass, this);
        return true;
    }

    // Other

    /**
     * Calls `callback` if the player has `amount` corpses. Doesn't work if the player isn't a Death Knight, or if the player doesn't have enough corpses.
     *
     * @param {number} amount The amount of corpses to trade
     * @param {Function} callback The function to call when the trade is successful. No parameters.
     *
     * @returns {boolean} Success
     */
    tradeCorpses(amount, callback) {
        if (this.heroClass != "Death Knight") return false;
        if (this.corpses < amount) return false;

        this.corpses -= amount;
        callback();

        return true;
    }

    /**
     * Returns true if the player has the correct runes
     *
     * @param {string} runes The runes to test against
     *
     * @return {boolean} Whether or not the player has the correct runes
     */
    testRunes(runes) {
        const charCount = (str, letter) => {
            let letter_count = 0;

            for (let i = 0; i < str.length; i++) {
                if (str.charAt(i) == letter) letter_count++;
            }

            return letter_count;
        }

        let blood = charCount(runes, "B");
        let frost = charCount(runes, "F");
        let unholy = charCount(runes, "U");

        let b = charCount(this.runes, "B");
        let f = charCount(this.runes, "F");
        let u = charCount(this.runes, "U");

        if (blood > b || frost > f || unholy > u) return false;
        return true;
    }
}

exports.Player = Player;<|MERGE_RESOLUTION|>--- conflicted
+++ resolved
@@ -99,14 +99,13 @@
         /**
          * @type {Card | Player}
          */
+        /**
+         * @type {Card | Player}
+         */
         this.forceTarget = null;
 
         /**
-<<<<<<< HEAD
-         * @type {[Card | Player]}
-=======
-         * @type {Card | Player}
->>>>>>> abf357a5
+         * @type {[Card | Player] | Card | Player}
          */
         this.inputQueue = null;
     }
@@ -373,11 +372,7 @@
             return this.fatigue;
         }
 
-<<<<<<< HEAD
-        /**
-=======
-         /**
->>>>>>> abf357a5
+        /**
          * The card to draw
          * 
          * This is normally `{Card | undefined}`, because that is the return value of pop,
@@ -386,11 +381,7 @@
          * 
          * @type {Card}
          */
-<<<<<<< HEAD
         let card = this.deck.pop();
-=======
-        let card = this.deck.pop()
->>>>>>> abf357a5
 
         if (update) game.events.broadcast("DrawCard", card, this);
 
