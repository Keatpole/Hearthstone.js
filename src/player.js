--- conflicted
+++ resolved
@@ -1,9 +1,5 @@
-<<<<<<< HEAD
+//@ts-check
 const { SentimentAI, SimulationAI } = require("./ai");
-=======
-//@ts-check
-const { AI } = require("./ai");
->>>>>>> 46976c56
 const { Card } = require("./card");
 const { Game } = require("./game");
 const { get } = require("./shared");
@@ -53,9 +49,6 @@
         this.id = -1;
 
         /**
-<<<<<<< HEAD
-         * @type {SentimentAI | SimulationAI | null}
-=======
          * The player's AI.
          * 
          * # Examples
@@ -64,8 +57,7 @@
          * 
          * console.log(discover);
          * 
-         * @type {AI | null}
->>>>>>> 46976c56
+         * @type {SentimentAI | SimulationAI | null}
          */
         this.ai = null;
 
@@ -372,9 +364,6 @@
          * 
          * @type {Card | Player | null}
          */
-        /**
-         * @type {Card | Player}
-         */
         this.forceTarget = null;
 
         /**
@@ -766,12 +755,8 @@
      * 
      * @returns {Card | number} The card drawn | The amount of fatigue the player was dealt
      */
-<<<<<<< HEAD
-    drawCard(update = true) {
+    drawCard() {
         // Fatigue
-=======
-    drawCard() {
->>>>>>> 46976c56
         let deck_length = this.deck.length;
         
         /**
@@ -793,14 +778,10 @@
         // Cast on draw
         if (card.type == "Spell" && card.keywords.includes("Cast On Draw") && card.activate("cast")) return this.drawCard();
 
-<<<<<<< HEAD
-        this.addToHand(card, false);
-=======
         game.suppressedEvents.push("AddCardToHand");
         this.addToHand(card);
         game.suppressedEvents.pop();
 
->>>>>>> 46976c56
         return card;
     }
 
