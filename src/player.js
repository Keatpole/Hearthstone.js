const { SentimentAI, SimulationAI } = require("./ai");
const { Card } = require("./card");
const { Game } = require("./game");
const { get } = require("./shared");

/**
 * @type {Game}
 */
let game = get();

class Player {
    /**
     * @param {string} name 
     */
    constructor(name) {
        this.getInternalGame();

        /**
         * @type {string}
         */
        this.name = name;

        /**
         * @type {number}
         */
        this.id = null;

        /**
         * @type {SentimentAI | SimulationAI | null}
         */
        this.ai = null;

        /**
         * @type {Game}
         */
        this.game = null;

        /**
         * @type {number}
         */
        this.fatigue = 0;

        /**
         * @type {"Player"}
         */
        this.classType = "Player";

        /**
         * @type {Card[]}
         */
        this.deck = [];

        /**
         * @type {Card[]}
         */
        this.hand = [];

        /**
         * @type {number}
         */
        this.mana = 0;

        /**
         * @type {number}
         */
        this.maxMana = 0;

        /**
         * @type {number}
         */
        this.maxMaxMana = 10;

        /**
         * @type {number}
         */
        this.overload = 0;

        /**
         * @type {number}
         */
        this.health = 30;

        /**
         * @type {number}
         */
        this.maxHealth = this.health;

        /**
         * @type {number}
         */
        this.armor = 0;

        /**
         * @type {Card | null}
         */
        this.hero = null;

        /**
         * @type {import("./types").CardClass}
         */
        this.heroClass = "Mage";

        /**
         * @type {number}
         */
        this.heroPowerCost = 2;

        /**
         * @type {boolean}
         */
        this.canUseHeroPower = true;

        /**
         * @type {Card | null}
         */
        this.weapon = null;

        /**
         * @type {boolean}
         */
        this.frozen = false;

        /**
         * @type {boolean}
         */
        this.immune = false;

        /**
         * @type {number}
         */
        this.attack = 0;

        /**
         * @type {number}
         */
        this.spellDamage = 0;

        /**
         * @type {import("./types").CardType[]} "Spell" | "Minion"
         */
        this.counter = [];

        /**
         * @type {import("./types").QuestType}
         */
        this.secrets = [];

        /**
         * @type {import("./types").QuestType}
         */
        this.sidequests = [];

        /**
         * @type {import("./types").QuestType}
         */
        this.quests = [];

        // Stats
        /**
         * @type {number}
         */
        this.jadeCounter = 0;

        /**
         * @type {number}
         */
        this.corpses = 0;

        /**
         * @type {string} A three letter rune combination. For example "BBB" for 3 blood runes, or "BFU" for one of each rune.
         */
        this.runes = "";

        /**
         * @type {Card | Player}
         */
        /**
         * @type {Card | Player}
         */
        this.forceTarget = null;

        /**
<<<<<<< HEAD
         * @type {[Card | Player] | Card | Player}
=======
         * @type {string[]}
>>>>>>> 339c92c9
         */
        this.inputQueue = null;
    }

    /**
     * Update the `game` variable.
     */
    getInternalGame() {
        game = get();
    }

    /**
     * Get this player's opponent
     * 
     * @returns {Player} Opponent
     */
    getOpponent() {
        const id = (this.id == 0) ? 2 : 1;

        return game["player" + id];
    }

    // Mana

    /**
     * Adds mana to this player, then checks if the mana is more than `comp`, if it is, set mana to `comp`.
     * 
     * @param {number} mana The mana to add
     * @param {number} [comp] The comperison
     * 
     * @returns {boolean} Success
     */
    refreshMana(mana, comp = this.maxMana) {
        this.mana += mana;

        if (this.mana > comp) this.mana = comp;

        return true;
    }

    /**
     * Increases max mana by `mana`, then if `cap` is true; check if max mana is more than max max mana (10), if it is, set max mana to max max mana
     * 
     * @param {number} mana The mana to add
     * @param {boolean} [cap=false] Should prevent max mana going over max max mana
     * 
     * @returns {boolean} Success 
     */
    gainEmptyMana(mana, cap = false) {
        this.maxMana += mana;

        if (cap && this.maxMana > this.maxMaxMana) this.maxMana = this.maxMaxMana;

        return true;
    }

    /**
     * Increases both mana and max mana by `mana`
     * 
     * @param {number} mana The number to increase mana and max mana by
     * @param {boolean} [cap=false] Should prevent max mana going over max max mana (10)
     * 
     * @returns {boolean} Success
     */
    gainMana(mana, cap = false) {
        this.gainEmptyMana(mana, cap);
        this.refreshMana(mana);

        return true;
    }

    /**
     * Increases the players overload by `overload`
     * 
     * @param {number} overload The amount of overload to add
     * 
     * @returns {boolean} Success
     */
    gainOverload(overload) {
        this.overload += overload;
        const plus = this.maxMana == this.maxMaxMana ? 0 : 1;

        if (this.overload > this.mana + plus) this.overload = this.mana + plus;

        game.events.broadcast("GainOverload", overload, this);

        return true;
    }

    // Weapons

    /**
     * Sets this player's weapon to `weapon`
     * 
     * @param {Card} weapon The weapon to set
     * 
     * @returns {boolean} Success
     */
    setWeapon(weapon) {
        this.destroyWeapon(true);
        this.weapon = weapon;
        this.attack += weapon.getAttack();

        return true;
    }

    /**
     * Destroys this player's weapon
     * 
     * @param {boolean} [triggerDeathrattle=false] Should trigger the weapon's deathrattle
     * 
     * @returns {boolean} Success
     */
    destroyWeapon(triggerDeathrattle = false) {
        if (!this.weapon) return false;

        if (triggerDeathrattle) this.weapon.activate("deathrattle");
        this.attack -= this.weapon.getAttack();
        this.weapon.destroy();
        this.weapon = null;

        return true;
    }

    // Stats

    /**
     * Increases the player's attack by `amount`.
     * 
     * @param {number} amount The amount the player's attack should increase by
     * 
     * @returns {boolean} Success
     */
    addAttack(amount) {
        this.attack += amount;

        game.events.broadcast("GainHeroAttack", amount, this);

        return true;
    }

    /**
     * Increases the player's health by `amount`
     * 
     * @param {number} amount The amount the player's health should increase by
     * 
     * @returns {boolean} Success
     */
    addHealth(amount) {
        this.health += amount;

        if (this.health > this.maxHealth) this.health = this.maxHealth;

        return true;
    }

    /**
     * Decreases the player's health by `amount`. If the player has armor, the armor gets decreased instead.
     * 
     * @param {number} amount The amount the player's health should decrease by
     * @param {boolean} update If this should broadcast the `TakeDamage` event.
     * 
     * @returns {boolean} Success
     */
    remHealth(amount, update = true) {
        if (this.immune) return true;

        let a = amount;

        while (this.armor > 0 && a > 0) {
            a--;
            this.armor--;
        }

        if (a <= 0) return true;

        this.health -= a;

        if (update) game.events.broadcast("TakeDamage", [this, amount], this);

        if (this.health <= 0) {
            game.events.broadcast("FatalDamage", null, this);

            if (this.health <= 0) { // This is done to allow secrets to prevent death
                game.endGame(this.getOpponent());
            }
        }

        return true;
    }

    /**
     * Returns this player's health.
     * 
     * @returns {number}
     */
    getHealth() {
        // I have this here for compatibility with minions
        return this.health;
    }
    /**
     * Returns this player's attack.
     * 
     * @returns {number}
     */
    getAttack() {
        // I have this here for compatibility with minions
        return this.attack;
    }

    // Hand / Deck

    /**
     * Shuffle a card into this player's deck
     * 
     * @param {Card} card The card to shuffle
     * @param {boolean} [updateStats=true] Should this broadcast the `AddCardToDeck` event.
     * 
     * @returns {boolean} Success
     */
    shuffleIntoDeck(card, updateStats = true) {
        // Add the card into a random position in the deck
        let pos = game.functions.randInt(0, this.deck.length);
        this.deck.splice(pos, 0, card);

        if (updateStats) {
            game.events.broadcast("AddCardToDeck", card, this);
        }

        this.deck = game.functions.shuffle(this.deck);

        return true;
    }

    /**
     * Adds a card to the bottom of this player's deck
     * 
     * @param {Card} card The card to add to the bottom of the deck
     * @param {boolean} [update=true] Should this broadcast the `AddCardToDeck` event.
     * 
     * @returns {boolean} Success
     */
    addToBottomOfDeck(card, update = true) {
        this.deck = [card, ...this.deck];

        if (update) game.events.broadcast("AddCardToDeck", card, this);

        return true;
    }

    /**
     * Draws the card from the top of this player's deck
     * 
     * @param {boolean} [update=true] Should this broadcast the `DrawCard` event.
     * 
     * @returns {Card | number} The card drawn | The amount of fatigue the player was dealt
     */
    drawCard(update = true) {
        // Fatigue
        if (this.deck.length <= 0) {
            this.fatigue++;

            this.remHealth(this.fatigue);
            return this.fatigue;
        }

        /**
         * The card to draw
         * 
         * This is normally `{Card | undefined}`, because that is the return value of pop,
         * however it only returns undefined if the list is empty, which is being handled
         * by fatigue.
         * 
         * @type {Card}
         */
        let card = this.deck.pop();

        if (update) game.events.broadcast("DrawCard", card, this);

        // Cast on draw
        if (card.type == "Spell" && card.keywords.includes("Cast On Draw") && card.activate("cast")) return this.drawCard();

        this.addToHand(card, false);
        return card;
    }

    /**
     * Draws a specific card from this player's deck
     * 
     * @param {Card} card The card to draw
     * @param {boolean} [update=true] Should this broadcast the `DrawCard` event.
     * 
     * @returns {Card | undefined} Card is the card drawn
     */
    drawSpecific(card, update = true) {
        if (this.deck.length <= 0) return;

        this.deck = this.deck.filter(c => c !== card);

        if (update) game.events.broadcast("DrawCard", card, this);

        if (card.type == "Spell" && card.keywords.includes("Cast On Draw") && card.activate("cast")) return;

        this.addToHand(card, false);

        return card;
    }

    /**
     * Adds a card to the player's hand
     * 
     * @param {Card} card The card to add
     * @param {boolean} [updateStats=true] Should this broadcast the `AddCardToHand` event.
     * 
     * @returns {boolean} Success
     */
    addToHand(card, updateStats = true) {
        if (this.hand.length >= 10) return false;
        this.hand.push(card);

        if (updateStats) game.events.broadcast("AddCardToHand", card, this);
        return true;
    }

    /**
     * Removes a card from the player's hand
     * 
     * @param {Card} card The card to remove
     * 
     * @returns {boolean} Success
     */
    removeFromHand(card) {
        this.hand = this.hand.filter(c => c !== card);
        return true;
    }

    // Hero power / Class

    /**
     * Sets the player's hero to `hero`
     * 
     * @param {Card} hero The hero that the player should be set to
     * @param {number} [armor=5] The amount of armor the player should gain
     * @param {boolean} [setHeroClass=true] Set the players hero class.
     * 
     * @returns {boolean} Success
     */
    setHero(hero, armor = 5, setHeroClass = true) {
        this.hero = hero;
        if (setHeroClass) this.heroClass = hero.class;
        this.heroPowerCost = hero.hpCost || 2;

        this.armor += armor;
        return true;
    }

    /**
     * Sets the player's hero to the default hero of `heroClass`
     *
     * @param {string} [heroClass] The class of the hero. This defaults to the player's class.
     *
     * @returns {boolean} Success
     */
    setToStartingHero(heroClass = this.heroClass) {
        let hero_card = heroClass + " Starting Hero";
        hero_card = game.functions.getCardByName(hero_card);

        if (!hero_card) return false;
        this.setHero(new game.Card(hero_card.name, this), 0, false);

        return true;
    }

    /**
     * Activate the player's hero power.
     * 
     * @returns {boolean | -1} Success | Cancelled
     */
    heroPower() {
        if (this.mana < this.heroPowerCost || !this.canUseHeroPower) return false;
        if (!this.hero) return false;

        if (this.hero.activate("heropower") == -1) return -1;

        game.board[this.id].forEach(m => m.activate("inspire"));
        this.mana -= this.heroPowerCost;
        this.canUseHeroPower = false;

        game.events.broadcast("HeroPower", this.heroClass, this);
        return true;
    }

    // Other

    /**
     * Calls `callback` if the player has `amount` corpses. Doesn't work if the player isn't a Death Knight, or if the player doesn't have enough corpses.
     *
     * @param {number} amount The amount of corpses to trade
     * @param {Function} callback The function to call when the trade is successful. No parameters.
     *
     * @returns {boolean} Success
     */
    tradeCorpses(amount, callback) {
        if (this.heroClass != "Death Knight") return false;
        if (this.corpses < amount) return false;

        this.corpses -= amount;
        callback();

        return true;
    }

    /**
     * Returns true if the player has the correct runes
     *
     * @param {string} runes The runes to test against
     *
     * @return {boolean} Whether or not the player has the correct runes
     */
    testRunes(runes) {
        const charCount = (str, letter) => {
            let letter_count = 0;

            for (let i = 0; i < str.length; i++) {
                if (str.charAt(i) == letter) letter_count++;
            }

            return letter_count;
        }

        let blood = charCount(runes, "B");
        let frost = charCount(runes, "F");
        let unholy = charCount(runes, "U");

        let b = charCount(this.runes, "B");
        let f = charCount(this.runes, "F");
        let u = charCount(this.runes, "U");

        if (blood > b || frost > f || unholy > u) return false;
        return true;
    }
}

exports.Player = Player;<|MERGE_RESOLUTION|>--- conflicted
+++ resolved
@@ -180,11 +180,7 @@
         this.forceTarget = null;
 
         /**
-<<<<<<< HEAD
-         * @type {[Card | Player] | Card | Player}
-=======
          * @type {string[]}
->>>>>>> 339c92c9
          */
         this.inputQueue = null;
     }
