//@ts-check
const { Card } = require('./card');
const { Game } = require('./game');
const { Player } = require('./player');

const license_url = 'https://github.com/LunarTides/Hearthstone.js/blob/main/LICENSE';

/**
 * @type {Game}
 */
let game;

class Interact {
    /**
     * @param {Game} _game 
     */
    constructor(_game) {
        game = _game;
    }

    // Constant interaction
    /**
     * Asks the user to attack a minion or hero
     *
     * @returns {-1 | null | boolean | Card} Cancel | Success
     */
    doTurnAttack() {
        let attacker, target;

        if (game.player.ai) {
            let ai;

            let alt_model = `legacy_attack_${game.config.AIAttackModel}`;

            if (game.player.ai[alt_model]) ai = game.player.ai[alt_model]();
            else ai = game.player.ai.attack();

            attacker = ai[0];
            target = ai[1];

            if (attacker === -1 || target === -1) return -1;
            if (attacker === null || target === null) return null;
        } else {
            attacker = this.selectTarget("Which minion do you want to attack with?", null, "friendly");
            if (!attacker) return false;

            target = this.selectTarget("Which minion do you want to attack?", null, "enemy");
            if (!target) return false;
        }
    
        let errorcode = game.attack(attacker, target);
        game.killMinions();

        let ignore = ["divineshield"];
        if (errorcode === true || ignore.includes(errorcode)) return true;
        let err;

        switch (errorcode) {
            case "taunt":
                err = "There is a minion with taunt in the way";
                break;
            case "stealth":
                err = "That minion has stealth";
                break;
            case "frozen":
                err = "That minion is frozen";
                break;
            case "plrnoattack":
                err = "You don't have any attack";
                break;
            case "noattack":
                err = "That minion has no attack";
                break;
            case "plrhasattacked":
                err = "Your hero has already attacked this turn";
                break;
            case "hasattacked":
                err = "That minion has already attacked this turn";
                break;
            case "sleepy":
                err = "That minion is exhausted";
                break;
            case "cantattackhero":
                err = "Tht minion cannot attack heroes";
                break;
            case "immune":
                err = "That minion is immune";
                break;
            case "dormant":
                err = "That minion is dormant";
                break;
            default:
                err = `An unknown error occurred. Error code: UnexpectedAttackingResult@${errorcode}`;
                break;
        }

        console.log(`${err}.`.red);
        game.input();
        return false;
    }

    /**
     * Checks if "q" is a command, if it is, do something, if not return -1
     * 
     * @param {string} q The command
     * @param {boolean} [echo=true] If this is false, it doesn't log information to the screen. Only used by "history", "/ai"
     * @param {boolean} [debug=false] If this is true, it does some additional, debug only, things. Only used by "history"
     * 
     * @returns {boolean | string | -1} a string if "echo" is false
     */
    handleCmds(q, echo = true, debug = false) {
        if (q === "end") game.endTurn();
        else if (q === "hero power") {
            if (game.player.ai) {
                return game.player.heroPower();
            }

            if (game.player.mana < game.player.heroPowerCost) {
                game.input("You do not have enough mana.\n".red);
                return false;
            }

            if (!game.player.canUseHeroPower) {
                game.input("You have already used your hero power this turn.\n".red);
                return false;
            }

            this.printAll();

            if (game.player.hero === null) {
                game.input("You do not have a hero.\n".red);
                return false;
            }

            let ask = this.yesNoQuestion(game.player, game.player.hero.hpDesc.yellow + " Are you sure you want to use this hero power?");
            if (!ask) return false;

            this.printAll();
            game.player.heroPower();
        }
        else if (q === "attack") {
            this.doTurnAttack();
            game.killMinions();
        }
        else if (q === "use") {
            // Use location
            let errorcode = this.useLocation();
            game.killMinions();

            if (errorcode === true || errorcode === -1 || game.player.ai) return true;
            let err;

            switch (errorcode) {
                case "nolocations":
                    err = "You have no location cards";
                    break;
                case "invalidtype":
                    err = "That card is not a location card";
                    break;
                case "cooldown":
                    err = "That location is on cooldown";
                    break;
                default:
                    err = `An unknown error occourred. Error code: UnexpectedUseLocationResult@${errorcode}`;
                    break;
            }

            console.log(`${err}.`.red);
            game.input();
        }
        else if (q === "help") {
            this.printName();
            console.log("(In order to run a command; input the name of the command and follow further instruction.)\n");
            console.log("Available commands:");
            console.log("(name)     - (description)\n");

            console.log("end        - Ends your turn");
            console.log("attack     - Attack");
            console.log("hero power - Use your hero power");
            console.log("history    - Displays a history of actions");
            console.log("concede    - Forfeits the game");
            console.log("view       - View a minion");
            console.log("use        - Use a location card");
            console.log("detail     - Get more details about opponent");
            console.log("help       - Displays this message");
            console.log("version    - Displays the version, branch, your settings preset, and some information about your current version.");
            console.log("license    - Opens a link to this project's license");

            const cond_color = (str) => {return (game.config.debug) ? str : str.gray};

            console.log(cond_color("\n--- Debug Commands (") + ((game.config.debug) ? "ON".green : "OFF".red) + cond_color(") ---"));
            console.log(cond_color("/give <Card Name>  - Adds a card to your hand"));
            console.log(cond_color("/eval [log] <Code> - Runs the code specified. If the word 'log' is before the code, instead console.log the code and wait for user input to continue."));
            console.log(cond_color("/debug             - Gives you infinite mana, health and armor"));
            console.log(cond_color("/exit              - Force exits the game. There will be no winner, and it will take you straight back to the runner."));
            console.log(cond_color("/history           - Displays a history of actions. This doesn't hide any information, and is the same thing the log files uses."));
            console.log(cond_color("/ai                - Gives you a list of the actions the ai(s) have taken in the order they took it"));
            console.log(cond_color("---------------------------" + ((game.config.debug) ? "" : "-")));
            
            game.input("\nPress enter to continue...\n");
        }
        else if (q == "view") {
            let isHandAnswer = this.question(game.player, "Do you want to view a minion on the board, or in your hand?", ["Board", "Hand"]);
            let isHand = isHandAnswer == "Hand";

            if (!isHand) {
                // allow_locations Makes selecting location cards allowed. This is disabled by default to prevent, for example, spells from killing the card.
<<<<<<< HEAD
                let minion = this.selectTarget("Which minion do you want to view?", false, null, "minion", ["allow_locations"]);
                if (!minion || minion instanceof Player) return false;
=======
                let minion = this.selectTarget("Which minion do you want to view?", null, null, "minion", ["allow_locations"]);
                if (!minion) return false;
>>>>>>> c8ca124e
        
                this.viewCard(minion);

                return true;
            }

            // View minion on the board
            const cardId = game.input("\nWhich card do you want to view? ");
            if (!cardId || !parseInt(cardId)) return false;

            const card = game.player.hand[parseInt(cardId) - 1];

            this.viewCard(card);
        }
        else if (q == "detail") {
            game.player.detailedView = !game.player.detailedView;
        }
        else if (q == "concede") {
            let confirmation = this.yesNoQuestion(game.player, "Are you sure you want to concede?");
            if (!confirmation) return false;

            game.endGame(game.player.getOpponent());
        }
        else if (q == "license") {
            let start = (process.platform == 'darwin' ? 'open' : process.platform == 'win32' ? 'start' : 'xdg-open');
            require('child_process').exec(start + ' ' + license_url);
        }
        else if (q == "version") {
            while (true) {
                let todos = Object.entries(game.config.todo);

                const print_info = () => {
                    this.printAll(game.player);

                    let strbuilder = `\nYou are on version: ${game.config.version} on `;
    
                    if (game.config.branch == "topic") strbuilder += "a topic branch";
                    else if (game.config.branch == "dev") strbuilder += "the develop (beta) branch";
                    else if (game.config.branch == "stable") strbuilder += "the stable (release) branch";
    
                    let _config = {};
                    _config.debug = game.config.debug;
                    _config.P2AI = game.config.P2AI;
    
                    if (JSON.stringify(_config) == '{"debug":true,"P2AI":true}') strbuilder += " using the debug settings preset";
                    else if (JSON.stringify(_config) == '{"debug":false,"P2AI":false}') strbuilder += " using the recommended settings preset";
                    else strbuilder += " using custom settings";
    
                    console.log(strbuilder + ".\n");
    
                    console.log(`Version Description:`);

                    let introText;

                    if (game.config.branch == "topic") introText = game.config.topicIntroText;
                    else if (game.config.branch == "dev") introText = game.config.developIntroText;
                    else if (game.config.branch == "stable") introText = game.config.stableIntroText;

                    console.log(introText);
                    if (game.config.versionText) console.log(game.config.versionText);
                    console.log();

                    console.log("Todo List:");
                    if (todos.length <= 0) console.log("None.");
                }
                
                print_info();

                // Todo list
                if (todos.length <= 0) {
                    game.input("\nPress enter to continue...");
                    break;
                }

                const print_todo = (todo, id, print_desc = false) => {
                    let [name, info] = todo;
                    let [state, desc] = info;

                    if (state == "done") state = "x";
                    else if (state == "doing") state = "o";
                    else if (state == "not done") state = " ";

                    if (print_desc) console.log(`{${id}} [${state}] ${name}\n${desc}`);
                    else console.log(`{${id}} [${state}] ${name}`);
                }

                todos.forEach((e, i) => print_todo(e, i + 1));

                let todo_id = parseInt(game.input("\nType the id of a todo to see more information about it (eg. 1): "));
                if (!todo_id || todo_id > todos.length || todo_id <= 0) {
                    break;
                }

                let todo = todos[todo_id - 1];

                print_info();
                print_todo(todo, todo_id, true);
                
                game.input("\nPress enter to continue...");
            }
        }
        else if (q == "history") {
            if (echo === false) {}
            else console.log("Cards that are shown are collected while this screen is rendering. This means that it gets the information about the card from where it is when you ran this command, for example; the graveyard. This is why most cards have <1 health.".yellow);

            // History
            let history = game.events.history;
            let finished = "";

            const showCard = (val) => {
                return this.getReadableCard(val) + " which belongs to: " + val.plr.name.blue + ", and has uuid: " + val.uuid.slice(0, 8);
            }

            /**
             * Transform the `value` into a readable string
             * 
             * @param {any} val 
             * @param {Player} plr 
             * @param {boolean} hide If it should hide the card
             * 
             * @returns {any}
             */
            const doVal = (val, plr, hide) => {
                if (val instanceof game.Card) {
                    // If the card is not hidden, or the card belongs to the current player, show it
                    if (!hide || val.plr == plr) return showCard(val);

                    // Hide the card
                    let revealed = false;

                    // It has has been revealed, show it.
                    Object.values(history).forEach(h => {
                        if (revealed) return;

                        h.forEach(c => {
                            if (revealed) return;

                            let [key, newVal, _] = c;

                            if (game.config.whitelistedHistoryKeys.includes(key)) {}
                            else return;

                            if (game.config.hideValueHistoryKeys.includes(key)) return;

                            if (val.uuid != newVal.uuid) return;

                            // The card has been revealed.
                            revealed = true;
                        });
                    });

                    if (revealed) return "Hidden > Revealed as: " + showCard(val);
                    else return "Hidden";
                }
                else if (val instanceof game.Player) return `Player ${val.id + 1}`;

                return val;
            }

            Object.values(history).forEach((h, t) => {
                let hasPrintedHeader = false;
                let prevPlayer;

                h.forEach((c, i) => {
                    let [key, val, plr] = c;

                    if (plr != prevPlayer) hasPrintedHeader = false;
                    prevPlayer = plr;

                    if (game.config.whitelistedHistoryKeys.includes(key) || debug) {}
                    else return;

                    // If the `key` is "AddCardToHand", check if the previous history entry was `DrawCard`, and they both contained the exact same `val`.
                    // If so, ignore it.
                    if (key == "AddCardToHand" && i > 0) {
                        let last_entry = history[t][i - 1];

                        if (last_entry[0] == "DrawCard" && last_entry[1].uuid == val.uuid) {
                            return;
                        }
                    }

                    let shouldHide = game.config.hideValueHistoryKeys.includes(key) && !debug;

                    if (!hasPrintedHeader) finished += `\nTurn ${t} - Player [${plr.name}]\n`; 
                    hasPrintedHeader = true;

                    val = doVal(val, game.player, shouldHide);

                    if (val instanceof Array) {
                        let strbuilder = "";

                        val.forEach(v => {
                            v = doVal(v, game.player, shouldHide);
                            strbuilder += `${v}, `;
                        });

                        strbuilder = strbuilder.slice(0, -2);
                        val = strbuilder;
                    }

                    key = key[0].toUpperCase() + key.slice(1);

                    finished += `${key}: ${val}\n`;
                });
            });


            if (echo === false) {}
            else {
                console.log(finished);

                game.input("\nPress enter to continue...");
            }

            return finished;
        }

        else if (q.startsWith("/give ")) {
            if (!game.config.debug) return -1;
    
            let nameSplit = q.split(" ");
            nameSplit.shift();
            const name = nameSplit.join(" ");
    
            let card = game.functions.getCardByName(name);
            if (!card) {
                game.input("Invalid card: `" + name + "`.\n");
                return false;
            }
    
            game.player.addToHand(new game.Card(card.name, game.player));
        }
        else if (q.startsWith("/eval")) {
            if (!game.config.debug) return -1;

            let log = false;

            let codeSplit = q.split(" ");
            codeSplit.shift();

            if (codeSplit[0] == "log") {
                log = true;
                codeSplit.shift();
            }
            
            let code = codeSplit.join(" ");

            if (log) {
                if (code[code.length - 1] == ";") code = code.slice(0, -1);

                code = `console.log(${code});game.input();`;
            }
    
            game.evaling = true;
            try {
                eval(code);

                game.events.broadcast("Eval", code, game.player);
            } catch (err) {
                console.log("\nAn error happened while running this code! Here is the error:".red);
                console.log(err.stack);
                game.input("Press enter to continue...");
            }
            game.evaling = false;
        }
        else if (q == "/debug") {
            if (!game.config.debug) return -1;
    
            game.player.maxMaxMana = 1000;
            game.player.maxMana = 1000;
            game.player.mana = 1000;
    
            game.player.health += 10000;
            game.player.armor += 100000;
            game.player.fatigue = 0;
        }
        else if (q == "/exit") {
            if (!game.config.debug) return -1;

            game.running = false;
        }
        else if (q == "/ai") {
            if (!game.config.debug) return -1;

            let finished = "";

            if (echo) finished += "AI Info:\n\n";

            for (let i = 1; i <= 2; i++) {
                const plr = game["player" + i];
                if (!plr.ai) continue;

                finished += `AI${i} History: {\n`;

                plr.ai.history.forEach((t, j) => {
                    finished += `${j + 1} ${t[0]}: (${t[1]}),\n`;
                });
                
                finished += "}\n";
            }

            if (echo === false) {}
            else {
                console.log(finished);

                game.input("\nPress enter to continue...");
            }

            return finished;
        }
        else if (q == "/history") {
            if (!game.config.debug) return -1;

            this.handleCmds("history", true, true);
        }
        // -1 if the command is not found
        else return -1;

        // true if a command was ran, and no errors were found
        return true;
    }

    /**
     * Takes the input and checks if it is a command, if it is not, play the card with the id of input parsed into a number
     * 
     * @param {string} input The user input
     * 
     * @returns {true | Card | "mana" | "traded" | "space" | "magnetize" | "colossal" | "counter" | "invalid" | "refund"} true | The return value of `game.playCard`
     */
    doTurnLogic(input) {
        if (this.handleCmds(input) !== -1) return true;
        let parsedInput = parseInt(input);

        let card = game.player.hand[parsedInput - 1];
        if (!card) return "invalid";

        if (parsedInput == game.player.hand.length || parsedInput == 1) card.activate("outcast");
        return game.playCard(card, game.player);
    }

    /**
     * Show the game state and asks the user for an input which is put into `doTurnLogic`.
     * 
     * This is the core of the game loop.
     * 
     * @returns {boolean | string | Card | "mana" | "traded" | "space" | "magnetize" | "colossal" | "invalid" | "refund"} Success | The return value of doTurnLogic
     */
    doTurn() {
        game.events.tick("GameLoop", "doTurn");

        if (game.player.ai) {
            let input = game.player.ai.calcMove();
            if (!input) return false;
            if (input instanceof game.Card) input = (game.player.hand.indexOf(input) + 1).toString();

            let turn = this.doTurnLogic(input);

            game.killMinions();

            return turn;
        }

        this.printAll();
    
        let input = "\nWhich card do you want to play? ";
        if (game.turns <= 2 && !game.config.debug) input += "(type 'help' for further information <- This will disappear once you end your turn) ";
    
        let user = game.input(input);
        const ret = this.doTurnLogic(user);
        game.killMinions();

        if (ret === true || ret instanceof game.Card) return ret; // If there were no errors, return true.
        if (["refund", "magnetize", "traded", "colossal"].includes(ret)) return ret; // Ignore these error codes
        let err;

        // Get the card
        let card = game.player.hand[parseInt(user) - 1];
        let cost = "mana";
        if (card) cost = card.costType;

        // Error Codes
        if (ret == "mana") err = `Not enough ${cost}`;
        else if (ret == "counter") err = "Your card has been countered";
        else if (ret == "space") err = `You can only have ${game.config.maxBoardSpace} minions on the board`;
        else if (ret == "invalid") err = "Invalid card";
        else err = `An unknown error occurred. Error code: UnexpectedDoTurnResult@${ret}`;

        console.log(`${err}.`.red);
        game.input();

        return false;
    }

    /**
     * Asks the user to select a location card to use, and activate it.
     * 
     * @return {boolean | "nolocations" | "invalidtype" | "cooldown" | -1} Success
     */
    useLocation() {
        let locations = game.board[game.player.id].filter(m => m.type == "Location");
        if (locations.length <= 0) return "nolocations";

        let location = this.selectTarget("Which location do you want to use?", null, "friendly", "minion", ["allow_locations"]);
        if (!location) return -1;

        if (location instanceof Player) return "invalidtype";

        if (location.type != "Location") return "invalidtype";
        if (location.cooldown > 0) return "cooldown";
        
        if (location.activate("use") === game.constants.REFUND) return -1;
        
        location.setStats(0, location.getHealth() - 1);
        location.cooldown = location.backups.init.cooldown;
        return true;
    }

    // Deck stuff

    /**
     * Asks the player to supply a deck code, if no code was given, fill the players deck with 30 Sheep.
     * 
     * This does not fill the players deck with 30 Sheep if:
     * - Debug mode is disabled
     * - The program is running on the stable branch
     * 
     * @param {Player} plr The player to ask
     * 
     * @returns {boolean} Success
     */
    deckCode(plr) {
        this.printName();
    
        const deckcode = game.input(`Player ${plr.id + 1}, please type in your deckcode ` + `(Leave this empty for a test deck)`.gray + `: `);

        let error;

        if (deckcode.length > 0) error = game.functions.deckcode.import(plr, deckcode);
        else {
            if (!game.config.debug && game.config.branch == "stable") { // I want to be able to test without debug mode on in a non-stable branch
                // Give error message
                game.input("Please enter a deckcode!\n".red);
                return false;
            }

            // Debug mode is enabled, use the 30 Sheep debug deck.
            while (plr.deck.length < 30) plr.deck.push(new game.Card("Sheep", plr)); // Debug deck
        }

        if (error == "invalid") return false;

        return true;
    }

    /**
     * Asks the player to mulligan their cards
     * 
     * @param {Player} plr The player to ask
     * 
     * @returns {string} A string of the indexes of the cards the player mulligan'd
     */
    mulligan(plr) {
        this.printAll(plr);

        let sb = "\nChoose the cards to mulligan (1, 2, 3, ...):\n";
        if (!game.config.debug) sb += "(Example: 13 will mulligan the cards with the ids 1 and 3, 123 will mulligan the cards with the ids 1, 2 and 3, just pressing enter will not mulligan any cards):\n".gray;

        let input;

        if (plr.ai) input = plr.ai.mulligan();
        else input = game.input(sb);

        let is_int = game.functions.mulligan(plr, input);

        if (!is_int && input != "") {
            game.input("Invalid input!\n".red);
            return this.mulligan(plr);
        }

        return input;
    }

    /**
     * Asks the current player a `prompt` and shows 3 cards from their deck for the player to choose, the chosen card will be added to the top of their deck
     * 
     * @param {string} [prompt="Choose a card to Dredge:"] The prompt to ask the user
     * 
     * @returns {Card | null} The card chosen
     */
    dredge(prompt = "Choose a card to Dredge:") {
        // Look at the bottom three cards of the deck and put one on the top.
        let cards = game.player.deck.slice(0, 3);

        // Check if ai
        if (game.player.ai) {
            let card = game.player.ai.dredge(cards);
            if (!card) return null;

            game.functions.remove(game.player.deck, card); // Removes the selected card from the players deck.
            game.player.deck.push(card);

            return card;
        }

        this.printAll();

        console.log(`\n${prompt}`);

        if (cards.length <= 0) return null;

        cards.forEach((c, i) => {
            console.log(this.getReadableCard(c, i + 1));
        });

        let choice = game.input("> ");

        const cardId = parseInt(choice) - 1;
        let card = cards[cardId];

        if (!card) {
            return this.dredge(prompt);
        }

        game.functions.remove(game.player.deck, card); // Removes the selected card from the players deck.
        game.player.deck.push(card);

        return card;
    }

    // One-time things

    /**
     * Asks the current player a `prompt` give the user `options` and do it all `times` times
     * 
     * @param {string} prompt The prompt to ask the user
     * @param {string[]} options The options to give the user
     * @param {number} [times=1] The amount of times to ask
     * 
     * @returns {number | null | (number | null)[]} The chosen answer(s) index(es)
     */
    chooseOne(prompt, options, times = 1) {
        this.printAll();

        let choices = [];

        for (let i = 0; i < times; i++) {
            if (game.player.ai) {
                choices.push(game.player.ai.chooseOne(options));
                continue;
            }

            let p = `\n${prompt} [`;

            options.forEach((v, i) => {
                p += `${i + 1}: ${v}, `;
            });

            p = p.slice(0, -2);
            p += "] ";

            let choice = game.input(p);
            if (!parseInt(choice)) {
                game.input("Invalid input!\n".red);
                return this.chooseOne(prompt, options, times);
            }

            choices.push(parseInt(choice) - 1);
        }

        if (times === 1) {
            return choices[0];
        } else {
            return choices;
        }
    }

    /**
     * Asks the `plr` a `prompt`, show them a list of `answers` and make them choose one
     *
     * @param {Player} plr The player to ask
     * @param {string} prompt The prompt to show
     * @param {string[]} answers The answers to choose from
     *
     * @returns {string} Chosen
     */
    question(plr, prompt, answers) {
        const RETRY = () => {
            return this.question(plr, prompt, answers);
        }

        this.printAll(plr);

        let strbuilder = `\n${prompt} [`;

        answers.forEach((v, i) => {
            strbuilder += `${i + 1}: ${v}, `;
        });

        strbuilder = strbuilder.slice(0, -2);
        strbuilder += "] ";

        /**
         * @type {number}
         */
        let choice;

        if (plr.ai) {
            let aiChoice = plr.ai.question(prompt, answers);
            if (!aiChoice) {
                throw game.functions.createAIError("question", "some number", "null", 1);
            }

            choice = aiChoice;
        }
        else choice = parseInt(game.input(strbuilder));

        let answer = answers[choice - 1];
        if (!answer) {
            game.input("Invalid input!\n".red);
            RETRY();
        }

        return answer;
    }

    /**
     * Asks the user a yes/no question
     *
     * @param {Player} plr The player to ask
     * @param {string} prompt The prompt to ask
     *
     * @returns {boolean} `true` if Yes / `false` if No
     */
    yesNoQuestion(plr, prompt) {
        this.printAll(plr);

        let ask = `\n${prompt} [` + 'Y'.green + ' | ' +  'N'.red + `] `;

        if (plr.ai) return plr.ai.yesNoQuestion(prompt);

        let _choice = game.input(ask);
        let choice = _choice.toUpperCase()[0];

        if (["Y", "N"].includes(choice)) return choice === "Y";

        // Invalid input
        console.log("Unexpected input: '".red + _choice.yellow + "'. Valid inputs: ".red + "[" + "Y".green + " | " + "N".red + "]");
        game.input();

        return this.yesNoQuestion(plr, prompt);
    }

    /**
     * Asks the user a "prompt", show them "amount" cards. The cards are chosen from "cards".
     * 
     * @param {string} prompt The prompt to ask
     * @param {Card[] | import('./types').Blueprint[]} [cards=[]] The cards to choose from
     * @param {boolean} [filterClassCards=true] If it should filter away cards that do not belong to the player's class. Keep this at default if you are using `functions.getCards()`, disable this if you are using either player's deck / hand / graveyard / etc...
     * @param {number} [amount=3] The amount of cards to show
     * @param {import('./types').Blueprint[]} [_cards=[]] Do not use this variable, keep it at default
     * 
     * @returns {Card | null} The card chosen.
     */
    discover(prompt, cards = [], filterClassCards = true, amount = 3, _cards = []) {
        this.printAll();
        let values = _cards;

        if (cards.length <= 0) cards = game.functions.getCards();
        if (cards.length <= 0 || !cards) return null;

        if (filterClassCards) {
            // We need to filter the cards
            // We can't directly filter cards that are of `Type1[] | Type2[]` using `Array.prototype.filter()`, so we have to create a custom implementation
            // of the filter function
            
            /**
             * Literally just the same as `Array.prototype.filter()`, but probably worse.
             *
             * @param {Array} list - The list to be filtered.
             * @param {Function} filterFunction - The function used to filter the list.
             * @returns {Array} - The filtered list.
             */
            function filterList(list, filterFunction) {
                const filteredList = [];
              
                for (const element of list) {
                    if (filterFunction(element)) {
                        filteredList.push(element);
                    }
                }

                return filteredList;
            }

            /**
             * This function is a wrapper for the game.functions.validateClass() method. 
             * It takes a card-like object as a parameter and passes it to the validateClass() method along with the game.player object.
             *
             * @param {Card | import('./types').Blueprint} cardLike - a card-like object (Card or Blueprint)
             * @returns {boolean} the return value of the validateClass() method
             */
            function customValidateClass(cardLike) {
                return game.functions.validateClass(game.player, cardLike);
            }

            cards = filterList(cards, customValidateClass);
        }

        if (_cards.length == 0) values = game.functions.chooseItemsFromList(cards, amount, false);

        if (values.length <= 0) return null;

        if (game.player.ai) return game.player.ai.discover(values);

        console.log(`\n${prompt}:`);

        values.forEach((v, i) => {
            v = game.functions.getCardByName(v.name);

            console.log(this.getReadableCard(v, i + 1));
        });

        let choice = game.input();

        if (!values[parseInt(choice) - 1]) {
            // Invalid input
            // We still want the user to be able to select a card, so we force it to be valid
            return this.discover(prompt, cards, filterClassCards, amount, values);
        }

        /**
         * @type {Card}
         */
        let card;

        // Potential Blueprint card
        let pbcard = values[parseInt(choice) - 1];

        if (!(pbcard instanceof game.Card)) card = new game.Card(pbcard.name, game.player);
        else card = pbcard;

        return card;
    }

    /**
     * Asks the user a `prompt`, the user can then select a minion or hero.
     * Broadcasts the `TargetSelectionStarts` and the `TargetSelected` event. Can broadcast the `CastSpellOnMinion` event.
     * 
     * @param {string} prompt The prompt to ask
     * @param {Card | null} card The card that called this function.
     * @param {"enemy" | "friendly" | null} [force_side=null] Force the user to only be able to select minions / the hero of a specific side: ["enemy", "friendly"]
     * @param {"hero" | "minion" | null} [force_class=null] Force the user to only be able to select a minion or a hero: ["hero", "minion"]
     * @param {import('./types').SelectTargetFlags[]} [flags=[]] Change small behaviours ["allow_locations" => Allow selecting location, ]
     * 
     * @returns {Card | Player | false} The card or hero chosen
     */
    selectTarget(prompt, card, force_side = null, force_class = null, flags = []) {
        // force_class = [null, "hero", "minion"]
        // force_side = [null, "enemy", "friendly"]

        game.events.broadcast("TargetSelectionStarts", [prompt, card, force_side, force_class, flags], game.player);
        let target = this._selectTarget(prompt, card, force_side, force_class, flags);

        if (target) game.events.broadcast("TargetSelected", [card, target], game.player);
        return target;
    }

    /**
     * Asks the user a `prompt`, the user can then select a minion or hero.
     * Can broadcast the `CastSpellOnMinion` event.
     * 
     * @param {string} prompt The prompt to ask
     * @param {Card | null} card The card that called this function.
     * @param {"enemy" | "friendly" | null} [force_side=null] Force the user to only be able to select minions / the hero of a specific side: ["enemy", "friendly"]
     * @param {"hero" | "minion" | null} [force_class=null] Force the user to only be able to select a minion or a hero: ["hero", "minion"]
     * @param {import('./types').SelectTargetFlags[]} [flags=[]] Change small behaviours ["allow_locations" => Allow selecting location, ]
     * 
     * @returns {Card | Player | false} The card or hero chosen
     */
    _selectTarget(prompt, card, force_side = null, force_class = null, flags = []) {
        // force_class = [null, "hero", "minion"]
        // force_side = [null, "enemy", "friendly"]

        // If the player is forced to select a target, select that target.
        if (game.player.forceTarget) return game.player.forceTarget;

        // If the player is an ai, hand over control to the ai.
        if (game.player.ai) return game.player.ai.selectTarget(prompt, card, force_side, force_class, flags);

        // If the player is forced to select a hero
        if (force_class == "hero") {
            const target = game.input(`Do you want to select the enemy hero, or your own hero? (y: enemy, n: friendly) `);
    
            return (target.startsWith("y")) ? game.opponent : game.player;
        }

        // From this point, force_class is either
        // 1. null
        // 2. minion

        // Ask the player to choose a target.
        let p = `\n${prompt} (`;
        if (force_class == null) p += "type 'face' to select a hero | ";
        p += "type 'back' to go back) ";

        const target = game.input(p);

        // Player chose to go back
        if (target.startsWith("b")) {
            return false; // This should always be safe.
        }

        // Get a list of each side of the board
        const board_opponent = game.board[game.opponent.id];
        const board_friendly = game.board[game.player.id];

        // Get each minion that matches the target.
        const board_opponent_target = board_opponent[parseInt(target) - 1];
        const board_friendly_target = board_friendly[parseInt(target) - 1];

        /**
         * This is the resulting minion that the player chose, if any.
         * 
         * @type {Card}
         */
        let minion;

        // If the player didn't choose to attack a hero, and no minions could be found at the index requested, try again.
        if (!target.startsWith("face") && !board_friendly_target && !board_opponent_target) {
            // target != "face" and target is not a minion.
            // The input is invalid

            return this.selectTarget(prompt, card, force_side, force_class, flags);
        }

        // If the player is forced to one side.
        if (force_side) {
            // If the player chose a hero, and they are allowed to
            if (target.startsWith("face") && force_class != "minion") {
                if (force_side == "enemy") return game.opponent;

                return game.player;
            }

            // Select the minion on the correct side of the board.
            minion = (force_side == "enemy") ? board_opponent_target : board_friendly_target;
        } else {
            // `force_side` == null, allow the user to select any side.

            // If the player chose to target a hero, it will ask which hero.
            if (target.startsWith("face") && force_class != "minion") return this.selectTarget(prompt, card, null, "hero", flags);
            
            // Both players have a minion with the same index.
            // Ask them which minion to select
            if (board_opponent.length >= parseInt(target) && board_friendly.length >= parseInt(target)) {
                let target2 = game.input(`Do you want to select your opponent's (${game.functions.colorByRarity(board_opponent_target.displayName, board_opponent_target.rarity)}) or your own (${game.functions.colorByRarity(board_friendly_target.displayName, board_friendly_target.rarity)})? (y: opponent, n: friendly | type 'back' to go back) `);
            
                if (target2.startsWith("b")) {
                    // Go back.
                    return this.selectTarget(prompt, card, force_side, force_class, flags);
                }

                minion = (target2.startsWith("y")) ? board_opponent_target : board_friendly_target;
            } else {
                minion = board_opponent.length >= parseInt(target) ? board_opponent_target : board_friendly_target;
            }
        }

        // If you didn't select a valid minion, return.
        if (minion === undefined) {
            game.input("Invalid minion.\n".red);
            return false;
        }

        // If the minion has elusive, and the card that called this function is a spell
        if ((card && card.type === "Spell") || flags.includes("force_elusive")) {
            if (minion.keywords.includes("Elusive")) {
                game.input("Can't be targeted by Spells or Hero Powers.\n".red);
            
                return false;
            }

            game.events.broadcast("CastSpellOnMinion", [card, minion], game.player);
        }

        // If the minion has stealth, don't allow the opponent to target it.
        if (minion.keywords.includes("Stealth") && game.player != minion.plr) {
            game.input("This minion has stealth.\n".red);

            return false;
        }

        // If the minion is a location, don't allow it to be selectted unless the `allow_locations` flag was set.
        if (minion.type == "Location" && !flags.includes("allow_locations")) {
            game.input("You cannot target location cards.\n".red);

            return false;
        }

        return minion;
    }

    // Print game information

    /**
     * Prints the "watermark" border
     * 
     * @param {boolean} [name=true] If the watermark border should appear, if this is false, just clear the screen
     * 
     * @returns {undefined}
     */
    printName(name = true) {
        cls();
    
        if (!name) return;

        let watermarkString = `HEARTHSTONE.JS V${game.config.version}-${game.config.branch}`;
        let border = "-".repeat(watermarkString.length + 2);
    
        console.log(`|${border}|`);
        console.log(`| ${watermarkString} |`);
        console.log(`|${border}|\n`);

        if (game.config.branch == "topic" && game.config.topicBranchWarning) console.log("WARNING: YOU ARE ON A TOPIC BRANCH. THIS VERSION IS NOT READY.\n");
    }

    /**
     * Prints some license info
     * 
     * @param {boolean} [disappear=true] If this is true, "This will disappear once you end your turn" will show up.
     * 
     * @returns {undefined}
     */
    printLicense(disappear = true) {
        if (game.config.debug) return;
    
        cls();
    
        let version = `Hearthstone.js V${game.config.version}-${game.config.branch} | Copyright (C) 2022 | LunarTides`;
        console.log('|'.repeat(version.length + 8));
        console.log(`||| ${version} |||`)
        console.log(`|||     This program is licensed under the GPL-3.0 license.   ` + ' '.repeat(game.config.branch.length) + "|||")
        if (disappear)
        console.log(`|||         This will disappear once you end your turn.       ` + ' '.repeat(game.config.branch.length) + `|||`)
        console.log('|'.repeat(version.length + 8));
    }

    /**
     * Replaces placeholders in the description of a card object.
     *
     * @param {Card} card The card.
     * @param {string} [overrideDesc=""] The description. If empty, it uses the card's description instead.
     * @param {number} [_depth=0] The depth of recursion.
     * 
     * @return {string} The modified description with placeholders replaced.
     */
    doPlaceholders(card, overrideDesc = "", _depth = 0) {
        let reg = new RegExp(`{ph:(.*?)} .*? {/ph}`);

        let desc = overrideDesc;
        if (!overrideDesc) desc = card.desc;

        while (true) {
            let regedDesc = reg.exec(desc);
            
            // There is nothing more to extract
            if (!regedDesc) break;

            let key = regedDesc[1]; // Gets the capturing group result
            let replacement = card.placeholder[key];

            if (replacement instanceof game.Card) {
                // The replacement is a card
                let onlyShowName = (
                    game.config.getReadableCardNoRecursion ||
                    !game.player.detailedView
                );
                
                if (onlyShowName && !game.config.getReadableCardAlwaysShowFullCard) {
                    // Only show the name of the card
                    replacement = game.functions.colorByRarity(replacement.displayName, replacement.rarity);
                }
                else {
                    // Show the full card using recursion
                    replacement = this.getReadableCard(replacement, -1, _depth + 1);
                }
            }

            desc = desc.replace(reg, replacement);
        }

        // Replace spell damage placeholders
        reg = /\$(\d+?)/;

        while (true) {
            let regedDesc = reg.exec(desc);
            if (!regedDesc) break;

            let key = regedDesc[1]; // Gets the capturing group result
            let replacement = parseInt(key) + game.player.spellDamage;

            desc = desc.replace(reg, replacement);
        }

        return desc;
    }

    /**
     * Returns a card in a user readble state. If you console.log the result of this, the user will get all the information they need from the card.
     *
     * @param {Card | import('./types').Blueprint} card The card
     * @param {number} [i=-1] If this is set, this function will add `[i]` to the beginning of the card. This is useful if there are many different cards to choose from.
     *
     * @returns {string} The readable card
     */
    getReadableCard(card, i = -1, _depth = 0) {
        if (_depth > 0 && game.config.getReadableCardNoRecursion) {
            if (game.config.debug || game.config.branch != "stable" || game.player.detailedView) return "RECURSION ATTEMPT BLOCKED";
            else return "...";
        }

        if (_depth > game.config.getReadableCardMaxDepth) {
            if (game.config.debug || game.config.branch != "stable" || game.player.detailedView) return "MAX DEPTH REACHED";
            else return "...";
        }

        let sb = "";

        let desc;

        if (card instanceof game.Card) desc = card.desc.length > 0 ? ` (${card.desc}) ` : " ";
        else desc = card.desc.length > 0 ? ` (${game.functions.parseTags(card.desc)}) ` : " ";

        // Extract placeholder value, remove the placeholder header and footer
<<<<<<< HEAD
        if (card instanceof game.Card && card.placeholder) {
            let reg = new RegExp(`{ph:.*?} (.*?) {/ph}`);

            while (true) {
                let regedDesc = reg.exec(desc);
                
                // There is nothing more to extract
                if (!regedDesc) break;

                let placeholder = regedDesc[1]; // Gets the capturing group result
                desc = desc.replace(reg, placeholder);
            }
        }
=======
        if (card.placeholder || /\$(\d+?)/.test(card.desc)) desc = this.doPlaceholders(card, desc, _depth);
>>>>>>> c8ca124e

        let mana = `{${card.mana}} `;

        let costType = "mana";
        if (card instanceof game.Card && card.costType) costType = card.costType;

        switch (costType) {
            case "mana":
                mana = mana.cyan;
                break;
            case "armor":
                mana = mana.gray;
                break;
            case "health":
                mana = mana.red;
                break;
            default:
                break;
        }

        let displayName = card.name;
        if (card instanceof game.Card) displayName = card.displayName;

        if (i !== -1) sb += `[${i}] `;
        sb += mana;
        sb += game.functions.colorByRarity(displayName, card.rarity);
        
        if (card.type === "Minion" || card.type === "Weapon") {
            // @ts-ignore - card.stats is always non-null in this context / brightGreen does exist
            sb += ` [${card.stats?.join(" / ")}]`.brightGreen;
        }

        sb += desc;
        sb += `(${card.type})`.yellow;

        return sb;
    }

    /**
     * Prints all the information you need to understand the game state
     * 
     * @param {Player | null} [plr=null] The player
     * 
     * @returns {undefined}
     */
    printAll(plr = null) {
        // WARNING: Stinky and/or smelly code up ahead. Read at your own risk.
        // TODO: #246 Reformat this

        if (!plr) plr = game.player;

        if (game.turns <= 2 && !game.config.debug) this.printLicense();
        else this.printName();
    
        let op = plr.getOpponent();
    
        let sb = "";
    
        console.log("Your side  :                              | Your opponent's side".gray);
        /// Mana
        // Current Player's Mana
        sb += `Mana       : ${plr.mana.toString().cyan} / ${plr.maxMana.toString().cyan}`;
        sb += "                        | ";

        // TODO: Yeah no. Replace all of these.
        let to_remove = (plr.mana.toString().length + plr.maxMana.toString().length) - 2;
        if (to_remove > 0) sb = sb.replace(" ".repeat(to_remove) + "|", "|");

        // Opponent's Mana
        sb += `Mana       : ${op.mana.toString().cyan} / ${op.maxMana.toString().cyan}`;
        // Mana End
        console.log(sb);
        sb = "";
        
        // Health
        sb += `Health     : ${plr.health.toString().red} (${plr.armor.toString().gray}) / ${plr.maxHealth.toString().red}`;

        sb += "                       | ";
        to_remove = (plr.health.toString().length + plr.armor.toString().length + plr.maxHealth.toString().length);
        if (to_remove > 0) sb = sb.replace(" ".repeat(to_remove) + "|", "|");
    
        // Opponent's Health
        sb += `Health     : ${op.health.toString().red} (${op.armor.toString().gray}) / ${op.maxHealth.toString().red}`;
        // Health End
        console.log(sb);
        sb = "";

        // Weapon
        if (plr.weapon) {
            // Current player has a weapon
            // Attack: 1 | Weapon: Wicked Knife (1 / 1)
            sb += `Weapon     : ${game.functions.colorByRarity(plr.weapon.displayName, plr.weapon.rarity)}`;

            let wpnStats = ` [${plr.weapon.stats?.join(' / ')}]`;

            // @ts-ignore
            sb += (plr.attack > 0 && plr.canAttack) ? wpnStats.brightGreen : wpnStats.gray;
        }
        else if (plr.attack) {
            // @ts-ignore
            sb += `Attack     : ${plr.attack.toString().brightGreen}`;
        }
    
        if (op.weapon) {
            // Opponent has a weapon
            if (!plr.weapon) sb += "                                 "; // Show that this is the opponent's weapon, not yours
            
            sb += "         | "; 
            sb += `Weapon     : ${op.weapon.displayName.bold}`;
            let opWpnStats = ` [${op.weapon.stats?.join(' / ')}]`;

            // @ts-ignore
            sb += (op.attack > 0) ? opWpnStats.brightGreen : opWpnStats.gray;
        }
    
        // Weapon End
        if (sb) console.log(sb);
        sb = "";
    
        // Deck
        sb += `Deck Size  : ${plr.deck.length.toString().yellow}`;

        sb += "                            | ";
        to_remove = (plr.deck.length.toString().length + op.deck.length.toString().length) - 3;
        if (to_remove > 0) sb = sb.replace(" ".repeat(to_remove) + "|", "|");
    
        // Opponent's Deck
        sb += `Deck Size  : ${op.deck.length.toString().yellow}`;
        // Deck End
        console.log(sb);
        sb = "";

        // Secrets
        if (plr.secrets.length > 0) {
            sb += "Secrets: ";
            sb += plr.secrets.map(x => x["name"].bold).join(', '); // Get all your secret's names
        }
        // Secrets End
        if (sb) console.log(sb);
        sb = "";
    
        // Sidequests
        if (plr.sidequests.length > 0) {
            sb += "Sidequests: ";
            sb += plr.sidequests.map(sidequest => {
                sidequest["name"].bold +
                // @ts-ignore
                " (" + sidequest["progress"][0].toString().brightGreen +
                // @ts-ignore
                " / " + sidequest["progress"][1].toString().brightGreen +
                ")"
            }).join(', ');
        }
        // Sidequests End
        if (sb) console.log(sb);
        sb = "";
    
        // Quests
        if (plr.quests.length > 0) {
            const quest = plr.quests[0];
            const prog = quest["progress"];
    
            sb += `Quest(line): ${quest["name"].bold} `;
            // @ts-ignore
            sb += `[${prog[0]} / ${prog[1]}]`.brightGreen;
        }
        // Quests End
        if (sb) console.log(sb);
        sb = "";
    
        // Detailed Info
        if (plr.detailedView) {
            // Hand Size
            sb += `Hand Size  : ${plr.hand.length.toString().yellow}`;

            sb += "                             | ";
            to_remove = plr.hand.length.toString().length;
            if (to_remove > 0) sb = sb.replace(" ".repeat(to_remove) + "|", "|");

            // Opponents Hand Size
            sb += `Hand Size  : ${op.hand.length.toString().yellow}`;

            console.log(sb);
            sb = "";

            // Corpses
            sb += "Corpses    : ".gray;
            sb += plr.corpses.toString().yellow;
            
            sb += "                             | ";
            to_remove = plr.corpses.toString().length;
            if (to_remove > 0) sb = sb.replace(" ".repeat(to_remove) + "|", "|");

            // Opponents Corpses
            sb += "Corpses    : ".gray;
            sb += op.corpses.toString().yellow;

            sb += "\n-------------------------------\n";
    
            if (op.secrets.length > 0) {
                sb += `Opponent's Secrets: ${op.secrets.length.toString().yellow}\n`;
            }
    
            if (op.sidequests.length > 0) {
                sb += "Opponent's Sidequests: ";
                sb += op.sidequests.map(sidequest => {
                    sidequest["name"].bold +
                    " (" +
                    // @ts-ignore
                    sidequest["progress"][0].toString().brightGreen +
                    " / " +
                    // @ts-ignore
                    sidequest["progress"][1].toString().brightGreen +
                    ")"
                }).join(', ');
    
                sb += "\n";
            }
            
            if (op.quests.length > 0) {
                const quest = op.quests[0];
    
                sb += "Opponent's Quest(line): ";
                sb += quest["name"].bold;
                sb += " (";
                // @ts-ignore
                sb += quest["progress"][0].toString().brightGreen;
                sb += " / ";
                // @ts-ignore
                sb += quest["progress"][1].toString().brightGreen;
                sb += ")";
    
                sb += "\n";
            }
        }
        // Detailed Info End
        if (sb) console.log(sb);
        sb = "";
    
        // Board
        console.log("\n--- Board ---");

        game.board.forEach((_, i) => {
            const t = (i == plr?.id) ? "--- You ---" : "--- Opponent ---";
    
            console.log(t) // This is not for debugging, do not comment out
    
            if (game.board[i].length == 0) {
                console.log("(None)".gray);
                return;
            }
    
            game.board[i].forEach((m, n) => {
                if (m.type == "Location") {            
                    sb += `[${n + 1}] `;
                    sb += `${m.displayName} `.bold;
                    sb += "{";
                    // @ts-ignore
                    sb += "Durability: ".brightGreen;
                    // @ts-ignore
                    sb += `${m.getHealth()}`.brightGreen;
                    // @ts-ignore
                    sb += " / ".brightGreen;
                    // @ts-ignore
                    sb += `${m.backups.init.stats?[1]:0}`.brightGreen;
                    sb += ", ";
        
                    sb += "Cooldown: ".cyan;
                    sb += `${m.cooldown}`.cyan;
                    sb += " / ".cyan;
                    sb += `${m.backups.init.cooldown}`.cyan;
                    sb += "}";

                    sb += " [Location]".yellow;
        
                    console.log(sb);
                    sb = "";

                    return;
                }

                const excludedKeywords = ["Magnetic", "Corrupt", "Corrupted"];
                let keywords = m.keywords.filter(k => !excludedKeywords.includes(k));
                let keywordsString = keywords.length > 0 ? ` {${keywords.join(", ")}}`.gray : "";

                let frozen = m.frozen ? " (Frozen)".gray : "";
                let dormant = m.dormant ? " (Dormant)".gray : "";
                let immune = m.immune ? " (Immune)".gray : "";
                let sleepy = (m.sleepy) || (m.attackTimes <= 0) ? " (Sleepy)".gray : "";
    
                sb += `[${n + 1}] `;
                sb += game.functions.colorByRarity(m.displayName, m.rarity);
                // @ts-ignore
                sb += ` [${m.stats?.join(" / ")}]`.brightGreen;
    
                sb += keywordsString;
                sb += frozen
                sb += dormant;
                if (!m.dormant) sb += immune
                sb += sleepy;
    
                console.log(sb);
                sb = "";
            });
        });
        console.log("-------------")
    
<<<<<<< HEAD
        let _class = plr.hero?.name.includes("Starting Hero") ? plr.heroClass : plr.hero?.name;
        if (detailed && plr.hero?.name.includes("Starting Hero")) {
=======
        let _class = plr.hero.name.includes("Starting Hero") ? plr.heroClass : plr.hero.name;
        if (plr.detailedView && plr.hero.name.includes("Starting Hero")) {
>>>>>>> c8ca124e
            _class += " | ";
            _class += "HP: ";
            _class += plr.hero.name;
        }
    
        // Hand
        console.log(`\n--- ${plr.name} (${_class})'s Hand ---`);
        // @ts-ignore
        console.log("([id] " + "{Cost}".cyan + " Name".bold + " [attack / health]".brightGreen + " (type)".yellow + ")\n");
    
        plr.hand.forEach((card, i) => console.log(this.getReadableCard(card, i + 1)));
        // Hand End
    
        console.log("------------");
    }

    /**
     * Shows information from the card, console.log's it and waits for the user to press enter.
     *
     * @param {Card | import('./types').Blueprint} card The card
     * @param {boolean} [help=true] If it should show a help message which displays what the different fields mean.
     *
     * @returns {undefined}
     */
    viewCard(card, help = true) {
        let _card = this.getReadableCard(card);

        let _class = card.class.gray;

        let tribe = "";
        let spellClass = "";
        let locCooldown = "";

        let type = card.type;

        if (type == "Minion") tribe = " (" + card.tribe?.gray + ")";
        else if (type == "Spell") {
            if (card.spellClass) spellClass = " (" + card.spellClass.cyan + ")";
            else spellClass = " (None)";
        }
        else if (type == "Location") {
            if (card instanceof game.Card) locCooldown = " (" + card.blueprint.cooldown?.toString().cyan + ")";
            else locCooldown = " (" + card.cooldown?.toString().cyan + ")";
        }

        // @ts-ignore
        if (help) console.log("{mana} ".cyan + "Name ".bold + "(" + "[attack / health] ".brightGreen + "if it has) (description) ".white + "(type) ".yellow + "((tribe) or (spell class) or (cooldown)) [".white + "class".gray + "]");
        console.log(_card + tribe + spellClass + locCooldown + ` [${_class}]`);

        game.input("\nPress enter to continue...\n");
    }

    /**
     * Verifies that the diy card has been solved.
     * 
     * @param {boolean} condition The condition where, if true, congratulates the user
     * @param {string} fileName The file's name in the `DIY` folder. E.g. `1.js`
     * 
     * @returns {boolean} Success
     */
    verifyDIYSolution(condition, fileName = "") {
        // TODO: Maybe spawn in diy cards mid-game in normal games to encourage players to solve them.
        // Allow that to be toggled in the config.
        if (condition) console.log("Success! You did it, well done!");
        else console.log(`Hm. This card doesn't seem to do what it's supposed to do... Maybe you should try to fix it? The card is in: './cards/Examples/DIY/${fileName}'.`);
        
        game.input();
        return true;
    }

    /**
     * Clears the screen.
     * 
     * @returns {undefined}
     */
    cls() { // Do this so it doesn't crash because of "strict mode"
        cls();
    }
}

const cls = () => process.stdout.write('\x1bc');

exports.Interact = Interact;<|MERGE_RESOLUTION|>--- conflicted
+++ resolved
@@ -205,13 +205,8 @@
 
             if (!isHand) {
                 // allow_locations Makes selecting location cards allowed. This is disabled by default to prevent, for example, spells from killing the card.
-<<<<<<< HEAD
-                let minion = this.selectTarget("Which minion do you want to view?", false, null, "minion", ["allow_locations"]);
+                let minion = this.selectTarget("Which minion do you want to view?", null, null, "minion", ["allow_locations"]);
                 if (!minion || minion instanceof Player) return false;
-=======
-                let minion = this.selectTarget("Which minion do you want to view?", null, null, "minion", ["allow_locations"]);
-                if (!minion) return false;
->>>>>>> c8ca124e
         
                 this.viewCard(minion);
 
@@ -1247,23 +1242,7 @@
         else desc = card.desc.length > 0 ? ` (${game.functions.parseTags(card.desc)}) ` : " ";
 
         // Extract placeholder value, remove the placeholder header and footer
-<<<<<<< HEAD
-        if (card instanceof game.Card && card.placeholder) {
-            let reg = new RegExp(`{ph:.*?} (.*?) {/ph}`);
-
-            while (true) {
-                let regedDesc = reg.exec(desc);
-                
-                // There is nothing more to extract
-                if (!regedDesc) break;
-
-                let placeholder = regedDesc[1]; // Gets the capturing group result
-                desc = desc.replace(reg, placeholder);
-            }
-        }
-=======
-        if (card.placeholder || /\$(\d+?)/.test(card.desc)) desc = this.doPlaceholders(card, desc, _depth);
->>>>>>> c8ca124e
+        if (card instanceof game.Card && card.placeholder || /\$(\d+?)/.test(card.desc)) desc = this.doPlaceholders(card, desc, _depth);
 
         let mana = `{${card.mana}} `;
 
@@ -1571,13 +1550,8 @@
         });
         console.log("-------------")
     
-<<<<<<< HEAD
         let _class = plr.hero?.name.includes("Starting Hero") ? plr.heroClass : plr.hero?.name;
-        if (detailed && plr.hero?.name.includes("Starting Hero")) {
-=======
-        let _class = plr.hero.name.includes("Starting Hero") ? plr.heroClass : plr.hero.name;
-        if (plr.detailedView && plr.hero.name.includes("Starting Hero")) {
->>>>>>> c8ca124e
+        if (plr.detailedView && plr.hero?.name.includes("Starting Hero")) {
             _class += " | ";
             _class += "HP: ";
             _class += plr.hero.name;
