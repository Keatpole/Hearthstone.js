--- conflicted
+++ resolved
@@ -186,22 +186,14 @@
             const cond_color = (str) => {return (game.config.debug) ? str : str.gray};
 
             console.log(cond_color("\n--- Debug Commands (") + ((game.config.debug) ? "ON".green : "OFF".red) + cond_color(") ---"));
-<<<<<<< HEAD
             console.log(cond_color("/give (name)        - Adds a card to your hand"));
             console.log(cond_color("/eval [log] (code)  - Runs the code specified. If the word 'log' is before the code, instead console.log the code and wait for user input to continue."));
             console.log(cond_color("/set (name) (value) - Changes a setting to (value). Look in the config files for a list of settings."));
             console.log(cond_color("/debug              - Gives you infinite mana, health and armor"));
             console.log(cond_color("/exit               - Force exits the game. There will be no winner, and it will take you straight back to the runner."));
+            console.log(cond_color("/history            - Displays a history of actions. This doesn't hide any information, and is the same thing the log files uses."));
+            console.log(cond_color("/reload | /rl       - Reloads the cards and config in the game (Use '/freload' or '/frl' to ignore the confirmation prompt (or disable the prompt in the advanced config))"));
             console.log(cond_color("/ai                 - Gives you a list of the actions the ai(s) have taken in the order they took it"));
-=======
-            console.log(cond_color("/give <Card Name>  - Adds a card to your hand"));
-            console.log(cond_color("/eval [log] <Code> - Runs the code specified. If the word 'log' is before the code, instead console.log the code and wait for user input to continue."));
-            console.log(cond_color("/debug             - Gives you infinite mana, health and armor"));
-            console.log(cond_color("/exit              - Force exits the game. There will be no winner, and it will take you straight back to the runner."));
-            console.log(cond_color("/history           - Displays a history of actions. This doesn't hide any information, and is the same thing the log files uses."));
-            console.log(cond_color("/reload | /rl      - Reloads the cards and config in the game (Use '/freload' or '/frl' to ignore the confirmation prompt (or disable the prompt in the advanced config))"));
-            console.log(cond_color("/ai                - Gives you a list of the actions the ai(s) have taken in the order they took it"));
->>>>>>> 6d9c3b65
             console.log(cond_color("---------------------------" + ((game.config.debug) ? "" : "-")));
             
             game.input("\nPress enter to continue...\n");
@@ -516,8 +508,7 @@
 
             return finished;
         }
-<<<<<<< HEAD
-        else if (q.startsWith("/set")) {
+        else if (name === "/set") {
             if (!game.config.debug) return -1;
 
             let args = q.split(" ");
@@ -580,7 +571,7 @@
             game.doConfigAI();
             
             game.input();
-=======
+        }
         else if (name === "/reload" || name === "/rl") {
             if (game.config.reloadCommandConfirmation && !debug) {
                 let sure = this.yesNoQuestion(game.player, "Are you sure you want to reload? This will reset all cards to their base state.".yellow);
@@ -626,7 +617,6 @@
         }
         else if (name === "/history") {
             this.handleCmds("history", true, true);
->>>>>>> 6d9c3b65
         }
         // -1 if the command is not found
         else return -1;
