const { Card } = require('./card');
const { Game } = require('./game');
const { Player } = require('./player');
const { get } = require('./shared');

const license_url = 'https://github.com/SolarWindss/Hearthstone.js/blob/main/LICENSE';

/**
 * @type {Game}
 */
let game;

class Interact {
    constructor(_game) {
        game = _game;
    }

    /**
     * Sets the game constant of the interact module.
     */
    getInternalGame() {
        game = get();
    }

    // Constant interaction
    /**
     * Asks the user to attack a minion or hero
     *
     * @returns {-1 | null | bool | Card} Cancel | Success
     */
    doTurnAttack() {
        let attacker, target;

        if (game.player.ai) {
            let ai;

            let alt_model = `legacy_attack_${game.config.AIAttackModel}`;

            if (game.player.ai[alt_model]) ai = game.player.ai[alt_model]();
            else ai = game.player.ai.attack();

            attacker = ai[0];
            target = ai[1];

            if (attacker === -1 || target === -1) return -1;
            if (attacker === null || target === null) return null;
        } else {
            attacker = this.selectTarget("Which minion do you want to attack with?", false, "self");
            if (!attacker) return;

            target = this.selectTarget("Which minion do you want to attack?", false, "enemy");
            if (!target) return;
        }
    
        let errorcode = game.attack(attacker, target);
        game.killMinions();

        let ignore = ["divineshield"];
        if (errorcode === true || ignore.includes(errorcode)) return errorcode;
        let err;

        switch (errorcode) {
            case "taunt":
                err = "There is a minion with taunt in the way";
                break;
            case "stealth":
                err = "That minion has stealth";
                break;
            case "frozen":
                err = "That minion is frozen";
                break;
            case "plrnoattack":
                err = "You don't have any attack";
                break;
            case "noattack":
                err = "That minion has no attack";
                break;
            case "hasattacked":
                err = "That minion has already attacked this turn";
                break;
            case "sleepy":
                err = "That minion is exhausted";
                break;
            case "cantattackhero":
                err = "Tht minion cannot attack heroes";
                break;
            case "immune":
                err = "That minion is immune";
                break;
            case "dormant":
                err = "That minion is dormant";
                break;
            default:
                err = `An unknown error occurred. Error code: UnexpectedAttackingResult@${errorcode}`;
                break;
        }

        game.log(`${err}.`.red);
        game.input();
    }

    /**
     * Checks if "q" is a command, if it is, do something, if not return -1
     * 
     * @param {string} q The command
     * @param {any} [args]
     * 
     * @returns {undefined | -1}
     */
    handleCmds(q, ...args) {
        if (q === "end") game.endTurn();
        else if (q === "hero power") {
            if (game.player.ai) {
                game.player.heroPower();
                return;
            }

            if (game.player.mana < game.player.heroPowerCost) {
                game.input("You do not have enough mana.\n".red);
                return;
            }

            if (!game.player.canUseHeroPower) {
                game.input("You have already used your hero power this turn.\n".red);
                return;
            }

            this.printAll();
            let ask = this.yesNoQuestion(game.player, game.player.hero.hpDesc.yellow + " Are you sure you want to use this hero power?");
            if (!ask) return;

            this.printAll();
            game.player.heroPower();
        }
        else if (q === "attack") {
            this.doTurnAttack();
            game.killMinions();
        }
        else if (q === "use") {
            // Use location
            let errorcode = this.useLocation();
            game.killMinions();

            if (errorcode === true || errorcode === -1 || game.player.ai) return true;
            let err;

            switch (errorcode) {
                case "nolocations":
                    err = "You have no location cards";
                    break;
                case "invalidtype":
                    err = "That card is not a location card";
                    break;
                case "cooldown":
                    err = "That location is on cooldown";
                    break;
                default:
                    err = `An unknown error occourred. Error code: UnexpectedUseLocationResult@${errorcode}`;
                    break;
            }

            game.log(`${err}.`.red);
            game.input();
        }
        else if (q === "help") {
            this.printName();
<<<<<<< HEAD
            game.log("(In order to run a command; input the name of the command and follow further instruction.)\n");
            game.log("Available commands:");
            game.log("(name)     - (description)\n");

            game.log("end        - Ends your turn");
            game.log("attack     - Attack");
            game.log("hero power - Use your hero power");
            game.log("history    - Displays a history of actions");
            game.log("concede    - Forfeits the game");
            game.log("view       - View a minion");
            game.log("use        - Use a location card");
            game.log("detail     - Get more details about opponent");
            game.log("help       - Displays this message");
            game.log("version    - Displays the version, branch, your settings preset, and some information about your current version.");
            game.log("license    - Opens a link to this project's license");
=======
            console.log("(In order to run a command; input the name of the command and follow further instruction.)\n");
            console.log("Available commands:");
            console.log("(name)     - (description)\n");

            console.log("end        - Ends your turn");
            console.log("attack     - Attack");
            console.log("hero power - Use your hero power");
            console.log("history    - Displays a history of actions");
            console.log("concede    - Forfeits the game");
            console.log("view       - View a minion");
            console.log("use        - Use a location card");
            console.log("detail     - Get more details about opponent");
            console.log("help       - Displays this message");
            console.log("version    - Displays the version, branch, your settings preset, and some information about your current version.");
            console.log("license    - Opens a link to this project's license");
>>>>>>> abf357a5

            const cond_color = (str) => {return (game.config.debug) ? str : str.gray};

            game.log(cond_color("\n--- Debug Commands (") + ((game.config.debug) ? "ON".green : "OFF".red) + cond_color(") ---"));
            game.log(cond_color("/give <Card Name>  - Adds a card to your hand"));
            game.log(cond_color("/eval [log] <Code> - Runs the code specified. If the word 'log' is before the code, instead game.log the code and wait for user input to continue."));
            game.log(cond_color("/debug             - Gives you infinite mana, health and armor"));
            game.log(cond_color("/exit              - Force exits the game. There will be no winner, and it will take you straight back to the runner."));
            game.log(cond_color("/events            - Gives you a list of the events that have been broadcast in an alphabetical order"));
            game.log(cond_color("/ai                - Gives you a list of the actions the ai(s) have taken in the order they took it"));
            game.log(cond_color("---------------------------" + ((game.config.debug) ? "" : "-")));
            
            game.input("\nPress enter to continue...\n");
        }
        else if (q == "view") {
            let isHand = this.question(game.player, "Do you want to view a minion on the board, or in your hand?", ["Board", "Hand"]);
            isHand = isHand == "Hand";

            if (!isHand) {
                // allow_locations Makes selecting location cards allowed. This is disabled by default to prevent, for example, spells from killing the card.
                let minion = this.selectTarget("Which minion do you want to view?", false, null, "minion", ["allow_locations"]);
                if (!minion) return;
        
                this.viewCard(minion);

                return;
            }

            let card = game.input("\nWhich card do you want to view? ");
            if (!card || !parseInt(card)) return;

            card = game.player.hand[parseInt(card) - 1];

            this.viewCard(card);
        }
        else if (q == "detail") {
            this.printAll(null, true);
            game.input("Press enter to continue...\n");
            this.printAll();
        }
        else if (q == "concede") {
            let confirmation = this.yesNoQuestion(game.player, "Are you sure you want to concede?");
            if (!confirmation) return;

            game.endGame(game.player.getOpponent());
        }
        else if (q == "license") {
            let start = (process.platform == 'darwin' ? 'open' : process.platform == 'win32' ? 'start' : 'xdg-open');
            require('child_process').exec(start + ' ' + license_url);
        }
        else if (q == "version") {
<<<<<<< HEAD
            let strbuilder = `You are on version: ${game.config.version} on `;

            if (game.config.branch == "topic") strbuilder += "a topic branch";
            else if (game.config.branch == "dev") strbuilder += "the develop (beta) branch";
            else if (game.config.branch == "stable") strbuilder += "the stable (release) branch";

            let _config = {};
            _config.debug = game.config.debug;
            _config.P2AI = game.config.P2AI;

            if (JSON.stringify(_config) == '{"debug":true,"P2AI":true}') strbuilder += " using the debug settings preset";
            else if (JSON.stringify(_config) == '{"debug":false,"P2AI":false}') strbuilder += " using the recommended settings preset";
            else strbuilder += " using custom settings";

            game.log(strbuilder + ".\n");

            game.log(`Version Description:\n${game.config.versionText}\n`);

            // Todo list
            game.log("Todo List:");
            if (Object.keys(game.config.todo).length <= 0) game.log("None.");

            Object.entries(game.config.todo).forEach(e => {
                let [name, state] = e;
                
                if (state == "done") state = "x";
                else if (state == "not done") state = " ";

                game.log(`[${state}] ${name}`);
            });

            game.input("\nPress enter to continue...");
=======
            while (true) {
                let todos = Object.entries(game.config.todo);

                const print_info = () => {
                    this.printAll(game.player);

                    let strbuilder = `\nYou are on version: ${game.config.version} on `;
    
                    if (game.config.branch == "topic") strbuilder += "a topic branch";
                    else if (game.config.branch == "dev") strbuilder += "the develop (beta) branch";
                    else if (game.config.branch == "stable") strbuilder += "the stable (release) branch";
    
                    let _config = {};
                    _config.debug = game.config.debug;
                    _config.P2AI = game.config.P2AI;
    
                    if (JSON.stringify(_config) == '{"debug":true,"P2AI":true}') strbuilder += " using the debug settings preset";
                    else if (JSON.stringify(_config) == '{"debug":false,"P2AI":false}') strbuilder += " using the recommended settings preset";
                    else strbuilder += " using custom settings";
    
                    console.log(strbuilder + ".\n");
    
                    console.log(`Version Description:\n${game.config.versionText}\n`);

                    console.log("Todo List:");
                    if (todos.length <= 0) console.log("None.");
                }
                
                print_info();

                // Todo list
                if (todos.length <= 0) {
                    game.input("\nPress enter to continue...");
                    break;
                }

                const print_todo = (todo, id, print_desc = false) => {
                    let [name, info] = todo;
                    let [state, desc] = info;

                    if (state == "done") state = "x";
                    else if (state == "not done") state = " ";

                    if (print_desc) console.log(`{${id}} [${state}] ${name}\n${desc}`);
                    else console.log(`{${id}} [${state}] ${name}`);
                }

                todos.forEach((e, i) => print_todo(e, i + 1));

                let todo_id = parseInt(game.input("\nType the id of a todo to see more information about it (eg. 1): "));
                if (!todo_id || todo_id > todos.length || todo_id <= 0) {
                    break;
                }

                let todo = todos[todo_id - 1];

                print_info();
                print_todo(todo, todo_id, true);
                
                game.input("\nPress enter to continue...");
            }
>>>>>>> abf357a5
        }
        else if (q == "history") {
            // History
            let history = game.events.history;
            let finished = "";

            let history_debug = args.length >= 2 && args[1] == true;

            const doVal = (val, plr, hide) => {
                if (val instanceof game.Card) {
                    if (hide && val.plr != plr && !history_debug) val = "Hidden";
                    else val = val.displayName;
                }
                else if (val instanceof game.Player) val = `Player ${val.id + 1}`;

                return val;
            }

            Object.values(history).forEach((h, t) => {
                let hasPrintedHeader = false;

                h.forEach(c => {
                    let [key, val, plr] = c;

                    let bannedKeys = ["EndTurn", "StartTurn", "UnspentMana", "GainOverload", "GainHeroAttack", "SpellDealsDamage", "FreezeCard", "CancelCard", "Update"];
                    if (bannedKeys.includes(key) && !history_debug) return;

                    let hideValueKeys = ["DrawCard", "AddCardToHand", "AddCardToDeck"]; // Example: If a card gets drawn, the other player can't see what card it was
                    let shouldHide = hideValueKeys.includes(key) && !history_debug;

                    if (!hasPrintedHeader) finished += `\nTurn ${t + 1} - Player [${plr.name}]\n`; 
                    hasPrintedHeader = true;

                    val = doVal(val, game.player, shouldHide);

                    if (val instanceof Array) {
                        let strbuilder = "";

                        val.forEach(v => {
                            v = doVal(v, game.player, shouldHide);
                            strbuilder += `${v}, `;
                        });

                        strbuilder = strbuilder.slice(0, -2);
                        val = strbuilder;
                    }

                    key = key[0].toUpperCase() + key.slice(1);

                    finished += `${key}: ${val}\n`;
                });
            });


            if (args[0] === false) {}
            else {
                game.log(finished);

                game.input("\nPress enter to continue...");
            }

            return finished;
        }

        else if (q.startsWith("/give ")) {
            if (!game.config.debug) return -1;
    
            let name = q.split(" ");
            name.shift();
            name = name.join(" ");
    
            let card = game.functions.getCardByName(name);
            if (!card) return game.input("Invalid card: `" + name + "`.\n");
    
            game.player.addToHand(new game.Card(card.name, game.player));
        }
        else if (q.startsWith("/eval")) {
            if (!game.config.debug) return -1;

            let log = false;

            let code = q.split(" ");
            code.shift();

            if (code[0] == "log") {
                log = true;
                code.shift();
            }
            
            code = code.join(" ");

            if (log) {
                if (code[code.length - 1] == ";") code = code.slice(0, -1);

                code = `game.log(${code});game.input();`;
            }
    
            game.evaling = true;
            try {
                eval(code);

                game.events.broadcast("Eval", code, game.player);
            } catch (err) {
                game.log("\nAn error happened while running this code! Here is the error:".red);
                game.log(err.stack);
                game.input("Press enter to continue...");
            }
            game.evaling = false;
        }
        else if (q == "/debug") {
            if (!game.config.debug) return -1;
    
            game.player.maxMaxMana = 1000;
            game.player.maxMana = 1000;
            game.player.mana = 1000;
    
            game.player.health += 10000;
            game.player.armor += 100000;
            game.player.fatigue = 0;
        }
        else if (q == "/exit") {
            if (!game.config.debug) return -1;

            game.running = false;
        }
        else if (q == "/ai") {
            if (!game.config.debug) return -1;

            let finished = "";

            finished += "AI Info:\n\n";

            for (let i = 1; i <= 2; i++) {
                const plr = game["player" + i];
                if (!plr.ai) continue;

                finished += `AI${i} History: {\n`;

                plr.ai.history.forEach((t, j) => {
                    finished += `${j + 1} ${t[0]}: (${t[1]}),\n`;
                });
                
                finished += "}\n";
            }

            if (args[0] === false) {}
            else {
                game.log(finished);

                game.input("\nPress enter to continue...");
            }

            return finished;
        }
        else if (q == "/events") {
            if (!game.config.debug) return -1;

            game.log("Events:\n");

            for (let i = 1; i <= 2; i++) {
                const plr = game["player" + i];
                
                game.log(`Player ${i}'s Stats: {`);

                Object.keys(game.events).forEach(s => {
                    if (!game.events[s][plr.id]) return;
                    game.events[s][plr.id].forEach(t => {
                        if (t instanceof Array && t[0] instanceof game.Card) {
                            let sb = `[${s}] ([`;
                            t.forEach(v => {
                                if (v instanceof game.Card) v = v.name;
                                sb += `${v}, `;
                            });
                            sb = sb.slice(0, -2);
                            sb += "]),";
                            game.log(sb);
                            return;
                        }
                        if (t instanceof game.Card || typeof(t) !== 'object') {
                            if (t instanceof game.Card) t = t.name;
                            game.log(`[${s}] (${t}),`);
                            return;
                        }

                        game.log(`[${s}] (`);
                        game.log(t);
                        game.log("),");
                    });
                });

                game.log("}");
            }

            game.input("\nPress enter to continue...");
        }

        else return -1;
    }

    /**
     * Takes the input and checks if it is a command, if it is not, play the card with the id of input parsed into a number
     * 
     * @param {string} input The user input
     * 
     * @returns {boolean | Card | "mana" | "traded" | "space" | "magnetize" | "colossal" | "invalid" | "refund"} true | The return value of `game.playCard`
     */
    doTurnLogic(input) {
        if (this.handleCmds(input) !== -1) return true;
        let card = game.player.hand[parseInt(input) - 1];
        if (!card) return "invalid";

        if (input == game.player.hand.length || input == 1) card.activate("outcast");
        return game.playCard(card, game.player);    
    }

    /**
     * Show information and asks the user for an input which is put into `doTurnLogic`
     * 
     * @returns {boolean | string | Card | "mana" | "traded" | "space" | "magnetize" | "colossal" | "invalid" | "refund"} Success | The return value of doTurnLogic
     */
    doTurn() {
        if (game.player.ai) {
            this.printName();
            game.log("The ai is thinking...", false);

            // Set some game flags
            game.no_input = true;
            game.no_output = true;

            let input = game.player.ai.chooseMove();
            if (!input) return false;
            input = input.toString();

            let turn = this.doTurnLogic(input);

            game.killMinions();

            game.no_input = false;
            game.no_output = false;

            return turn;
        }

        this.printAll();
    
        let input = "\nWhich card do you want to play? ";
        if (game.turns <= 2 && !game.config.debug) input += "(type 'help' for further information <- This will disappear once you end your turn) ";
    
        let user = game.input(input);
        const ret = this.doTurnLogic(user);
        game.killMinions();

        if (ret === true || ret instanceof game.Card) return ret; // If there were no errors, return true.
        if (["refund", "magnetize", "traded", "colossal"].includes(ret)) return ret; // Ignore these error codes
        let err;

        // Get the card
        let card = game.player.hand[parseInt(user) - 1];
        let cost = "mana";
        if (card) cost = card.costType;

        // Error Codes
        if (ret == "mana") err = `Not enough ${cost}`;
        else if (ret == "counter") err = "Your card has been countered";
        else if (ret == "space") err = `You can only have ${game.config.maxBoardSpace} minions on the board`;
        else if (ret == "invalid") err = "Invalid card";
        else err = `An unknown error occurred. Error code: UnexpectedDoTurnResult@${ret}`;

        game.log(`${err}.`.red);
        game.input();

        return false;
    }

    /**
     * Asks the user to select a location card to use, and activate it.
     * 
     * @return {boolean | -1} Success
     */
    useLocation() {
        let locations = game.board[game.player.id].filter(m => m.type == "Location");
        if (locations.length <= 0) return "nolocations";

        let location = this.selectTarget("Which location do you want to use?", false, "self", "minion", ["allow_locations"]);
        if (location.type != "Location") return "invalidtype";
        if (location.cooldown > 0) return "cooldown";
        
        if (location.activate("use") === -1) return -1;
        
        location.setStats(0, location.getHealth() - 1);
        location.cooldown = location.backups.init.cooldown;
        return true;
    }

    // Deck stuff

    /**
     * Asks the player to supply a deck code, if no code was given, fill the players deck with 30 Sheep
     * 
     * @param {Player} plr The player to ask
     * 
     * @returns {boolean} Success
     */
    deckCode(plr) {
        this.printName();
    
        const deckcode = game.input(`Player ${plr.id + 1}, please type in your deckcode ` + `(Leave this empty for a test deck)`.gray + `: `);

        let error;

        if (deckcode.length > 0) error = game.functions.deckcode.import(plr, deckcode);
        else {
            if (!game.config.debug && game.config.branch == "stable") { // I want to be able to test without debug mode on in a non-stable branch
                // Give error message
                game.input("Please enter a deckcode!\n".red);
                return this.deckCode(plr); // Retry
            }

            // Debug mode is enabled, use the 30 Sheep debug deck.
            while (plr.deck.length < 30) plr.deck.push(new game.Card("Sheep", plr)); // Debug deck
        }

        if (error == "invalid") process.exit(1);

        return true;
    }

    /**
     * Asks the player to mulligan their cards
     * 
     * @param {Player} plr The player to ask
     * 
     * @returns {string} A string of the indexes of the cards the player mulligan'd
     */
    mulligan(plr) {
        this.printAll(plr);

        let sb = "\nChoose the cards to mulligan (1, 2, 3, ...):\n";
        if (!game.config.debug) sb += "(Example: 13 will mulligan the cards with the ids 1 and 3, 123 will mulligan the cards with the ids 1, 2 and 3, just pressing enter will not mulligan any cards):\n".gray;

        let input;

        if (plr.ai) input = plr.ai.mulligan();
        else input = game.input(sb);

        let is_int = game.functions.mulligan(plr, input);

        if (!is_int && input != "") {
            game.input("Invalid input!\n".red);
            return this.mulligan(plr);
        }

        return input;
    }

    /**
     * Asks the current player a `prompt` and shows 3 cards from their deck for the player to choose, the chosen card will be added to the top of their deck
     * 
     * @param {string} [prompt="Choose a card to Dredge:"] The prompt to ask the user
     * 
     * @returns {Card | null} The card chosen
     */
    dredge(prompt = "Choose a card to Dredge:") {
        // Look at the bottom three cards of the deck and put one on the top.
        let cards = game.player.deck.slice(0, 3);

        // Check if ai
        if (game.player.ai) {
            let card = game.player.ai.dredge(cards);

            game.functions.remove(game.player.deck, card); // Removes the selected card from the players deck.
            game.player.deck.push(card);

            return card;
        }

        this.printAll();

        game.log(`\n${prompt}`);

        if (cards.length <= 0) return null;

        cards.forEach((c, i) => {
            game.log(this.getReadableCard(c, i + 1));
        });

        let choice = game.input("> ");

        let card = parseInt(choice) - 1;
        card = cards[card];

        if (!card) {
            return this.dredge(prompt);
        }

        game.functions.remove(game.player.deck, card); // Removes the selected card from the players deck.
        game.player.deck.push(card);

        return card;
    }

    // One-time things

    /**
     * Asks the current player a `prompt` give the user `options` and do it all `times` times
     * 
     * @param {string} prompt The prompt to ask the user
     * @param {string[]} options The options to give the user
     * @param {number} [times=1] The amount of times to ask
     * 
     * @returns {string | string[]} The user's answer(s)
     */
    chooseOne(prompt, options, times = 1) {
        this.printAll();

        let choices = [];

        for (let i = 0; i < times; i++) {
            if (game.player.ai) {
                choices.push(game.player.ai.chooseOne(options));
                continue;
            }

            let p = `\n${prompt} [`;

            options.forEach((v, i) => {
                p += `${i + 1}: ${v}, `;
            });

            p = p.slice(0, -2);
            p += "] ";

            let choice = game.input(p);
            if (!parseInt(choice)) {
                game.input("Invalid input!\n".red);
                return this.chooseOne(prompt, options, times);
            }

            choices.push(parseInt(choice) - 1);
        }

        if (times === 1) {
            return choices[0];
        } else {
            return choices;
        }
    }

    /**
     * Asks the `plr` a `prompt`, show them a list of `answers` and make them choose one
     *
     * @param {Player} plr The player to ask
     * @param {string} prompt The prompt to show
     * @param {string[]} answers The answers to choose from
     *
     * @returns {string} Chosen
     */
    question(plr, prompt, answers) {
        this.printAll(plr);

        let strbuilder = `\n${prompt} [`;

        answers.forEach((v, i) => {
            strbuilder += `${i + 1}: ${v}, `;
        });

        strbuilder = strbuilder.slice(0, -2);
        strbuilder += "] ";

        let choice;

        if (plr.ai) choice = plr.ai.question(prompt, answers);
        else choice = game.input(strbuilder); 

        let answer = answers[parseInt(choice) - 1];
        if (!answer) {
            game.input("Invalid input!\n".red);
            return this.question(plr, prompt, answers);
        }

        return answer;
    }

    /**
     * Asks the user a yes/no question
     *
     * @param {Player} plr The player to ask
     * @param {string} prompt The prompt to ask
     *
     * @returns {boolean} `true` if Yes / `false` if No
     */
    yesNoQuestion(plr, prompt) {
        this.printAll(plr);

        let ask = `\n${prompt} [` + 'Y'.green + ' | ' +  'N'.red + `] `;

        if (plr.ai) return plr.ai.yesNoQuestion(prompt);

        let _choice = game.input(ask);
        let choice = _choice.toUpperCase()[0];

        if (["Y", "N"].includes(choice)) return choice === "Y";

        // Invalid input
        game.log("Unexpected input: '".red + _choice.yellow + "'. Valid inputs: ".red + "[" + "Y".green + " | " + "N".red + "]");
        game.input();

        return this.yesNoQuestion(plr, prompt);
    }

    /**
     * Asks the user a "prompt", show them "amount" cards. The cards are chosen from "cards".
     * 
     * @param {string} prompt The prompt to ask
     * @param {Card[] | import('./card').Blueprint[]} [cards=[]] The cards to choose from
     * @param {number} [amount=3] The amount of cards to show
     * @param {import('./card').Blueprint[]} [_cards=[]] Do not use this variable, keep it at default
     * 
     * @returns {Card | undefined} The card chosen.
     */
    discover(prompt, cards = [], amount = 3, _cards = []) {
        this.printAll();
        let values = _cards;

        if (cards.length <= 0) cards = game.functions.getCards().filter(c => game.functions.validateClass(game.player, c));
        if (cards.length <= 0 || !cards) return;

        if (_cards.length == 0) values = game.functions.chooseItemsFromList(cards, amount, false);

        if (values.length <= 0) return;

        if (game.player.ai) return game.player.ai.discover(values);

        game.log(`\n${prompt}:`);

        values.forEach((v, i) => {
            v = game.functions.getCardByName(v.name);

            game.log(this.getReadableCard(v, i + 1));
        });

        let choice = game.input();

        if (!values[parseInt(choice) - 1]) {
            return this.discover(prompt, cards, amount, values);
        }

        let card = values[parseInt(choice) - 1];
        if (!(card instanceof game.Card)) card = new game.Card(card.name, game.player);

        return card;
    }

    /**
     * Asks the user a `prompt`, the user can then select a minion or hero
     * 
     * @param {string} prompt The prompt to ask
     * @param {boolean | string} [elusive=false] Wether or not to prevent selecting elusive minions, if this is a string, allow selecting elusive minions but don't trigger secrets / quests
     * @param {"enemy" | "self"} [force_side=null] Force the user to only be able to select minions / the hero of a specific side: ["enemy", "self"]
     * @param {"hero" | "minion"} [force_class=null] Force the user to only be able to select a minion or a hero: ["hero", "minion"]
     * @param {string[]} [flags=[]] Change small behaviours ["allow_locations" => Allow selecting location, ]
     * 
     * @returns {Card | Player} The card or hero chosen
     */
    selectTarget(prompt, elusive = false, force_side = null, force_class = null, flags = []) {
        // force_class = [null, "hero", "minion"]
        // force_side = [null, "enemy", "self"]

        game.events.broadcast("TargetSelectionStarts", [prompt, elusive, force_side, force_class, flags], game.player);
        let target = this._selectTarget(prompt, elusive, force_side, force_class, flags);

        game.events.broadcast("TargetSelected", target, game.player);
        return target;
    }

    /**
     * Asks the user a `prompt`, the user can then select a minion or hero
     * 
     * @param {string} prompt The prompt to ask
     * @param {boolean | string} [elusive=false] Wether or not to prevent selecting elusive minions, if this is a string, allow selecting elusive minions but don't trigger secrets / quests
     * @param {"enemy" | "self"} [force_side=null] Force the user to only be able to select minions / the hero of a specific side: ["enemy", "self"]
     * @param {"hero" | "minion"} [force_class=null] Force the user to only be able to select a minion or a hero: ["hero", "minion"]
     * @param {string[]} [flags=[]] Change small behaviours ["allow_locations" => Allow selecting location, ]
     * 
     * @returns {Card | Player} The card or hero chosen
     */
    _selectTarget(prompt, elusive = false, force_side = null, force_class = null, flags = []) {
        // force_class = [null, "hero", "minion"]
        // force_side = [null, "enemy", "self"]

        if (game.player.forceTarget) return game.player.forceTarget;
        if (game.player.ai) return game.player.ai.selectTarget(prompt, elusive, force_side, force_class, flags);

        if (force_class == "hero") {
            const target = game.input(`Do you want to select the enemy hero, or your own hero? (y: enemy, n: self) `);
    
            return (target.startsWith("y")) ? game.opponent : game.player;
        }

        let p = `\n${prompt} (`;
        if (force_class == null) p += "type 'face' to select a hero | ";
        p += "type 'back' to go back) ";

        const target = game.input(p);

        if (target.startsWith("b")) {
            const return_question = this.yesNoQuestion(game.player, "WARNING: Going back might cause unexpected things to happen. ".red + "Do you still want to go back?");
            
            if (return_question) return false;
        }

        const board_next = game.board[game.opponent.id];
        const board_self = game.board[game.player.id];

        const board_next_target = board_next[parseInt(target) - 1];
        const board_self_target = board_self[parseInt(target) - 1];

        let minion = undefined;

        if (!target.startsWith("face") && !board_self_target && !board_next_target) {
            // target != "face" and target is not a minion.
            // The input is invalid

            return this.selectTarget(prompt, elusive, force_side, force_class);
        }

        if (force_side) {
            if (target.startsWith("face") && force_class != "minion") {
                if (force_side == "enemy") return game.opponent;

                return game.player;
            }

            minion = (force_side == "enemy") ? board_next_target : board_self_target;
        } else {
            if (target.startsWith("face") && force_class != "minion") return this.selectTarget(prompt, false, null, "hero");
            
            if (board_next.length >= parseInt(target) && board_self.length >= parseInt(target)) {
                // Both players have a minion with the same index.
                // Ask them which minion to select
                let target2 = game.input(`Do you want to select your opponent's (${game.functions.colorByRarity(board_next_target.displayName, board_next_target.rarity)}) or your own (${game.functions.colorByRarity(board_self_target.displayName, board_self_target.rarity)})? (y: opponent, n: self | type 'back' to go back) `);
            
                if (target2.startsWith("b")) {
                    // Go back.
                    return this.selectTarget(prompt, elusive, force_side, force_class);
                }

                minion = (target2.startsWith("y")) ? board_next_target : board_self_target;
            } else {
                minion = board_next.length >= parseInt(target) ? board_next_target : board_self_target;
            }
        }

        if (minion === undefined) {
            game.input("Invalid minion.\n".red);
            return false;
        }

        if (minion.keywords.includes("Elusive") && elusive) {
            game.input("Can't be targeted by Spells or Hero Powers.\n".red);
            
            return false;
        }

        if (elusive === true) {
            game.events.broadcast("CastSpellOnMinion", minion, game.player);
        }

        if (minion.keywords.includes("Stealth") && game.player != minion.plr) {
            game.input("This minion has stealth.\n".red);

            return false;
        }

        // Location
        if (minion.type == "Location") {
            // Set the "allow_locations" flag to allow targetting locations.
            if (flags.includes("allow_locations")) return minion;
            game.input("You cannot target location cards.\n".red);

            return false;
        }

        return minion;
    }

    // Print game information

    /**
     * Prints the "watermark" border
     * 
     * @param {boolean} [name=true] If the watermark border should appear, if this is false, just clear the screen
     * 
     * @returns {undefined}
     */
    printName(name = true) {
        cls();
    
        if (!name) return;

        let watermarkString = `HEARTHSTONE.JS V${game.config.version}-${game.config.branch}`;
        let border = "-".repeat(watermarkString.length + 2);
    
<<<<<<< HEAD
        game.log(`|${border}|`);
        game.log(`| ${watermarkString} |`);
        game.log(`|${border}|\n`);

        if (game.config.branch == "topic" && game.config.topicBranchWarning) game.log("WARNING: YOU ARE ON A TOPIC BRANCH. THIS VERSION IS NOT READY.\n");
=======
        console.log(`|${border}|`);
        console.log(`| ${watermarkString} |`);
        console.log(`|${border}|\n`);

        if (game.config.branch == "topic" && game.config.topicBranchWarning) console.log("WARNING: YOU ARE ON A TOPIC BRANCH. THIS VERSION IS NOT READY.\n");
>>>>>>> abf357a5
    }

    /**
     * Prints some license info
     * 
     * @param {boolean} [disappear=true] If this is true, "This will disappear once you end your turn" will show up.
     * 
     * @returns {undefined}
     */
    printLicense(disappear = true) {
        if (game.config.debug) return;
    
        cls();
    
        let version = `Hearthstone.js V${game.config.version}-${game.config.branch} | Copyright (C) 2022 | SolarWindss`;
        game.log('|'.repeat(version.length + 8));
        game.log(`||| ${version} |||`)
        game.log(`|||     This program is licensed under the GPL-3.0 license.   ` + ' '.repeat(game.config.branch.length) + "|||")
        if (disappear)
        game.log(`|||         This will disappear once you end your turn.       ` + ' '.repeat(game.config.branch.length) + `|||`)
        game.log('|'.repeat(version.length + 8));
    }

    /**
     * Returns a card in a user readble state. If you game.log the result of this, the user will get all the information they need from the card.
     *
     * @param {Card | import('./card').Blueprint} card The card
     * @param {number} [i=-1] If this is set, this function will add `[i]` to the beginning of the card. This is useful if there are many different cards to choose from.
     *
     * @returns {string} The readable card
     */
    getReadableCard(card, i = -1) {
        let sb = "";

        let desc;

        if (card instanceof game.Card) desc = card.desc.length > 0 ? ` (${card.desc}) ` : " ";
        else desc = card.desc.length > 0 ? ` (${game.functions.parseTags(card.desc)})` : " ";

        // Extract placeholder value, remove the placeholder header and footer
        if (card.placeholder) {
            let reg = new RegExp(`{ph:.*?} (.*?) {/ph}`);

            while (reg.exec(desc)) {
                let placeholder = reg.exec(desc)[1]; // Gets the capturing group result

                desc = desc.replace(reg, placeholder);
            }
        }

        let mana = `{${card.mana}} `;
        switch (card.costType || "mana") {
            case "mana":
                mana = mana.cyan;
                break;
            case "armor":
                mana = mana.gray;
                break;
            case "health":
                mana = mana.red;
                break;
            default:
                break;
        }

        if (i !== -1) sb += `[${i}] `;
        sb += mana;
        sb += game.functions.colorByRarity(card.displayName || card.name, card.rarity);
        
        if (card.type === "Minion" || card.type === "Weapon") {
            sb += ` [${card.stats.join(" / ")}]`.brightGreen;
        }

        sb += desc;
        sb += `(${card.type})`.yellow;

        return sb;
    }

    /**
     * Prints all the information you need to understand the game state
     * 
     * @param {Player} [plr=null] The player
     * @param {boolean} [detailed=false] Show more, less important, information
     * 
     * @returns {undefined}
     */
    printAll(plr = null, detailed = false) {
        if (!plr) plr = game.player; 

        if (game.turns <= 2 && !game.config.debug) this.printLicense();
        else this.printName();
    
        let op = plr.getOpponent();
    
        let sb = "";
    
        game.log("Your side  :                              | Your opponent's side".gray);
        /// Mana
        // Current Player's Mana
        sb += `Mana       : ${plr.mana.toString().cyan} / ${plr.maxMana.toString().cyan}`;
        sb += "                        | ";
        let to_remove = (plr.mana.toString().length + plr.maxMana.toString().length) - 2;
        if (to_remove > 0) sb = sb.replace(" ".repeat(to_remove) + "|", "|");

        // Opponent's Mana
        sb += `Mana       : ${op.mana.toString().cyan} / ${op.maxMana.toString().cyan}`;
        // Mana End
        game.log(sb);
        sb = "";
        
        // Health
        sb += `Health     : ${plr.health.toString().red} (${plr.armor.toString().gray}) / ${plr.maxHealth.toString().red}`;

        sb += "                       | ";
        to_remove = (plr.health.toString().length + plr.armor.toString().length + plr.maxHealth.toString().length);
        if (to_remove > 0) sb = sb.replace(" ".repeat(to_remove) + "|", "|");
    
        // Opponent's Health
        sb += `Health     : ${op.health.toString().red} (${op.armor.toString().gray}) / ${op.maxHealth.toString().red}`;
        // Health End
        game.log(sb);
        sb = "";

        // Weapon
        if (plr.weapon) {
            // Current player has a weapon
            // Attack: 1 | Weapon: Wicked Knife (1 / 1)
            sb += `Weapon     : ${game.functions.colorByRarity(plr.weapon.displayName, plr.weapon.rarity)}`;

            let wpnStats = ` [${plr.weapon.stats.join(' / ')}]`;

            sb += (plr.attack > 0) ? wpnStats.brightGreen : wpnStats.gray;
        }
        else if (plr.attack) {
            sb += `Attack     : ${plr.attack.toString().brightGreen}`;
        }
    
        if (op.weapon) {
            // Opponent has a weapon
            let len = sb.split(": ")[1];
            if (!plr.weapon) sb += "                                 "; // Show that this is the opponent's weapon, not yours
            
            sb += "         | "; 
            sb += `Weapon     : ${op.weapon.displayName.bold}`;
            let opWpnStats = ` [${op.weapon.stats.join(' / ')}]`;

            sb += (op.attack > 0) ? opWpnStats.brightGreen : opWpnStats.gray;
        }
    
        // Weapon End
        if (sb) game.log(sb);
        sb = "";
    
        // Deck
        sb += `Deck Size  : ${plr.deck.length.toString().yellow}`;

        sb += "                            | ";
        to_remove = (plr.deck.length.toString().length + plr.deck.length.toString().length) - 3;
        if (to_remove > 0) sb = sb.replace(" ".repeat(to_remove) + "|", "|");
    
        // Opponent's Deck
        sb += `Deck Size  : ${op.deck.length.toString().yellow}`;
        // Deck End
        game.log(sb);
        sb = "";

        // Secrets
        if (plr.secrets.length > 0) {
            sb += "Secrets: ";
            sb += plr.secrets.map(x => x["name"].bold).join(', '); // Get all your secret's names
        }
        // Secrets End
        if (sb) game.log(sb);
        sb = "";
    
        // Sidequests
        if (plr.sidequests.length > 0) {
            sb += "Sidequests: ";
            sb += plr.sidequests.map(sidequest => {
                sidequest["name"].bold +
                " (" + sidequest["progress"][0].toString().brightGreen +
                " / " + sidequest["progress"][1].toString().brightGreen +
                ")"
            }).join(', ');
        }
        // Sidequests End
        if (sb) game.log(sb);
        sb = "";
    
        // Quests
        if (plr.quests.length > 0) {
            const quest = plr.quests[0];
            const prog = quest["progress"];
    
            sb += `Quest(line): ${quest["name"].bold} `;
            sb += `[${prog[0]} / ${prog[1]}]`.brightGreen;
        }
        // Quests End
        if (sb) game.log(sb);
        sb = "";
    
        // Detailed Info
        if (detailed) {
            // Hand Size
            sb += `Hand Size  : ${plr.hand.length.toString().yellow}`;

            sb += "                             | ";
            to_remove = plr.hand.length.toString().length;
            if (to_remove > 0) sb = sb.replace(" ".repeat(to_remove) + "|", "|");

            // Opponents Hand Size
            sb += `Hand Size  : ${op.hand.length.toString().yellow}`;

            game.log(sb);
            sb = "";

            // Corpses
            sb += "Corpses    : ".gray;
            sb += plr.corpses.toString().yellow;
            
            sb += "                             | ";
            to_remove = plr.corpses.toString().length;
            if (to_remove > 0) sb = sb.replace(" ".repeat(to_remove) + "|", "|");

            // Opponents Corpses
            sb += "Corpses    : ".gray;
            sb += op.corpses.toString().yellow;

            sb += "\n-------------------------------\n";
    
            if (op.secrets.length > 0) {
                sb += `Opponent's Secrets: ${op.secrets.length.toString().yellow}\n`;
            }
    
            if (op.sidequests.length > 0) {
                sb += "Opponent's Sidequests: ";
                sb += op.sidequests.map(sidequest => {
                    sidequest["name"].bold +
                    " (" +
                    sidequest["progress"][0].toString().brightGreen +
                    " / " +
                    sidequest["progress"][1].toString().brightGreen +
                    ")"
                }).join(', ');
    
                sb += "\n";
            }
            
            if (op.quests.length > 0) {
                const quest = op.quests[0];
    
                sb += "Opponent's Quest(line): ";
                sb += quest["name"].bold;
                sb += " (";
                sb += quest["progress"][0].toString().brightGreen;
                sb += " / ";
                sb += quest["progress"][1].toString().brightGreen;
                sb += ")";
    
                sb += "\n";
            }
        }
        // Detailed Info End
        if (sb) game.log(sb);
        sb = "";
    
        // Board
        game.log("\n--- Board ---");
        
        game.board.forEach((_, i) => {
            const t = (i == plr.id) ? "--- You ---" : "--- Opponent ---";
    
            game.log(t) // This is not for debugging, do not comment out
    
            if (game.board[i].length == 0) {
                game.log("(None)".gray);
                return;
            }
    
            game.board[i].forEach((m, n) => {
                if (m.type == "Location") {            
                    sb += `[${n + 1}] `;
                    sb += `${m.displayName} `.bold;
                    sb += "{";
                    sb += "Durability: ".brightGreen;
                    sb += `${m.getHealth()}`.brightGreen;
                    sb += " / ".brightGreen;
                    sb += `${m.backups.init.stats[1]}`.brightGreen;
                    sb += ", ";
        
                    sb += "Cooldown: ".cyan;
                    sb += `${m.cooldown}`.cyan;
                    sb += " / ".cyan;
                    sb += `${m.backups.init.cooldown}`.cyan;
                    sb += "}";

                    sb += " [Location]".yellow;
        
                    game.log(sb);
                    sb = "";

                    return;
                }

                const excludedKeywords = ["Magnetic", "Corrupt", "Corrupted"];
                let keywords = m.keywords.filter(k => !excludedKeywords.includes(k));
                keywords = keywords.length > 0 ? ` {${keywords.join(", ")}}`.gray : "";

                let frozen = m.frozen ? " (Frozen)".gray : "";
                let dormant = m.dormant ? " (Dormant)".gray : "";
                let immune = m.immune ? " (Immune)".gray : "";
                let sleepy = (m.sleepy) || (m.attackTimes <= 0) ? " (Sleepy)".gray : "";
    
                sb += `[${n + 1}] `;
                sb += game.functions.colorByRarity(m.displayName, m.rarity);
                sb += ` [${m.stats.join(" / ")}]`.brightGreen;
    
                sb += keywords;
                sb += frozen
                sb += dormant;
                if (!m.dormant) sb += immune
                sb += sleepy;
    
                game.log(sb);
                sb = "";
            });
        });
        game.log("-------------")
    
        let _class = plr.hero.name.includes("Starting Hero") ? plr.heroClass : plr.hero.name;
        if (detailed && plr.hero.name.includes("Starting Hero")) {
            _class += " | ";
            _class += "HP: ";
            _class += plr.hero.name;
        }
    
        // Hand
        game.log(`\n--- ${plr.name} (${_class})'s Hand ---`);
        game.log("([id] " + "{Cost}".cyan + " Name".bold + " [attack / health]".brightGreen + " (type)".yellow + ")\n");
    
        plr.hand.forEach((card, i) => game.log(this.getReadableCard(card, i + 1)));
        // Hand End
    
        game.log("------------");
    }

    /**
     * Shows information from the card, game.log's it and waits for the user to press enter.
     *
     * @param {Card | import('./card').Blueprint} card The card
     * @param {boolean} [help=true] If it should show a help message which displays what the different fields mean.
     *
     * @returns {undefined}
     */
    viewCard(card, help = true) {
        let _card = this.getReadableCard(card);

        let _class = card.class.gray;

        let tribe = "";
        let spellClass = "";
        let locCooldown = "";

        let type = card.type;

        if (type == "Minion") tribe = " (" + card.tribe.gray + ")";
        else if (type == "Spell") {
            if (card.spellClass) spellClass = " (" + card.spellClass.cyan + ")";
            else spellClass = " (None)";
        }
        else if (type == "Location") {
            if (card instanceof game.Card) locCooldown = " (" + card.blueprint.cooldown.toString().cyan + ")";
            else locCooldown = " (" + card.cooldown.toString().cyan + ")";
        }

        if (help) game.log("{mana} ".cyan + "Name ".bold + "(" + "[attack / health] ".brightGreen + "if it has) (description) ".white + "(type) ".yellow + "((tribe) or (spell class) or (cooldown)) [".white + "class".gray + "]");
        game.log(_card + tribe + spellClass + locCooldown + ` [${_class}]`);

        game.input("\nPress enter to continue...\n");
    }

    /**
     * Clears the screen.
     * 
     * @param {boolean} care If it should not clear the screen if the no input and no output flags are set.
     */
    cls(care = true) { // Do this so it doesn't crash because of "strict mode"
        cls(care);
    }
}

<<<<<<< HEAD
const cls = (care = true) => {
    if (game.no_output && game.no_input && care) return;

    process.stdout.write('\x1bc');
}
=======
const cls = () => process.stdout.write('\x1bc');
>>>>>>> abf357a5

exports.Interact = Interact;<|MERGE_RESOLUTION|>--- conflicted
+++ resolved
@@ -164,7 +164,6 @@
         }
         else if (q === "help") {
             this.printName();
-<<<<<<< HEAD
             game.log("(In order to run a command; input the name of the command and follow further instruction.)\n");
             game.log("Available commands:");
             game.log("(name)     - (description)\n");
@@ -180,23 +179,6 @@
             game.log("help       - Displays this message");
             game.log("version    - Displays the version, branch, your settings preset, and some information about your current version.");
             game.log("license    - Opens a link to this project's license");
-=======
-            console.log("(In order to run a command; input the name of the command and follow further instruction.)\n");
-            console.log("Available commands:");
-            console.log("(name)     - (description)\n");
-
-            console.log("end        - Ends your turn");
-            console.log("attack     - Attack");
-            console.log("hero power - Use your hero power");
-            console.log("history    - Displays a history of actions");
-            console.log("concede    - Forfeits the game");
-            console.log("view       - View a minion");
-            console.log("use        - Use a location card");
-            console.log("detail     - Get more details about opponent");
-            console.log("help       - Displays this message");
-            console.log("version    - Displays the version, branch, your settings preset, and some information about your current version.");
-            console.log("license    - Opens a link to this project's license");
->>>>>>> abf357a5
 
             const cond_color = (str) => {return (game.config.debug) ? str : str.gray};
 
@@ -248,40 +230,6 @@
             require('child_process').exec(start + ' ' + license_url);
         }
         else if (q == "version") {
-<<<<<<< HEAD
-            let strbuilder = `You are on version: ${game.config.version} on `;
-
-            if (game.config.branch == "topic") strbuilder += "a topic branch";
-            else if (game.config.branch == "dev") strbuilder += "the develop (beta) branch";
-            else if (game.config.branch == "stable") strbuilder += "the stable (release) branch";
-
-            let _config = {};
-            _config.debug = game.config.debug;
-            _config.P2AI = game.config.P2AI;
-
-            if (JSON.stringify(_config) == '{"debug":true,"P2AI":true}') strbuilder += " using the debug settings preset";
-            else if (JSON.stringify(_config) == '{"debug":false,"P2AI":false}') strbuilder += " using the recommended settings preset";
-            else strbuilder += " using custom settings";
-
-            game.log(strbuilder + ".\n");
-
-            game.log(`Version Description:\n${game.config.versionText}\n`);
-
-            // Todo list
-            game.log("Todo List:");
-            if (Object.keys(game.config.todo).length <= 0) game.log("None.");
-
-            Object.entries(game.config.todo).forEach(e => {
-                let [name, state] = e;
-                
-                if (state == "done") state = "x";
-                else if (state == "not done") state = " ";
-
-                game.log(`[${state}] ${name}`);
-            });
-
-            game.input("\nPress enter to continue...");
-=======
             while (true) {
                 let todos = Object.entries(game.config.todo);
 
@@ -343,7 +291,6 @@
                 
                 game.input("\nPress enter to continue...");
             }
->>>>>>> abf357a5
         }
         else if (q == "history") {
             // History
@@ -1047,19 +994,11 @@
         let watermarkString = `HEARTHSTONE.JS V${game.config.version}-${game.config.branch}`;
         let border = "-".repeat(watermarkString.length + 2);
     
-<<<<<<< HEAD
         game.log(`|${border}|`);
         game.log(`| ${watermarkString} |`);
         game.log(`|${border}|\n`);
 
         if (game.config.branch == "topic" && game.config.topicBranchWarning) game.log("WARNING: YOU ARE ON A TOPIC BRANCH. THIS VERSION IS NOT READY.\n");
-=======
-        console.log(`|${border}|`);
-        console.log(`| ${watermarkString} |`);
-        console.log(`|${border}|\n`);
-
-        if (game.config.branch == "topic" && game.config.topicBranchWarning) console.log("WARNING: YOU ARE ON A TOPIC BRANCH. THIS VERSION IS NOT READY.\n");
->>>>>>> abf357a5
     }
 
     /**
@@ -1452,14 +1391,10 @@
     }
 }
 
-<<<<<<< HEAD
 const cls = (care = true) => {
     if (game.no_output && game.no_input && care) return;
 
     process.stdout.write('\x1bc');
 }
-=======
-const cls = () => process.stdout.write('\x1bc');
->>>>>>> abf357a5
 
 exports.Interact = Interact;