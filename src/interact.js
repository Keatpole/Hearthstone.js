//@ts-check
const { Card } = require('./card');
const { Game } = require('./game');
const { Player } = require('./player');
const { get } = require('./shared');

const license_url = 'https://github.com/LunarTides/Hearthstone.js/blob/main/LICENSE';

/**
 * @type {Game}
 */
let game;

class Interact {
    /**
     * @param {Game} _game 
     */
    constructor(_game) {
        game = _game;
    }

    /**
     * Sets the game constant of the interact module.
     */
    getInternalGame() {
        game = get();
    }

    // Constant interaction
    /**
     * Asks the user to attack a minion or hero
     *
     * @returns {-1 | null | boolean | Card} Cancel | Success
     */
    doTurnAttack() {
        let attacker, target;

        if (game.player.ai) {
            let ai;

            let alt_model = `legacy_attack_${game.config.AIAttackModel}`;

            if (game.player.ai[alt_model]) ai = game.player.ai[alt_model]();
            else ai = game.player.ai.attack();

            attacker = ai[0];
            target = ai[1];

            if (attacker === -1 || target === -1) return -1;
            if (attacker === null || target === null) return null;
        } else {
            attacker = this.selectTarget("Which minion do you want to attack with?", null, "friendly");
            if (!attacker) return false;

            target = this.selectTarget("Which minion do you want to attack?", null, "enemy");
            if (!target) return false;
        }
    
        let errorcode = game.attack(attacker, target);
        game.killMinions();

        let ignore = ["divineshield"];
        if (errorcode === true || ignore.includes(errorcode)) return true;
        let err;

        switch (errorcode) {
            case "taunt":
                err = "There is a minion with taunt in the way";
                break;
            case "stealth":
                err = "That minion has stealth";
                break;
            case "frozen":
                err = "That minion is frozen";
                break;
            case "plrnoattack":
                err = "You don't have any attack";
                break;
            case "noattack":
                err = "That minion has no attack";
                break;
            case "plrhasattacked":
                err = "Your hero has already attacked this turn";
                break;
            case "hasattacked":
                err = "That minion has already attacked this turn";
                break;
            case "sleepy":
                err = "That minion is exhausted";
                break;
            case "cantattackhero":
                err = "That minion cannot attack heroes";
                break;
            case "immune":
                err = "That minion is immune";
                break;
            case "dormant":
                err = "That minion is dormant";
                break;
            default:
                err = `An unknown error occurred. Error code: UnexpectedAttackingResult@${errorcode}`;
                break;
        }

        game.log(`${err}.`.red);
        game.input();
        return false;
    }

    /**
     * Checks if "q" is a command, if it is, do something, if not return -1
     * 
     * @param {string} q The command
     * @param {boolean} [echo=true] If this is false, it doesn't log information to the screen. Only used by "history", "/ai"
     * @param {boolean} [debug=false] If this is true, it does some additional, debug only, things. Only used by "history"
     * 
     * @returns {boolean | string | -1} a string if "echo" is false
     */
    handleCmds(q, echo = true, debug = false) {
        let args = q.split(" ");
        let name = args[0];
        args.shift();

        if (name === "end") game.endTurn();
        else if (q === "hero power") {
            if (game.player.ai) {
                game.player.heroPower();
                return true;
            }

            if (game.player.mana < game.player.heroPowerCost) {
                game.input("You do not have enough mana.\n".red);
                return false;
            }

            if (!game.player.canUseHeroPower) {
                game.input("You have already used your hero power this turn.\n".red);
                return false;
            }

            if (game.player.hero === null) {
                game.input("You do not have a hero.\n".red);
                return false;
            }

            let ask = this.yesNoQuestion(game.player, game.player.hero.hpDesc.yellow + " Are you sure you want to use this hero power?");
            if (!ask) return false;

            this.printAll();
            game.player.heroPower();
        }
        else if (name === "attack") {
            this.doTurnAttack();
            game.killMinions();
        }
        else if (name === "use") {
            // Use location
            let errorcode = this.useLocation();
            game.killMinions();

            if (errorcode === true || errorcode === -1 || game.player.ai) return true;
            let err;

            switch (errorcode) {
                case "nolocations":
                    err = "You have no location cards";
                    break;
                case "invalidtype":
                    err = "That card is not a location card";
                    break;
                case "cooldown":
                    err = "That location is on cooldown";
                    break;
                default:
                    err = `An unknown error occourred. Error code: UnexpectedUseLocationResult@${errorcode}`;
                    break;
            }

            game.log(`${err}.`.red);
            game.input();
        }
        else if (name === "help") {
            this.printName();
            game.log("(In order to run a command; input the name of the command and follow further instruction.)\n");
            game.log("Available commands:");
            game.log("(name)     - (description)\n");

            game.log("end        - Ends your turn");
            game.log("attack     - Attack");
            game.log("hero power - Use your hero power");
            game.log("history    - Displays a history of actions");
            game.log("concede    - Forfeits the game");
            game.log("view       - View a minion");
            game.log("use        - Use a location card");
            game.log("detail     - Get more details about opponent");
            game.log("help       - Displays this message");
            game.log("version    - Displays the version, branch, your settings preset, and some information about your current version.");
            game.log("license    - Opens a link to this project's license");

            const cond_color = (/** @type {string} */ str) => {return (game.config.debug) ? str : str.gray};

<<<<<<< HEAD
            game.log(cond_color("\n--- Debug Commands (") + ((game.config.debug) ? "ON".green : "OFF".red) + cond_color(") ---"));
            game.log(cond_color("/give <Card Name>  - Adds a card to your hand"));
            game.log(cond_color("/eval [log] <Code> - Runs the code specified. If the word 'log' is before the code, instead game.log the code and wait for user input to continue."));
            game.log(cond_color("/debug             - Gives you infinite mana, health and armor"));
            game.log(cond_color("/exit              - Force exits the game. There will be no winner, and it will take you straight back to the runner."));
            game.log(cond_color("/events            - Gives you a list of the events that have been broadcast in an alphabetical order"));
            game.log(cond_color("/ai                - Gives you a list of the actions the ai(s) have taken in the order they took it"));
            game.log(cond_color("---------------------------" + ((game.config.debug) ? "" : "-")));
=======
            console.log(cond_color("\n--- Debug Commands (") + ((game.config.debug) ? "ON".green : "OFF".red) + cond_color(") ---"));
            console.log(cond_color("/give (name)        - Adds a card to your hand"));
            console.log(cond_color("/eval [log] (code)  - Runs the code specified. If the word 'log' is before the code, instead console.log the code and wait for user input to continue."));
            console.log(cond_color("/set (name) (value) - Changes a setting to (value). Look in the config files for a list of settings."));
            console.log(cond_color("/debug              - Gives you infinite mana, health and armor"));
            console.log(cond_color("/exit               - Force exits the game. There will be no winner, and it will take you straight back to the runner."));
            console.log(cond_color("/history            - Displays a history of actions. This doesn't hide any information, and is the same thing the log files uses."));
            console.log(cond_color("/reload | /rl       - Reloads the cards and config in the game (Use '/freload' or '/frl' to ignore the confirmation prompt (or disable the prompt in the advanced config))"));
            console.log(cond_color("/undo               - Undoes the last card played. It gives the card back to your hand, and removes it from where it was. (This does not undo the actions of the card)"));
            console.log(cond_color("/cmd                - Shows you a list of debug commands you have run, and allows you to rerun them."));
            console.log(cond_color("/ai                 - Gives you a list of the actions the ai(s) have taken in the order they took it"));
            console.log(cond_color("---------------------------" + ((game.config.debug) ? "" : "-")));
>>>>>>> 46976c56
            
            game.input("\nPress enter to continue...\n");
        }
        else if (name === "view") {
            let isHandAnswer = this.question(game.player, "Do you want to view a minion on the board, or in your hand?", ["Board", "Hand"]);
            let isHand = isHandAnswer == "Hand";

            if (!isHand) {
                // allow_locations Makes selecting location cards allowed. This is disabled by default to prevent, for example, spells from killing the card.
                let minion = this.selectTarget("Which minion do you want to view?", null, null, "minion", ["allow_locations"]);
                if (!minion || minion instanceof Player) return false;
        
                this.viewCard(minion);

                return true;
            }

            // View minion on the board
            const cardId = game.input("\nWhich card do you want to view? ");
            if (!cardId || !parseInt(cardId)) return false;

            const card = game.player.hand[parseInt(cardId) - 1];

            this.viewCard(card);
        }
        else if (name === "detail") {
            game.player.detailedView = !game.player.detailedView;
        }
        else if (name === "concede") {
            let confirmation = this.yesNoQuestion(game.player, "Are you sure you want to concede?");
            if (!confirmation) return false;

            game.endGame(game.player.getOpponent());
        }
        else if (name === "license") {
            let start = (process.platform == 'darwin' ? 'open' : process.platform == 'win32' ? 'start' : 'xdg-open');
            require('child_process').exec(start + ' ' + license_url);
        }
        else if (name === "version") {
            while (true) {
                let todos = Object.entries(game.config.todo);

                const print_info = () => {
                    this.printAll(game.player);

                    let strbuilder = `\nYou are on version: ${game.config.version} on `;
    
                    if (game.config.branch == "topic") strbuilder += "a topic branch";
                    else if (game.config.branch == "dev") strbuilder += "the develop (beta) branch";
                    else if (game.config.branch == "stable") strbuilder += "the stable (release) branch";
    
                    let _config = {};
                    _config.debug = game.config.debug;
                    _config.P2AI = game.config.P2AI;
    
                    if (JSON.stringify(_config) == '{"debug":true,"P2AI":true}') strbuilder += " using the debug settings preset";
                    else if (JSON.stringify(_config) == '{"debug":false,"P2AI":false}') strbuilder += " using the recommended settings preset";
                    else strbuilder += " using custom settings";
    
                    console.log(strbuilder + ".\n");
    
                    console.log(`Version Description:`);

                    let introText;

                    if (game.config.branch == "topic") introText = game.config.topicIntroText;
                    else if (game.config.branch == "dev") introText = game.config.developIntroText;
                    else if (game.config.branch == "stable") introText = game.config.stableIntroText;

                    console.log(introText);
                    if (game.config.versionText) console.log(game.config.versionText);
                    console.log();

                    console.log("Todo List:");
                    if (todos.length <= 0) console.log("None.");
                }
                
                print_info();

                // Todo list
                if (todos.length <= 0) {
                    game.input("\nPress enter to continue...");
                    break;
                }

                const print_todo = (/** @type {[string, string]} */ todo, /** @type {number} */ id, print_desc = false) => {
                    let [name, info] = todo;
                    let [state, desc] = info;

                    if (state == "done") state = "x";
                    else if (state == "doing") state = "o";
                    else if (state == "not done") state = " ";

                    if (print_desc) console.log(`{${id}} [${state}] ${name}\n${desc}`);
                    else console.log(`{${id}} [${state}] ${name}`);
                }

                todos.forEach((e, i) => print_todo(e, i + 1));

                let todo_id = parseInt(game.input("\nType the id of a todo to see more information about it (eg. 1): "));
                if (!todo_id || todo_id > todos.length || todo_id <= 0) {
                    break;
                }

                let todo = todos[todo_id - 1];

                print_info();
                print_todo(todo, todo_id, true);
                
                game.input("\nPress enter to continue...");
            }
        }
        else if (name === "history") {
            if (echo === false) {}
            else console.log("Cards that are shown are collected while this screen is rendering. This means that it gets the information about the card from where it is when you ran this command, for example; the graveyard. This is why most cards have <1 health.".yellow);

            // History
            let history = game.events.history;
            let finished = "";

            const showCard = (/** @type {Card} */ val) => {
                return this.getReadableCard(val) + " which belongs to: " + val.plr.name.blue + ", and has uuid: " + val.uuid.slice(0, 8);
            }

            /**
             * Transform the `value` into a readable string
             * 
             * @param {any} val 
             * @param {Player} plr 
             * @param {boolean} hide If it should hide the card
             * 
             * @returns {any}
             */
            const doVal = (val, plr, hide) => {
                if (val instanceof game.Card) {
                    // If the card is not hidden, or the card belongs to the current player, show it
                    if (!hide || val.plr == plr) return showCard(val);

                    // Hide the card
                    let revealed = false;

                    // It has has been revealed, show it.
                    Object.values(history).forEach(h => {
                        if (revealed) return;

                        h.forEach(c => {
                            if (revealed) return;

                            let [key, newVal, _] = c;

                            if (game.config.whitelistedHistoryKeys.includes(key)) {}
                            else return;

                            if (game.config.hideValueHistoryKeys.includes(key)) return;

                            if (val.uuid != newVal.uuid) return;

                            // The card has been revealed.
                            revealed = true;
                        });
                    });

                    if (revealed) return "Hidden > Revealed as: " + showCard(val);
                    else return "Hidden";
                }
                else if (val instanceof game.Player) return `Player ${val.id + 1}`;

                // Return val as-is if it is not a card / player
                return val;
            }

            Object.values(history).forEach((h, t) => {
                let hasPrintedHeader = false;
                let prevPlayer;

                h.forEach((c, /** @type {number} */ i) => {
                    let [key, val, plr] = c;

                    if (plr != prevPlayer) hasPrintedHeader = false;
                    prevPlayer = plr;

                    if (game.config.whitelistedHistoryKeys.includes(key) || debug) {}
                    else return;

                    // If the `key` is "AddCardToHand", check if the previous history entry was `DrawCard`, and they both contained the exact same `val`.
                    // If so, ignore it.
                    if (key == "AddCardToHand" && i > 0) {
                        let last_entry = history[t][i - 1];

                        if (last_entry[0] == "DrawCard" && last_entry[1].uuid == val.uuid) {
                            return;
                        }
                    }

                    let shouldHide = game.config.hideValueHistoryKeys.includes(key) && !debug;

                    if (!hasPrintedHeader) finished += `\nTurn ${t} - Player [${plr.name}]\n`; 
                    hasPrintedHeader = true;

                    val = doVal(val, game.player, shouldHide);

                    if (val instanceof Array) {
                        let strbuilder = "";

                        val.forEach(v => {
                            v = doVal(v, game.player, shouldHide);
                            strbuilder += `${v}, `;
                        });

                        strbuilder = strbuilder.slice(0, -2);
                        val = strbuilder;
                    }

                    key = key[0].toUpperCase() + key.slice(1);

                    finished += `${key}: ${val}\n`;
                });
            });


            if (echo === false) {}
            else {
                game.log(finished);

                game.input("\nPress enter to continue...");
            }

            return finished;
        }

        else if (name.startsWith("/") && !game.config.debug) {
            game.input("You are not allowed to use this command.".red);
            return false;
        }

        else if (name === "/give") {    
            if (args.length <= 0) {
                game.input("Too few arguments.\n".red);
                return false;
            }

            let cardName = args.join(" ");

            let card = game.functions.getCardByName(cardName);
            if (!card) {
                game.input("Invalid card: ".red + cardName.yellow + ".\n".red);
                return false;
            }
    
            game.player.addToHand(new game.Card(card.name, game.player));
        }
        else if (name === "/eval") {
            if (args.length <= 0) {
                game.input("Too few arguments.\n".red);
                return -1;
            }

            let log = false;

            if (args[0] == "log") {
                log = true;
                args.shift();
            }

            let code = args.join(" ");

            if (log) {
                if (code[code.length - 1] == ";") code = code.slice(0, -1);

                code = `game.log(${code});game.input();`;
            }
    
            game.evaling = true;
            try {
                eval(code);

                game.events.broadcast("Eval", code, game.player);
            } catch (err) {
                game.log("\nAn error happened while running this code! Here is the error:".red);
                game.log(err.stack);
                game.input("Press enter to continue...");
            }
            game.evaling = false;
        }
        else if (name === "/debug") {    
            game.player.maxMaxMana = 1000;
            game.player.maxMana = 1000;
            game.player.mana = 1000;
    
            game.player.health += 10000;
            game.player.armor += 100000;
            game.player.fatigue = 0;
        }
        else if (name === "/undo") {
            // Get the last played card
            if (!game.events["PlayCard"] || game.events["PlayCard"][game.player.id].length <= 0) {
                game.input("No cards to undo.\n".red);
                return false;
            }

            /**
             * @type {[Card, number]}
             */
            let eventCards = game.events["PlayCard"][game.player.id];

            /**
             * @type {Card}
             */
            let card = eventCards[eventCards.length - 1][0];

            // Remove the event so you can undo more than the last played card
            game.events["PlayCard"][game.player.id].pop();

            // If the card can appear on the board, remove it.
            if (card.type === "Minion" || card.type === "Location") {
                game.functions.remove(game.board[game.player.id], card);

                // If the card has 0 or less health, restore it to its original health (according to the blueprint)
                if (card.getHealth() <= 0) {
                    if (!card.stats) throw new Error("Card has no stats!");
                    if (!card.blueprint.stats) throw new Error("Card has no blueprint stats!");

                    card.stats[1] = card.blueprint.stats[1];
                }
            }

            card = card.perfectCopy();

            // If the card is a weapon, destroy it before adding it to the player's hand.
            if (card.type === "Weapon") {
                game.player.destroyWeapon(true);
            }

            // If the card is a hero, reset the player's hero to the default one from their class.
            if (card.type === "Hero") {
                game.player.setToStartingHero();
            }

            game.player.addToHand(card);
            game.player.refreshMana(card.mana);
        }
        else if (name === "/exit") {
            game.running = false;
        }
        else if (name === "/ai") {
            let finished = "";

            if (echo) finished += "AI Info:\n\n";

            for (let i = 1; i <= 2; i++) {
                const plr = game["player" + i];
                if (!plr.ai) continue;

                finished += `AI${i} History: {\n`;

                plr.ai.history.forEach((/** @type {import('./types').AIHistory} */ obj, /** @type {number} */ objIndex) => {
                    finished += `${objIndex + 1} ${obj.type}: (${obj.data}),\n`;
                });
                
                finished += "}\n";
            }

            if (echo === false) {}
            else {
                game.log(finished);

                game.input("\nPress enter to continue...");
            }

            return finished;
        }
        else if (name === "/cmd") {
            let history = Object.values(game.events.history).map(t => t.filter(
                (/** @type {any[]} */ v) => v[0] == "Input" &&
                v[1].startsWith("/") &&
                v[2] == game.player &&
                !v[1].startsWith("/cmd")
            ));
            
            history.forEach((obj, i) => {
                if (obj.length <= 0) return;

<<<<<<< HEAD
            game.log("Events:\n");

            for (let i = 1; i <= 2; i++) {
                const plr = game["player" + i];
                
                game.log(`Player ${i}'s Stats: {`);

                Object.keys(game.events).forEach(s => {
                    if (!game.events[s][plr.id]) return;
                    game.events[s][plr.id].forEach(t => {
                        if (t instanceof Array && t[0] instanceof game.Card) {
                            let sb = `[${s}] ([`;
                            t.forEach(v => {
                                if (v instanceof game.Card) v = v.name;
                                sb += `${v}, `;
                            });
                            sb = sb.slice(0, -2);
                            sb += "]),";
                            game.log(sb);
                            return;
                        }
                        if (t instanceof game.Card || typeof(t) !== 'object') {
                            if (t instanceof game.Card) t = t.name;
                            game.log(`[${s}] (${t}),`);
                            return;
                        }

                        game.log(`[${s}] (`);
                        game.log(t);
                        game.log("),");
                    });
=======
                console.log(`\nTurn ${i}:`);

                let index = 1;
                obj.forEach((/** @type {string[]} */ h) => {
                    /**
                     * The user's input
                     * 
                     * @type {string}
                     */
                    let input = h[1];

                    console.log(`[${index++}] ${input}`);
>>>>>>> 46976c56
                });
            });

            let turnIndex = parseInt(game.input("\nWhich turn does the command belong to? (eg. 1): "));
            if (!turnIndex || turnIndex < 0 || !history[turnIndex]) {
                game.input("Invalid turn.\n".red);
                return false;
            }

            let commandIndex = parseInt(game.input("\nWhat is the index of the command in that turn? (eg. 1): "));
            if (!commandIndex || commandIndex < 1 || !history[turnIndex][commandIndex - 1]) {
                game.input("Invalid command index.\n".red);
                return false;
            }

            let command = history[turnIndex][commandIndex - 1][1];
            if (!command) {
                game.input("Invalid command.\n".red);
                return false;
            }

            this.printAll();
            let options = parseInt(game.input(`\nWhat would you like to do with this command?\n${command}\n\n(1. Run it, 2. Cancel): `));
            if (!options || options === 2) {
                game.input("Invalid option.\n".red);
                return false;
            }

<<<<<<< HEAD
                game.log("}");
=======
            if (options === 1) {
                this.doTurnLogic(command);
            }
        }
        else if (name === "/set") {
            if (args.length != 2) {
                game.input("Invalid amount of arguments!\n".red);
                return false;
            }

            let [key, value] = args;

            let setting = game.config[key];

            if (setting === undefined) {
                game.input("Invalid setting name!\n".red);
                return false;
            }

            if (!(/number|boolean|string/.test(typeof setting))) {
                game.input(`You cannot change this setting, as it is a '${typeof setting}', and you can only change: number, boolean, string.\n`.red);
                return false;
            }

            if (key == "debug") {
                game.input("You can't change the debug setting, as that could lock you out of the set command.\n".red);
                return false;
            }

            let newValue;

            if (["off", "disable", "false", "no", "0"].includes(value)) {
                console.log(`Setting '${key}' has been disabled.`.green);
                newValue = false;
            }
            else if (["on", "enable", "true", "yes", "1"].includes(value)) {
                console.log(`Setting '${key}' has been disabled.`.green);
                newValue = true;
            }
            else if (parseFloat(value)) {
                console.log(`Setting '${key}' has been set to the float: ${value}.`.green);
                newValue = parseFloat(value);
            }
            else if (parseInt(value)) {
                console.log(`Setting '${key}' has been set to the integer: ${value}.`.green);
                newValue = parseInt(value);
            }
            else {
                console.log(`Setting '${key}' has been set to the string literal: ${value}.`.green);
                newValue = value;
            }

            if (newValue === undefined) {
                // This should never really happen
                game.input("Invalid value!\n".red);
                return false;
>>>>>>> 46976c56
            }

            game.config[key] = newValue;
            game.doConfigAI();
            
            game.input();
        }
        else if (name === "/reload" || name === "/rl") {
            if (game.config.reloadCommandConfirmation && !debug) {
                let sure = this.yesNoQuestion(game.player, "Are you sure you want to reload? This will reset all cards to their base state.".yellow);
                if (!sure) return false;
            }

            let success = true;

            success &&= this.withStatus("Deleting cache", () => Object.keys(require.cache).forEach(k => delete require.cache[k]));

            success &&= this.withStatus("Importing cards", () => game.functions.importCards(__dirname + "/../cards"));
            success &&= this.withStatus("Importing config", () => game.functions.importConfig(__dirname + "/../config"));

            // Go through all the cards and reload them
            success &&= this.withStatus("Reloading cards", () => {
                /**
                 * Reloads a card
                 * 
                 * @param {Card} card 
                 */
                const reload = (card) => {
                    let clonedCard = card.imperfectCopy();

                    card.doBlueprint();
                    card.backups["init"] = clonedCard.backups["init"];
                }

                [game.player1, game.player2].forEach(p => {
                    p.hand.forEach(c => reload(c));
                    p.deck.forEach(c => reload(c));
                });

                game.board.forEach(p => {
                    p.forEach(c => reload(c));
                });

                game.graveyard.forEach(p => {
                    p.forEach(c => reload(c));
                });
            });

            if (!debug && success) game.input("\nThe cards have been reloaded.\nPress enter to continue...");
            if (!success) game.input("\nSome steps failed. The game could not be fully reloaded. Please report this.\nPress enter to continue...");
        }
        else if (name === "/freload" || name === "/frl") {
            return this.handleCmds("/reload", true, true);
        }
        else if (name === "/history") {
            return this.handleCmds("history", true, true);
        }
        // -1 if the command is not found
        else return -1;

        // true if a command was ran, and no errors were found
        return true;
    }

    /**
     * Takes the input and checks if it is a command, if it is not, play the card with the id of input parsed into a number
     * 
     * @param {string} input The user input
     * 
     * @returns {true | Card | "mana" | "traded" | "space" | "magnetize" | "colossal" | "counter" | "invalid" | "refund"} true | The return value of `game.playCard`
     */
    doTurnLogic(input) {
        if (this.handleCmds(input) !== -1) return true;
        let parsedInput = parseInt(input);

        let card = game.player.hand[parsedInput - 1];
        if (!card) return "invalid";

        if (parsedInput == game.player.hand.length || parsedInput == 1) card.activate("outcast");
        return game.playCard(card, game.player);
    }

    /**
     * Show the game state and asks the user for an input which is put into `doTurnLogic`.
     * 
     * This is the core of the game loop.
     * 
     * @returns {boolean | string | Card | "mana" | "traded" | "space" | "magnetize" | "colossal" | "invalid" | "refund"} Success | The return value of doTurnLogic
     */
    doTurn() {
        game.events.tick("GameLoop", "doTurn");

        if (game.player.ai) {
            this.printName();
            game.log("The ai is thinking...", false);

            // Set some game flags
            game.no_input = true;
            game.no_output = true;

            let input = game.player.ai.chooseMove();
            if (!input) return false;
            input = input.toString();

            let turn = this.doTurnLogic(input);

            game.killMinions();

            game.no_input = false;
            game.no_output = false;

            return turn;
        }

        this.printAll();
    
        let input = "\nWhich card do you want to play? ";
        if (game.turns <= 2 && !game.config.debug) input += "(type 'help' for further information <- This will disappear once you end your turn) ";
    
        let user = game.input(input);
        const ret = this.doTurnLogic(user);
        game.killMinions();

        if (ret === true || ret instanceof game.Card) return ret; // If there were no errors, return true.
        if (["refund", "magnetize", "traded", "colossal"].includes(ret)) return ret; // Ignore these error codes
        let err;

        // Get the card
        let card = game.player.hand[parseInt(user) - 1];
        let cost = "mana";
        if (card) cost = card.costType;

        // Error Codes
        if (ret == "mana") err = `Not enough ${cost}`;
        else if (ret == "counter") err = "Your card has been countered";
        else if (ret == "space") err = `You can only have ${game.config.maxBoardSpace} minions on the board`;
        else if (ret == "invalid") err = "Invalid card";
        else err = `An unknown error occurred. Error code: UnexpectedDoTurnResult@${ret}`;

        game.log(`${err}.`.red);
        game.input();

        return false;
    }

    /**
     * Asks the user to select a location card to use, and activate it.
     * 
     * @return {boolean | "nolocations" | "invalidtype" | "cooldown" | -1} Success
     */
    useLocation() {
        let locations = game.board[game.player.id].filter(m => m.type == "Location");
        if (locations.length <= 0) return "nolocations";

        let location = this.selectTarget("Which location do you want to use?", null, "friendly", "minion", ["allow_locations"]);
        if (!location) return -1;

        if (!(location instanceof Card)) return "invalidtype";

        if (location.type != "Location") return "invalidtype";
        if (location.cooldown > 0) return "cooldown";
        
        if (location.activate("use") === game.constants.REFUND) return -1;
        
        location.setStats(0, location.getHealth() - 1);
        location.cooldown = location.backups.init.cooldown;
        return true;
    }

    // Deck stuff

    /**
     * Asks the player to supply a deck code, if no code was given, fill the players deck with 30 Sheep.
     * 
     * This does not fill the players deck with 30 Sheep if:
     * - Debug mode is disabled
     * - The program is running on the stable branch
     * 
     * @param {Player} plr The player to ask
     * 
     * @returns {boolean} Success
     */
    deckCode(plr) {
        this.printName();
    
        /**
         * If the test deck (30 Sheep) should be allowed
         * 
         * @type {boolean}
         */
        let allowTestDeck = game.config.debug || game.config.branch !== "stable";

        let debugStatement = allowTestDeck ? " (Leave this empty for a test deck)".gray : "";
        const deckcode = game.input(`Player ${plr.id + 1}, please type in your deckcode${debugStatement}: `);

        let error;

        if (deckcode.length > 0) error = game.functions.deckcode.import(plr, deckcode);
        else {
            if (!allowTestDeck) { // I want to be able to test without debug mode on in a non-stable branch
                // Give error message
                game.input("Please enter a deckcode!\n".red);
                return false;
            }

            // Debug mode is enabled, use the 30 Sheep debug deck.
            while (plr.deck.length < 30) plr.deck.push(new game.Card("Sheep", plr)); // Debug deck
        }

        if (error == "invalid") return false;

        return true;
    }

    /**
     * Asks the player to mulligan their cards
     * 
     * @param {Player} plr The player to ask
     * 
     * @returns {string} A string of the indexes of the cards the player mulligan'd
     */
    mulligan(plr) {
        this.printAll(plr);

        let sb = "\nChoose the cards to mulligan (1, 2, 3, ...):\n";
        if (!game.config.debug) sb += "(Example: 13 will mulligan the cards with the ids 1 and 3, 123 will mulligan the cards with the ids 1, 2 and 3, just pressing enter will not mulligan any cards):\n".gray;

        let input;

        if (plr.ai) input = plr.ai.mulligan();
        else input = game.input(sb);

        let is_int = game.functions.mulligan(plr, input);

        if (!is_int && input != "") {
            game.input("Invalid input!\n".red);
            return this.mulligan(plr);
        }

        return input;
    }

    /**
     * Asks the current player a `prompt` and shows 3 cards from their deck for the player to choose, the chosen card will be added to the top of their deck
     * 
     * @param {string} [prompt="Choose a card to Dredge:"] The prompt to ask the user
     * 
     * @returns {Card | null} The card chosen
     */
    dredge(prompt = "Choose a card to Dredge:") {
        // Look at the bottom three cards of the deck and put one on the top.
        let cards = game.player.deck.slice(0, 3);

        // Check if ai
        if (game.player.ai) {
            let card = game.player.ai.dredge(cards);
            if (!card) return null;

            game.functions.remove(game.player.deck, card); // Removes the selected card from the players deck.
            game.player.deck.push(card);

            return card;
        }

        this.printAll();

        game.log(`\n${prompt}`);

        if (cards.length <= 0) return null;

        cards.forEach((c, i) => {
            game.log(this.getReadableCard(c, i + 1));
        });

        let choice = game.input("> ");

        const cardId = parseInt(choice) - 1;
        let card = cards[cardId];

        if (!card) {
            return this.dredge(prompt);
        }

        game.functions.remove(game.player.deck, card); // Removes the selected card from the players deck.
        game.player.deck.push(card);

        return card;
    }

    // One-time things

    /**
     * Asks the current player a `prompt` give the user `options` and do it all `times` times
     * 
     * @param {string} prompt The prompt to ask the user
     * @param {string[]} options The options to give the user
     * @param {number} [times=1] The amount of times to ask
     * 
     * @returns {number | null | (number | null)[]} The chosen answer(s) index(es)
     */
    chooseOne(prompt, options, times = 1) {
        this.printAll();

        let choices = [];

        for (let i = 0; i < times; i++) {
            if (game.player.ai) {
                choices.push(game.player.ai.chooseOne(options));
                continue;
            }

            let p = `\n${prompt} [`;

            options.forEach((v, i) => {
                p += `${i + 1}: ${v}, `;
            });

            p = p.slice(0, -2);
            p += "] ";

            let choice = game.input(p);
            if (!parseInt(choice)) {
                game.input("Invalid input!\n".red);
                return this.chooseOne(prompt, options, times);
            }

            choices.push(parseInt(choice) - 1);
        }

        if (times === 1) {
            return choices[0];
        } else {
            return choices;
        }
    }

    /**
     * Asks the `plr` a `prompt`, show them a list of `answers` and make them choose one
     *
     * @param {Player} plr The player to ask
     * @param {string} prompt The prompt to show
     * @param {string[]} answers The answers to choose from
     *
     * @returns {string} Chosen
     */
    question(plr, prompt, answers) {
        const RETRY = () => {
            return this.question(plr, prompt, answers);
        }

        this.printAll(plr);

        let strbuilder = `\n${prompt} [`;

        answers.forEach((v, i) => {
            strbuilder += `${i + 1}: ${v}, `;
        });

        strbuilder = strbuilder.slice(0, -2);
        strbuilder += "] ";

        /**
         * @type {number}
         */
        let choice;

        if (plr.ai) {
            let aiChoice = plr.ai.question(prompt, answers);
            if (!aiChoice) {
                // code, expected, actual
                throw game.functions.createAIError("ai_question_return_invalid_at_question_function", "some number", aiChoice);
            }

            choice = aiChoice;
        }
        else choice = parseInt(game.input(strbuilder));

        let answer = answers[choice - 1];
        if (!answer) {
            game.input("Invalid input!\n".red);
            RETRY();
        }

        return answer;
    }

    /**
     * Asks the user a yes/no question
     *
     * @param {Player} plr The player to ask
     * @param {string} prompt The prompt to ask
     *
     * @returns {boolean} `true` if Yes / `false` if No
     */
    yesNoQuestion(plr, prompt) {
        this.printAll(plr);

        let ask = `\n${prompt} [` + 'Y'.green + ' | ' +  'N'.red + `] `;

        if (plr.ai) return plr.ai.yesNoQuestion(prompt);

        let _choice = game.input(ask);
        let choice = _choice.toUpperCase()[0];

        if (["Y", "N"].includes(choice)) return choice === "Y";

        // Invalid input
        game.log("Unexpected input: '".red + _choice.yellow + "'. Valid inputs: ".red + "[" + "Y".green + " | " + "N".red + "]");
        game.input();

        return this.yesNoQuestion(plr, prompt);
    }

    /**
     * Asks the user a "prompt", show them "amount" cards. The cards are chosen from "cards".
     * 
     * @param {string} prompt The prompt to ask
     * @param {Card[] | import('./types').Blueprint[]} [cards=[]] The cards to choose from
     * @param {boolean} [filterClassCards=true] If it should filter away cards that do not belong to the player's class. Keep this at default if you are using `functions.getCards()`, disable this if you are using either player's deck / hand / graveyard / etc...
     * @param {number} [amount=3] The amount of cards to show
     * @param {import('./types').Blueprint[]} [_cards=[]] Do not use this variable, keep it at default
     * 
     * @returns {Card | null} The card chosen.
     */
    discover(prompt, cards = [], filterClassCards = true, amount = 3, _cards = []) {
        this.printAll();
        let values = _cards;

        if (cards.length <= 0) cards = game.functions.getCards();
        if (cards.length <= 0 || !cards) return null;

        if (filterClassCards) {
            // We need to filter the cards
            // We can't directly filter cards that are of `Type1[] | Type2[]` using `Array.prototype.filter()`, so we have to create a custom implementation
            // of the filter function
            
            /**
             * Literally just the same as `Array.prototype.filter()`, but probably worse.
             *
             * @param {Array} list - The list to be filtered.
             * @param {Function} filterFunction - The function used to filter the list.
             * @returns {Array} - The filtered list.
             */
            function filterList(list, filterFunction) {
                const filteredList = [];
              
                for (const element of list) {
                    if (filterFunction(element)) {
                        filteredList.push(element);
                    }
                }

                return filteredList;
            }

            /**
             * This function is a wrapper for the game.functions.validateClass() method. 
             * It takes a card-like object as a parameter and passes it to the validateClass() method along with the game.player object.
             *
             * @param {Card | import('./types').Blueprint} cardLike - a card-like object (Card or Blueprint)
             * @returns {boolean} the return value of the validateClass() method
             */
            function customValidateClass(cardLike) {
                return game.functions.validateClass(game.player, cardLike);
            }

            cards = filterList(cards, customValidateClass);
        }

        if (_cards.length == 0) values = game.functions.chooseItemsFromList(cards, amount, false);

        if (values.length <= 0) return null;

        if (game.player.ai) return game.player.ai.discover(values);

        game.log(`\n${prompt}:`);

        values.forEach((v, i) => {
            let card = game.functions.getCardByName(v.name);
            if (!card) return;

            game.log(this.getReadableCard(v, i + 1));
        });

        let choice = game.input();

        if (!values[parseInt(choice) - 1]) {
            // Invalid input
            // We still want the user to be able to select a card, so we force it to be valid
            return this.discover(prompt, cards, filterClassCards, amount, values);
        }

        /**
         * @type {Card}
         */
        let card;

        // Potential Blueprint card
        let pbcard = values[parseInt(choice) - 1];

        if (!(pbcard instanceof game.Card)) card = new game.Card(pbcard.name, game.player);
        else card = pbcard;

        return card;
    }

    /**
     * Asks the user a `prompt`, the user can then select a minion or hero.
     * Broadcasts the `TargetSelectionStarts` and the `TargetSelected` event. Can broadcast the `CastSpellOnMinion` event.
     * 
     * @param {string} prompt The prompt to ask
     * @param {Card | null} card The card that called this function.
     * @param {"enemy" | "friendly" | null} [force_side=null] Force the user to only be able to select minions / the hero of a specific side: ["enemy", "friendly"]
     * @param {"hero" | "minion" | null} [force_class=null] Force the user to only be able to select a minion or a hero: ["hero", "minion"]
     * @param {import('./types').SelectTargetFlags[]} [flags=[]] Change small behaviours ["allow_locations" => Allow selecting location, ]
     * 
     * @returns {Card | Player | false} The card or hero chosen
     */
    selectTarget(prompt, card, force_side = null, force_class = null, flags = []) {
        // force_class = [null, "hero", "minion"]
        // force_side = [null, "enemy", "friendly"]

        game.events.broadcast("TargetSelectionStarts", [prompt, card, force_side, force_class, flags], game.player);
        let target = this._selectTarget(prompt, card, force_side, force_class, flags);

        if (target) game.events.broadcast("TargetSelected", [card, target], game.player);
        return target;
    }

    /**
     * Asks the user a `prompt`, the user can then select a minion or hero.
     * Can broadcast the `CastSpellOnMinion` event.
     * 
     * @param {string} prompt The prompt to ask
     * @param {Card | null} card The card that called this function.
     * @param {"enemy" | "friendly" | null} [force_side=null] Force the user to only be able to select minions / the hero of a specific side: ["enemy", "friendly"]
     * @param {"hero" | "minion" | null} [force_class=null] Force the user to only be able to select a minion or a hero: ["hero", "minion"]
     * @param {import('./types').SelectTargetFlags[]} [flags=[]] Change small behaviours ["allow_locations" => Allow selecting location, ]
     * 
     * @returns {Card | Player | false} The card or hero chosen
     */
    _selectTarget(prompt, card, force_side = null, force_class = null, flags = []) {
        // force_class = [null, "hero", "minion"]
        // force_side = [null, "enemy", "friendly"]

        // If the player is forced to select a target, select that target.
        if (game.player.forceTarget) return game.player.forceTarget;

        // If the player is an ai, hand over control to the ai.
        if (game.player.ai) return game.player.ai.selectTarget(prompt, card, force_side, force_class, flags);

        // If the player is forced to select a hero
        if (force_class == "hero") {
            const target = game.input(`Do you want to select the enemy hero, or your own hero? (y: enemy, n: friendly) `);
    
            return (target.startsWith("y")) ? game.opponent : game.player;
        }

        // From this point, force_class is either
        // 1. null
        // 2. minion

        // Ask the player to choose a target.
        let p = `\n${prompt} (`;
        if (force_class == null) p += "type 'face' to select a hero | ";
        p += "type 'back' to go back) ";

        const target = game.input(p);

        // Player chose to go back
        if (target.startsWith("b")) {
            return false; // This should always be safe.
        }

        // Get a list of each side of the board
        const board_opponent = game.board[game.opponent.id];
        const board_friendly = game.board[game.player.id];

        // Get each minion that matches the target.
        const board_opponent_target = board_opponent[parseInt(target) - 1];
        const board_friendly_target = board_friendly[parseInt(target) - 1];

        /**
         * This is the resulting minion that the player chose, if any.
         * 
         * @type {Card}
         */
        let minion;

        // If the player didn't choose to attack a hero, and no minions could be found at the index requested, try again.
        if (!target.startsWith("face") && !board_friendly_target && !board_opponent_target) {
            // target != "face" and target is not a minion.
            // The input is invalid

            return this.selectTarget(prompt, card, force_side, force_class, flags);
        }

        // If the player is forced to one side.
        if (force_side) {
            // If the player chose a hero, and they are allowed to
            if (target.startsWith("face") && force_class != "minion") {
                if (force_side == "enemy") return game.opponent;

                return game.player;
            }

            // Select the minion on the correct side of the board.
            minion = (force_side == "enemy") ? board_opponent_target : board_friendly_target;
        } else {
            // `force_side` == null, allow the user to select any side.

            // If the player chose to target a hero, it will ask which hero.
            if (target.startsWith("face") && force_class != "minion") return this.selectTarget(prompt, card, null, "hero", flags);
            
            // Both players have a minion with the same index.
            // Ask them which minion to select
            if (board_opponent.length >= parseInt(target) && board_friendly.length >= parseInt(target)) {
                let target2 = game.input(`Do you want to select your opponent's (${game.functions.colorByRarity(board_opponent_target.displayName, board_opponent_target.rarity)}) or your own (${game.functions.colorByRarity(board_friendly_target.displayName, board_friendly_target.rarity)})? (y: opponent, n: friendly | type 'back' to go back) `);
            
                if (target2.startsWith("b")) {
                    // Go back.
                    return this.selectTarget(prompt, card, force_side, force_class, flags);
                }

                minion = (target2.startsWith("y")) ? board_opponent_target : board_friendly_target;
            } else {
                minion = board_opponent.length >= parseInt(target) ? board_opponent_target : board_friendly_target;
            }
        }

        // If you didn't select a valid minion, return.
        if (minion === undefined) {
            game.input("Invalid minion.\n".red);
            return false;
        }

        // If the minion has elusive, and the card that called this function is a spell
        if ((card && card.type === "Spell") || flags.includes("force_elusive")) {
            if (minion.keywords.includes("Elusive")) {
                game.input("Can't be targeted by Spells or Hero Powers.\n".red);
            
                return false;
            }

            game.events.broadcast("CastSpellOnMinion", [card, minion], game.player);
        }

        // If the minion has stealth, don't allow the opponent to target it.
        if (minion.keywords.includes("Stealth") && game.player != minion.plr) {
            game.input("This minion has stealth.\n".red);

            return false;
        }

        // If the minion is a location, don't allow it to be selectted unless the `allow_locations` flag was set.
        if (minion.type == "Location" && !flags.includes("allow_locations")) {
            game.input("You cannot target location cards.\n".red);

            return false;
        }

        return minion;
    }

    // Print game information

    /**
     * Prints the "watermark" border
     * 
     * @param {boolean} [name=true] If the watermark border should appear, if this is false, just clear the screen
     * 
     * @returns {undefined}
     */
    printName(name = true) {
        cls();
    
        if (!name) return;

        let watermarkString = `HEARTHSTONE.JS V${game.config.version}-${game.config.branch}`;
        let border = "-".repeat(watermarkString.length + 2);
    
        game.log(`|${border}|`);
        game.log(`| ${watermarkString} |`);
        game.log(`|${border}|\n`);

        if (game.config.branch == "topic" && game.config.topicBranchWarning) game.log("WARNING: YOU ARE ON A TOPIC BRANCH. THIS VERSION IS NOT READY.\n");
    }

    /**
     * Prints some license info
     * 
     * @param {boolean} [disappear=true] If this is true, "This will disappear once you end your turn" will show up.
     * 
     * @returns {undefined}
     */
    printLicense(disappear = true) {
        if (game.config.debug) return;
    
        cls();
    
        let version = `Hearthstone.js V${game.config.version}-${game.config.branch} | Copyright (C) 2022 | LunarTides`;
        game.log('|'.repeat(version.length + 8));
        game.log(`||| ${version} |||`)
        game.log(`|||     This program is licensed under the GPL-3.0 license.   ` + ' '.repeat(game.config.branch.length) + "|||")
        if (disappear)
        game.log(`|||         This will disappear once you end your turn.       ` + ' '.repeat(game.config.branch.length) + `|||`)
        game.log('|'.repeat(version.length + 8));
    }

    /**
<<<<<<< HEAD
     * Returns a card in a user readble state. If you game.log the result of this, the user will get all the information they need from the card.
=======
     * Shows `status`..., calls `callback`, then adds 'OK' or 'FAIL' to the end of that line depending on the result the callback
     * 
     * @param {string} status The status to show.
     * @param {Function} callback The callback to call.
     * 
     * @returns {boolean} The return value of the callback. If the callback didn't explicitly return false then it was successful.
     */
    withStatus(status, callback) {
        process.stdout.write(`${status}...`);
        let success = callback() !== false;
        
        let msg = (success) ? "OK" : "FAIL";
        process.stdout.write(`\r\x1b[K${status}...${msg}\n`);

        return success;
    }

    /**
     * Replaces placeholders in the description of a card object.
     *
     * @param {Card} card The card.
     * @param {string} [overrideDesc=""] The description. If empty, it uses the card's description instead.
     * @param {number} [_depth=0] The depth of recursion.
     * 
     * @return {string} The modified description with placeholders replaced.
     */
    doPlaceholders(card, overrideDesc = "", _depth = 0) {
        let reg = new RegExp(`{ph:(.*?)} .*? {/ph}`);

        let desc = overrideDesc;
        if (!overrideDesc) desc = card.desc || "";

        while (true) {
            let regedDesc = reg.exec(desc);
            
            // There is nothing more to extract
            if (!regedDesc) break;

            let key = regedDesc[1]; // Gets the capturing group result
            let replacement = card.placeholder[key];

            if (replacement instanceof game.Card) {
                // The replacement is a card
                let onlyShowName = (
                    game.config.getReadableCardNoRecursion ||
                    !game.player.detailedView
                );
                
                if (onlyShowName && !game.config.getReadableCardAlwaysShowFullCard) {
                    // Only show the name of the card
                    replacement = game.functions.colorByRarity(replacement.displayName, replacement.rarity);
                }
                else {
                    // Show the full card using recursion
                    replacement = this.getReadableCard(replacement, -1, _depth + 1);
                }
            }

            desc = desc.replace(reg, replacement);
        }

        // Replace spell damage placeholders
        reg = /\$(\d+?)/;

        while (true) {
            let regedDesc = reg.exec(desc);
            if (!regedDesc) break;

            let key = regedDesc[1]; // Gets the capturing group result
            let replacement = parseInt(key) + game.player.spellDamage;

            desc = desc.replace(reg, replacement.toString());
        }

        return desc;
    }

    /**
     * Returns a card in a user readble state. If you console.log the result of this, the user will get all the information they need from the card.
>>>>>>> 46976c56
     *
     * @param {Card | import('./types').Blueprint} card The card
     * @param {number} [i=-1] If this is set, this function will add `[i]` to the beginning of the card. This is useful if there are many different cards to choose from.
     * @param {number} [_depth=0] The depth of recursion. DO NOT SET THIS MANUALLY.
     * 
     * @returns {string} The readable card
     */
    getReadableCard(card, i = -1, _depth = 0) {
        /**
         * If it should show detailed errors regarding depth.
         * 
         * @type {boolean}
         */
        let showDetailedError = (game.config.debug || game.config.branch !== "stable" || game.player.detailedView);

        if (_depth > 0 && game.config.getReadableCardNoRecursion) {
            if (showDetailedError) return "RECURSION ATTEMPT BLOCKED";
            else return "...";
        }

        if (_depth > game.config.getReadableCardMaxDepth) {
            if (showDetailedError) return "MAX DEPTH REACHED";
            else return "...";
        }

        let sb = "";

        let desc;

        if (card instanceof game.Card) desc = (card.desc || "").length > 0 ? ` (${card.desc}) ` : " ";
        else desc = card.desc.length > 0 ? ` (${game.functions.parseTags(card.desc)}) ` : " ";

        // Extract placeholder value, remove the placeholder header and footer
        if (card instanceof game.Card && (card.placeholder || /\$(\d+?)/.test(card.desc || ""))) {
            //@ts-ignore
            desc = this.doPlaceholders(card, desc, _depth);
        }

        let mana = `{${card.mana}} `;

        let costType = "mana";
        if (card instanceof game.Card && card.costType) costType = card.costType;

        switch (costType) {
            case "mana":
                mana = mana.cyan;
                break;
            case "armor":
                mana = mana.gray;
                break;
            case "health":
                mana = mana.red;
                break;
            default:
                break;
        }

        let displayName = card.name;
        if (card instanceof game.Card) displayName = card.displayName;

        if (i !== -1) sb += `[${i}] `;
        sb += mana;
        sb += game.functions.colorByRarity(displayName, card.rarity);
        
        if (card.type === "Minion" || card.type === "Weapon") {
            // @ts-ignore - card.stats is always non-null in this context / brightGreen does exist
            sb += ` [${card.stats?.join(" / ")}]`.brightGreen;
        }

        sb += desc;
        sb += `(${card.type})`.yellow;

        return sb;
    }

    /**
     * Prints all the information you need to understand the game state
     * 
     * @param {Player | null} [plr=null] The player
     * 
     * @returns {undefined}
     */
    printAll(plr = null) {
        // WARNING: Stinky and/or smelly code up ahead. Read at your own risk.
        // TODO: #246 Reformat this

        if (!plr) plr = game.player;

        if (game.turns <= 2 && !game.config.debug) this.printLicense();
        else this.printName();
    
        let op = plr.getOpponent();
    
        let sb = "";
    
        game.log("Your side  :                              | Your opponent's side".gray);
        /// Mana
        // Current Player's Mana
        sb += `Mana       : ${plr.mana.toString().cyan} / ${plr.maxMana.toString().cyan}`;
        sb += "                        | ";

        // TODO: Yeah no. Replace all of these.
        let to_remove = (plr.mana.toString().length + plr.maxMana.toString().length) - 2;
        if (to_remove > 0) sb = sb.replace(" ".repeat(to_remove) + "|", "|");

        // Opponent's Mana
        sb += `Mana       : ${op.mana.toString().cyan} / ${op.maxMana.toString().cyan}`;
        // Mana End
        game.log(sb);
        sb = "";
        
        // Health
        sb += `Health     : ${plr.health.toString().red} (${plr.armor.toString().gray}) / ${plr.maxHealth.toString().red}`;

        sb += "                       | ";
        to_remove = (plr.health.toString().length + plr.armor.toString().length + plr.maxHealth.toString().length);
        if (to_remove > 0) sb = sb.replace(" ".repeat(to_remove) + "|", "|");
    
        // Opponent's Health
        sb += `Health     : ${op.health.toString().red} (${op.armor.toString().gray}) / ${op.maxHealth.toString().red}`;
        // Health End
        game.log(sb);
        sb = "";

        // Weapon
        if (plr.weapon) {
            // Current player has a weapon
            // Attack: 1 | Weapon: Wicked Knife (1 / 1)
            sb += `Weapon     : ${game.functions.colorByRarity(plr.weapon.displayName, plr.weapon.rarity)}`;

            let wpnStats = ` [${plr.weapon.stats?.join(' / ')}]`;

            // @ts-ignore
            sb += (plr.attack > 0 && plr.canAttack) ? wpnStats.brightGreen : wpnStats.gray;
        }
        else if (plr.attack) {
            // @ts-ignore
            sb += `Attack     : ${plr.attack.toString().brightGreen}`;
        }
    
        if (op.weapon) {
            // Opponent has a weapon
            if (!plr.weapon) sb += "                                 "; // Show that this is the opponent's weapon, not yours
            
            sb += "         | "; 
            sb += `Weapon     : ${op.weapon.displayName.bold}`;
            let opWpnStats = ` [${op.weapon.stats?.join(' / ')}]`;

            // @ts-ignore
            sb += (op.attack > 0) ? opWpnStats.brightGreen : opWpnStats.gray;
        }
    
        // Weapon End
        if (sb) game.log(sb);
        sb = "";
    
        // Deck
        sb += `Deck Size  : ${plr.deck.length.toString().yellow}`;

        sb += "                            | ";
        to_remove = (plr.deck.length.toString().length + op.deck.length.toString().length) - 3;
        if (to_remove > 0) sb = sb.replace(" ".repeat(to_remove) + "|", "|");
    
        // Opponent's Deck
        sb += `Deck Size  : ${op.deck.length.toString().yellow}`;
        // Deck End
        game.log(sb);
        sb = "";

        // Secrets
        if (plr.secrets.length > 0) {
            sb += "Secrets: ";
            sb += plr.secrets.map(x => x["name"].bold).join(', '); // Get all your secret's names
        }
        // Secrets End
        if (sb) game.log(sb);
        sb = "";
    
        // Sidequests
        if (plr.sidequests.length > 0) {
            sb += "Sidequests: ";
            sb += plr.sidequests.map(sidequest => {
                sidequest["name"].bold +
                // @ts-ignore
                " (" + sidequest["progress"][0].toString().brightGreen +
                // @ts-ignore
                " / " + sidequest["progress"][1].toString().brightGreen +
                ")"
            }).join(', ');
        }
        // Sidequests End
        if (sb) game.log(sb);
        sb = "";
    
        // Quests
        if (plr.quests.length > 0) {
            const quest = plr.quests[0];
            const prog = quest["progress"];
    
            sb += `Quest(line): ${quest["name"].bold} `;
            // @ts-ignore
            sb += `[${prog[0]} / ${prog[1]}]`.brightGreen;
        }
        // Quests End
        if (sb) game.log(sb);
        sb = "";
    
        // Detailed Info
        if (plr.detailedView) {
            // Hand Size
            sb += `Hand Size  : ${plr.hand.length.toString().yellow}`;

            sb += "                             | ";
            to_remove = plr.hand.length.toString().length;
            if (to_remove > 0) sb = sb.replace(" ".repeat(to_remove) + "|", "|");

            // Opponents Hand Size
            sb += `Hand Size  : ${op.hand.length.toString().yellow}`;

            game.log(sb);
            sb = "";

            // Corpses
            sb += "Corpses    : ".gray;
            sb += plr.corpses.toString().yellow;
            
            sb += "                             | ";
            to_remove = plr.corpses.toString().length;
            if (to_remove > 0) sb = sb.replace(" ".repeat(to_remove) + "|", "|");

            // Opponents Corpses
            sb += "Corpses    : ".gray;
            sb += op.corpses.toString().yellow;

            sb += "\n-------------------------------\n";
    
            if (op.secrets.length > 0) {
                sb += `Opponent's Secrets: ${op.secrets.length.toString().yellow}\n`;
            }
    
            if (op.sidequests.length > 0) {
                sb += "Opponent's Sidequests: ";
                sb += op.sidequests.map(sidequest => {
                    sidequest["name"].bold +
                    " (" +
                    // @ts-ignore
                    sidequest["progress"][0].toString().brightGreen +
                    " / " +
                    // @ts-ignore
                    sidequest["progress"][1].toString().brightGreen +
                    ")"
                }).join(', ');
    
                sb += "\n";
            }
            
            if (op.quests.length > 0) {
                const quest = op.quests[0];
    
                sb += "Opponent's Quest(line): ";
                sb += quest["name"].bold;
                sb += " (";
                // @ts-ignore
                sb += quest["progress"][0].toString().brightGreen;
                sb += " / ";
                // @ts-ignore
                sb += quest["progress"][1].toString().brightGreen;
                sb += ")";
    
                sb += "\n";
            }
        }
        // Detailed Info End
        if (sb) game.log(sb);
        sb = "";
    
        // Board
<<<<<<< HEAD
        game.log("\n--- Board ---");
        
=======
        console.log("\n--- Board ---");

>>>>>>> 46976c56
        game.board.forEach((_, i) => {
            const t = (i == plr?.id) ? "--- You ---" : "--- Opponent ---";
    
            game.log(t) // This is not for debugging, do not comment out
    
            if (game.board[i].length == 0) {
                game.log("(None)".gray);
                return;
            }
    
            game.board[i].forEach((m, n) => {
                if (m.type == "Location") {            
                    sb += `[${n + 1}] `;
                    sb += `${m.displayName} `.bold;
                    sb += "{";
                    // @ts-ignore
                    sb += "Durability: ".brightGreen;
                    // @ts-ignore
                    sb += `${m.getHealth()}`.brightGreen;
                    // @ts-ignore
                    sb += " / ".brightGreen;
                    // @ts-ignore
                    sb += `${m.backups.init.stats?[1]:0}`.brightGreen;
                    sb += ", ";
        
                    sb += "Cooldown: ".cyan;
                    sb += `${m.cooldown}`.cyan;
                    sb += " / ".cyan;
                    sb += `${m.backups.init.cooldown}`.cyan;
                    sb += "}";

                    sb += " [Location]".yellow;
        
                    game.log(sb);
                    sb = "";

                    return;
                }

                const excludedKeywords = ["Magnetic", "Corrupt", "Corrupted"];
                let keywords = m.keywords.filter(k => !excludedKeywords.includes(k));
                let keywordsString = keywords.length > 0 ? ` {${keywords.join(", ")}}`.gray : "";

                let frozen = m.frozen ? " (Frozen)".gray : "";
                let dormant = m.dormant ? " (Dormant)".gray : "";
                let immune = m.immune ? " (Immune)".gray : "";
                let sleepy = (m.sleepy) || (m.attackTimes <= 0) ? " (Sleepy)".gray : "";
    
                sb += `[${n + 1}] `;
                sb += game.functions.colorByRarity(m.displayName, m.rarity);
                // @ts-ignore
                sb += ` [${m.stats?.join(" / ")}]`.brightGreen;
    
                sb += keywordsString;
                sb += frozen
                sb += dormant;
                if (!m.dormant) sb += immune
                sb += sleepy;
    
                game.log(sb);
                sb = "";
            });
        });
        game.log("-------------")
    
        let _class = plr.hero?.name.includes("Starting Hero") ? plr.heroClass : plr.hero?.name;
        if (plr.detailedView && plr.hero?.name.includes("Starting Hero")) {
            _class += " | ";
            _class += "HP: ";
            _class += plr.hero.name;
        }
    
        // Hand
<<<<<<< HEAD
        game.log(`\n--- ${plr.name} (${_class})'s Hand ---`);
        game.log("([id] " + "{Cost}".cyan + " Name".bold + " [attack / health]".brightGreen + " (type)".yellow + ")\n");
=======
        console.log(`\n--- ${plr.name} (${_class})'s Hand ---`);
        // @ts-ignore
        console.log("([id] " + "{Cost}".cyan + " Name".bold + " [attack / health]".brightGreen + " (type)".yellow + ")\n");
>>>>>>> 46976c56
    
        plr.hand.forEach((card, i) => game.log(this.getReadableCard(card, i + 1)));
        // Hand End
    
        game.log("------------");
    }

    /**
     * Shows information from the card, game.log's it and waits for the user to press enter.
     *
     * @param {Card | import('./types').Blueprint} card The card
     * @param {boolean} [help=true] If it should show a help message which displays what the different fields mean.
     *
     * @returns {undefined}
     */
    viewCard(card, help = true) {
        let _card = this.getReadableCard(card);

        let _class = card.class.gray;

        let tribe = "";
        let spellClass = "";
        let locCooldown = "";

        let type = card.type;

        if (type == "Minion") tribe = " (" + card.tribe?.gray + ")";
        else if (type == "Spell") {
            if (card.spellClass) spellClass = " (" + card.spellClass.cyan + ")";
            else spellClass = " (None)";
        }
        else if (type == "Location") {
            if (card instanceof game.Card) locCooldown = " (" + card.blueprint.cooldown?.toString().cyan + ")";
            else locCooldown = " (" + card.cooldown?.toString().cyan + ")";
        }

<<<<<<< HEAD
        if (help) game.log("{mana} ".cyan + "Name ".bold + "(" + "[attack / health] ".brightGreen + "if it has) (description) ".white + "(type) ".yellow + "((tribe) or (spell class) or (cooldown)) [".white + "class".gray + "]");
        game.log(_card + tribe + spellClass + locCooldown + ` [${_class}]`);
=======
        // @ts-ignore
        if (help) console.log("{mana} ".cyan + "Name ".bold + "(" + "[attack / health] ".brightGreen + "if it has) (description) ".white + "(type) ".yellow + "((tribe) or (spell class) or (cooldown)) [".white + "class".gray + "]");
        console.log(_card + tribe + spellClass + locCooldown + ` [${_class}]`);
>>>>>>> 46976c56

        game.input("\nPress enter to continue...\n");
    }

    /**
     * Verifies that the diy card has been solved.
     * 
     * @param {boolean} condition The condition where, if true, congratulates the user
     * @param {string} fileName The file's name in the `DIY` folder. E.g. `1.js`
     * 
     * @returns {boolean} Success
     */
    verifyDIYSolution(condition, fileName = "") {
        // TODO: Maybe spawn in diy cards mid-game in normal games to encourage players to solve them.
        // Allow that to be toggled in the config.
        if (condition) console.log("Success! You did it, well done!");
        else console.log(`Hm. This card doesn't seem to do what it's supposed to do... Maybe you should try to fix it? The card is in: './cards/Examples/DIY/${fileName}'.`);
        
        game.input();
        return true;
    }

    /**
     * Clears the screen.
     * 
     * @param {boolean} care If it should not clear the screen if the no input and no output flags are set.
     */
    cls(care = true) { // Do this so it doesn't crash because of "strict mode"
        cls(care);
    }
}

const cls = (care = true) => {
    if (game.no_output && game.no_input && care) return;

    process.stdout.write('\x1bc');
}

exports.Interact = Interact;<|MERGE_RESOLUTION|>--- conflicted
+++ resolved
@@ -199,29 +199,18 @@
 
             const cond_color = (/** @type {string} */ str) => {return (game.config.debug) ? str : str.gray};
 
-<<<<<<< HEAD
             game.log(cond_color("\n--- Debug Commands (") + ((game.config.debug) ? "ON".green : "OFF".red) + cond_color(") ---"));
-            game.log(cond_color("/give <Card Name>  - Adds a card to your hand"));
-            game.log(cond_color("/eval [log] <Code> - Runs the code specified. If the word 'log' is before the code, instead game.log the code and wait for user input to continue."));
-            game.log(cond_color("/debug             - Gives you infinite mana, health and armor"));
-            game.log(cond_color("/exit              - Force exits the game. There will be no winner, and it will take you straight back to the runner."));
-            game.log(cond_color("/events            - Gives you a list of the events that have been broadcast in an alphabetical order"));
-            game.log(cond_color("/ai                - Gives you a list of the actions the ai(s) have taken in the order they took it"));
+            game.log(cond_color("/give (name)        - Adds a card to your hand"));
+            game.log(cond_color("/eval [log] (code)  - Runs the code specified. If the word 'log' is before the code, instead game.log the code and wait for user input to continue."));
+            game.log(cond_color("/set (name) (value) - Changes a setting to (value). Look in the config files for a list of settings."));
+            game.log(cond_color("/debug              - Gives you infinite mana, health and armor"));
+            game.log(cond_color("/exit               - Force exits the game. There will be no winner, and it will take you straight back to the runner."));
+            game.log(cond_color("/history            - Displays a history of actions. This doesn't hide any information, and is the same thing the log files uses."));
+            game.log(cond_color("/reload | /rl       - Reloads the cards and config in the game (Use '/freload' or '/frl' to ignore the confirmation prompt (or disable the prompt in the advanced config))"));
+            game.log(cond_color("/undo               - Undoes the last card played. It gives the card back to your hand, and removes it from where it was. (This does not undo the actions of the card)"));
+            game.log(cond_color("/cmd                - Shows you a list of debug commands you have run, and allows you to rerun them."));
+            game.log(cond_color("/ai                 - Gives you a list of the actions the ai(s) have taken in the order they took it"));
             game.log(cond_color("---------------------------" + ((game.config.debug) ? "" : "-")));
-=======
-            console.log(cond_color("\n--- Debug Commands (") + ((game.config.debug) ? "ON".green : "OFF".red) + cond_color(") ---"));
-            console.log(cond_color("/give (name)        - Adds a card to your hand"));
-            console.log(cond_color("/eval [log] (code)  - Runs the code specified. If the word 'log' is before the code, instead console.log the code and wait for user input to continue."));
-            console.log(cond_color("/set (name) (value) - Changes a setting to (value). Look in the config files for a list of settings."));
-            console.log(cond_color("/debug              - Gives you infinite mana, health and armor"));
-            console.log(cond_color("/exit               - Force exits the game. There will be no winner, and it will take you straight back to the runner."));
-            console.log(cond_color("/history            - Displays a history of actions. This doesn't hide any information, and is the same thing the log files uses."));
-            console.log(cond_color("/reload | /rl       - Reloads the cards and config in the game (Use '/freload' or '/frl' to ignore the confirmation prompt (or disable the prompt in the advanced config))"));
-            console.log(cond_color("/undo               - Undoes the last card played. It gives the card back to your hand, and removes it from where it was. (This does not undo the actions of the card)"));
-            console.log(cond_color("/cmd                - Shows you a list of debug commands you have run, and allows you to rerun them."));
-            console.log(cond_color("/ai                 - Gives you a list of the actions the ai(s) have taken in the order they took it"));
-            console.log(cond_color("---------------------------" + ((game.config.debug) ? "" : "-")));
->>>>>>> 46976c56
             
             game.input("\nPress enter to continue...\n");
         }
@@ -281,9 +270,9 @@
                     else if (JSON.stringify(_config) == '{"debug":false,"P2AI":false}') strbuilder += " using the recommended settings preset";
                     else strbuilder += " using custom settings";
     
-                    console.log(strbuilder + ".\n");
-    
-                    console.log(`Version Description:`);
+                    game.log(strbuilder + ".\n");
+    
+                    game.log(`Version Description:`);
 
                     let introText;
 
@@ -291,12 +280,12 @@
                     else if (game.config.branch == "dev") introText = game.config.developIntroText;
                     else if (game.config.branch == "stable") introText = game.config.stableIntroText;
 
-                    console.log(introText);
-                    if (game.config.versionText) console.log(game.config.versionText);
-                    console.log();
-
-                    console.log("Todo List:");
-                    if (todos.length <= 0) console.log("None.");
+                    game.log(introText);
+                    if (game.config.versionText) game.log(game.config.versionText);
+                    game.log("");
+
+                    game.log("Todo List:");
+                    if (todos.length <= 0) game.log("None.");
                 }
                 
                 print_info();
@@ -315,8 +304,8 @@
                     else if (state == "doing") state = "o";
                     else if (state == "not done") state = " ";
 
-                    if (print_desc) console.log(`{${id}} [${state}] ${name}\n${desc}`);
-                    else console.log(`{${id}} [${state}] ${name}`);
+                    if (print_desc) game.log(`{${id}} [${state}] ${name}\n${desc}`);
+                    else game.log(`{${id}} [${state}] ${name}`);
                 }
 
                 todos.forEach((e, i) => print_todo(e, i + 1));
@@ -336,7 +325,7 @@
         }
         else if (name === "history") {
             if (echo === false) {}
-            else console.log("Cards that are shown are collected while this screen is rendering. This means that it gets the information about the card from where it is when you ran this command, for example; the graveyard. This is why most cards have <1 health.".yellow);
+            else game.log("Cards that are shown are collected while this screen is rendering. This means that it gets the information about the card from where it is when you ran this command, for example; the graveyard. This is why most cards have <1 health.".yellow);
 
             // History
             let history = game.events.history;
@@ -604,40 +593,7 @@
             history.forEach((obj, i) => {
                 if (obj.length <= 0) return;
 
-<<<<<<< HEAD
-            game.log("Events:\n");
-
-            for (let i = 1; i <= 2; i++) {
-                const plr = game["player" + i];
-                
-                game.log(`Player ${i}'s Stats: {`);
-
-                Object.keys(game.events).forEach(s => {
-                    if (!game.events[s][plr.id]) return;
-                    game.events[s][plr.id].forEach(t => {
-                        if (t instanceof Array && t[0] instanceof game.Card) {
-                            let sb = `[${s}] ([`;
-                            t.forEach(v => {
-                                if (v instanceof game.Card) v = v.name;
-                                sb += `${v}, `;
-                            });
-                            sb = sb.slice(0, -2);
-                            sb += "]),";
-                            game.log(sb);
-                            return;
-                        }
-                        if (t instanceof game.Card || typeof(t) !== 'object') {
-                            if (t instanceof game.Card) t = t.name;
-                            game.log(`[${s}] (${t}),`);
-                            return;
-                        }
-
-                        game.log(`[${s}] (`);
-                        game.log(t);
-                        game.log("),");
-                    });
-=======
-                console.log(`\nTurn ${i}:`);
+                game.log(`\nTurn ${i}:`);
 
                 let index = 1;
                 obj.forEach((/** @type {string[]} */ h) => {
@@ -648,8 +604,7 @@
                      */
                     let input = h[1];
 
-                    console.log(`[${index++}] ${input}`);
->>>>>>> 46976c56
+                    game.log(`[${index++}] ${input}`);
                 });
             });
 
@@ -678,9 +633,6 @@
                 return false;
             }
 
-<<<<<<< HEAD
-                game.log("}");
-=======
             if (options === 1) {
                 this.doTurnLogic(command);
             }
@@ -713,23 +665,23 @@
             let newValue;
 
             if (["off", "disable", "false", "no", "0"].includes(value)) {
-                console.log(`Setting '${key}' has been disabled.`.green);
+                game.log(`Setting '${key}' has been disabled.`.green);
                 newValue = false;
             }
             else if (["on", "enable", "true", "yes", "1"].includes(value)) {
-                console.log(`Setting '${key}' has been disabled.`.green);
+                game.log(`Setting '${key}' has been disabled.`.green);
                 newValue = true;
             }
             else if (parseFloat(value)) {
-                console.log(`Setting '${key}' has been set to the float: ${value}.`.green);
+                game.log(`Setting '${key}' has been set to the float: ${value}.`.green);
                 newValue = parseFloat(value);
             }
             else if (parseInt(value)) {
-                console.log(`Setting '${key}' has been set to the integer: ${value}.`.green);
+                game.log(`Setting '${key}' has been set to the integer: ${value}.`.green);
                 newValue = parseInt(value);
             }
             else {
-                console.log(`Setting '${key}' has been set to the string literal: ${value}.`.green);
+                game.log(`Setting '${key}' has been set to the string literal: ${value}.`.green);
                 newValue = value;
             }
 
@@ -737,7 +689,6 @@
                 // This should never really happen
                 game.input("Invalid value!\n".red);
                 return false;
->>>>>>> 46976c56
             }
 
             game.config[key] = newValue;
@@ -1448,89 +1399,7 @@
     }
 
     /**
-<<<<<<< HEAD
      * Returns a card in a user readble state. If you game.log the result of this, the user will get all the information they need from the card.
-=======
-     * Shows `status`..., calls `callback`, then adds 'OK' or 'FAIL' to the end of that line depending on the result the callback
-     * 
-     * @param {string} status The status to show.
-     * @param {Function} callback The callback to call.
-     * 
-     * @returns {boolean} The return value of the callback. If the callback didn't explicitly return false then it was successful.
-     */
-    withStatus(status, callback) {
-        process.stdout.write(`${status}...`);
-        let success = callback() !== false;
-        
-        let msg = (success) ? "OK" : "FAIL";
-        process.stdout.write(`\r\x1b[K${status}...${msg}\n`);
-
-        return success;
-    }
-
-    /**
-     * Replaces placeholders in the description of a card object.
-     *
-     * @param {Card} card The card.
-     * @param {string} [overrideDesc=""] The description. If empty, it uses the card's description instead.
-     * @param {number} [_depth=0] The depth of recursion.
-     * 
-     * @return {string} The modified description with placeholders replaced.
-     */
-    doPlaceholders(card, overrideDesc = "", _depth = 0) {
-        let reg = new RegExp(`{ph:(.*?)} .*? {/ph}`);
-
-        let desc = overrideDesc;
-        if (!overrideDesc) desc = card.desc || "";
-
-        while (true) {
-            let regedDesc = reg.exec(desc);
-            
-            // There is nothing more to extract
-            if (!regedDesc) break;
-
-            let key = regedDesc[1]; // Gets the capturing group result
-            let replacement = card.placeholder[key];
-
-            if (replacement instanceof game.Card) {
-                // The replacement is a card
-                let onlyShowName = (
-                    game.config.getReadableCardNoRecursion ||
-                    !game.player.detailedView
-                );
-                
-                if (onlyShowName && !game.config.getReadableCardAlwaysShowFullCard) {
-                    // Only show the name of the card
-                    replacement = game.functions.colorByRarity(replacement.displayName, replacement.rarity);
-                }
-                else {
-                    // Show the full card using recursion
-                    replacement = this.getReadableCard(replacement, -1, _depth + 1);
-                }
-            }
-
-            desc = desc.replace(reg, replacement);
-        }
-
-        // Replace spell damage placeholders
-        reg = /\$(\d+?)/;
-
-        while (true) {
-            let regedDesc = reg.exec(desc);
-            if (!regedDesc) break;
-
-            let key = regedDesc[1]; // Gets the capturing group result
-            let replacement = parseInt(key) + game.player.spellDamage;
-
-            desc = desc.replace(reg, replacement.toString());
-        }
-
-        return desc;
-    }
-
-    /**
-     * Returns a card in a user readble state. If you console.log the result of this, the user will get all the information they need from the card.
->>>>>>> 46976c56
      *
      * @param {Card | import('./types').Blueprint} card The card
      * @param {number} [i=-1] If this is set, this function will add `[i]` to the beginning of the card. This is useful if there are many different cards to choose from.
@@ -1808,13 +1677,8 @@
         sb = "";
     
         // Board
-<<<<<<< HEAD
         game.log("\n--- Board ---");
         
-=======
-        console.log("\n--- Board ---");
-
->>>>>>> 46976c56
         game.board.forEach((_, i) => {
             const t = (i == plr?.id) ? "--- You ---" : "--- Opponent ---";
     
@@ -1888,14 +1752,8 @@
         }
     
         // Hand
-<<<<<<< HEAD
         game.log(`\n--- ${plr.name} (${_class})'s Hand ---`);
         game.log("([id] " + "{Cost}".cyan + " Name".bold + " [attack / health]".brightGreen + " (type)".yellow + ")\n");
-=======
-        console.log(`\n--- ${plr.name} (${_class})'s Hand ---`);
-        // @ts-ignore
-        console.log("([id] " + "{Cost}".cyan + " Name".bold + " [attack / health]".brightGreen + " (type)".yellow + ")\n");
->>>>>>> 46976c56
     
         plr.hand.forEach((card, i) => game.log(this.getReadableCard(card, i + 1)));
         // Hand End
@@ -1932,14 +1790,8 @@
             else locCooldown = " (" + card.cooldown?.toString().cyan + ")";
         }
 
-<<<<<<< HEAD
         if (help) game.log("{mana} ".cyan + "Name ".bold + "(" + "[attack / health] ".brightGreen + "if it has) (description) ".white + "(type) ".yellow + "((tribe) or (spell class) or (cooldown)) [".white + "class".gray + "]");
         game.log(_card + tribe + spellClass + locCooldown + ` [${_class}]`);
-=======
-        // @ts-ignore
-        if (help) console.log("{mana} ".cyan + "Name ".bold + "(" + "[attack / health] ".brightGreen + "if it has) (description) ".white + "(type) ".yellow + "((tribe) or (spell class) or (cooldown)) [".white + "class".gray + "]");
-        console.log(_card + tribe + spellClass + locCooldown + ` [${_class}]`);
->>>>>>> 46976c56
 
         game.input("\nPress enter to continue...\n");
     }
@@ -1955,8 +1807,8 @@
     verifyDIYSolution(condition, fileName = "") {
         // TODO: Maybe spawn in diy cards mid-game in normal games to encourage players to solve them.
         // Allow that to be toggled in the config.
-        if (condition) console.log("Success! You did it, well done!");
-        else console.log(`Hm. This card doesn't seem to do what it's supposed to do... Maybe you should try to fix it? The card is in: './cards/Examples/DIY/${fileName}'.`);
+        if (condition) game.log("Success! You did it, well done!");
+        else game.log(`Hm. This card doesn't seem to do what it's supposed to do... Maybe you should try to fix it? The card is in: './cards/Examples/DIY/${fileName}'.`);
         
         game.input();
         return true;
