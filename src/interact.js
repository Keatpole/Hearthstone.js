const { Card } = require('./card');
const { Game } = require('./game');
const { Player } = require('./player');
const { get } = require('./shared');

const license_url = 'https://github.com/LunarTides/Hearthstone.js/blob/main/LICENSE';

/**
 * @type {Game}
 */
let game;

class Interact {
    /**
     * @param {Game} _game 
     */
    constructor(_game) {
        game = _game;
    }

    /**
     * Sets the game constant of the interact module.
     */
    getInternalGame() {
        game = get();
    }

    // Constant interaction
    /**
     * Asks the user to attack a minion or hero
     *
     * @returns {-1 | null | bool | Card} Cancel | Success
     */
    doTurnAttack() {
        let attacker, target;

        if (game.player.ai) {
            let ai;

            let alt_model = `legacy_attack_${game.config.AIAttackModel}`;

            if (game.player.ai[alt_model]) ai = game.player.ai[alt_model]();
            else ai = game.player.ai.attack();

            attacker = ai[0];
            target = ai[1];

            if (attacker === -1 || target === -1) return -1;
            if (attacker === null || target === null) return null;
        } else {
            attacker = this.selectTarget("Which minion do you want to attack with?", false, "friendly");
            if (!attacker) return;

            target = this.selectTarget("Which minion do you want to attack?", false, "enemy");
            if (!target) return;
        }
    
        let errorcode = game.attack(attacker, target);
        game.killMinions();

        let ignore = ["divineshield"];
        if (errorcode === true || ignore.includes(errorcode)) return errorcode;
        let err;

        switch (errorcode) {
            case "taunt":
                err = "There is a minion with taunt in the way";
                break;
            case "stealth":
                err = "That minion has stealth";
                break;
            case "frozen":
                err = "That minion is frozen";
                break;
            case "plrnoattack":
                err = "You don't have any attack";
                break;
            case "noattack":
                err = "That minion has no attack";
                break;
            case "hasattacked":
                err = "That minion has already attacked this turn";
                break;
            case "sleepy":
                err = "That minion is exhausted";
                break;
            case "cantattackhero":
                err = "Tht minion cannot attack heroes";
                break;
            case "immune":
                err = "That minion is immune";
                break;
            case "dormant":
                err = "That minion is dormant";
                break;
            default:
                err = `An unknown error occurred. Error code: UnexpectedAttackingResult@${errorcode}`;
                break;
        }

        game.log(`${err}.`.red);
        game.input();
    }

    /**
     * Checks if "q" is a command, if it is, do something, if not return -1
     * 
     * @param {string} q The command
     * @param {any} [args]
     * 
     * @returns {undefined | -1}
     */
    handleCmds(q, ...args) {
        if (q === "end") game.endTurn();
        else if (q === "hero power") {
            if (game.player.ai) {
                game.player.heroPower();
                return;
            }

            if (game.player.mana < game.player.heroPowerCost) {
                game.input("You do not have enough mana.\n".red);
                return;
            }

            if (!game.player.canUseHeroPower) {
                game.input("You have already used your hero power this turn.\n".red);
                return;
            }

            this.printAll();
            let ask = this.yesNoQuestion(game.player, game.player.hero.hpDesc.yellow + " Are you sure you want to use this hero power?");
            if (!ask) return;

            this.printAll();
            game.player.heroPower();
        }
        else if (q === "attack") {
            this.doTurnAttack();
            game.killMinions();
        }
        else if (q === "use") {
            // Use location
            let errorcode = this.useLocation();
            game.killMinions();

            if (errorcode === true || errorcode === -1 || game.player.ai) return true;
            let err;

            switch (errorcode) {
                case "nolocations":
                    err = "You have no location cards";
                    break;
                case "invalidtype":
                    err = "That card is not a location card";
                    break;
                case "cooldown":
                    err = "That location is on cooldown";
                    break;
                default:
                    err = `An unknown error occourred. Error code: UnexpectedUseLocationResult@${errorcode}`;
                    break;
            }

            game.log(`${err}.`.red);
            game.input();
        }
        else if (q === "help") {
            this.printName();
            game.log("(In order to run a command; input the name of the command and follow further instruction.)\n");
            game.log("Available commands:");
            game.log("(name)     - (description)\n");

            game.log("end        - Ends your turn");
            game.log("attack     - Attack");
            game.log("hero power - Use your hero power");
            game.log("history    - Displays a history of actions");
            game.log("concede    - Forfeits the game");
            game.log("view       - View a minion");
            game.log("use        - Use a location card");
            game.log("detail     - Get more details about opponent");
            game.log("help       - Displays this message");
            game.log("version    - Displays the version, branch, your settings preset, and some information about your current version.");
            game.log("license    - Opens a link to this project's license");

            const cond_color = (str) => {return (game.config.debug) ? str : str.gray};

            game.log(cond_color("\n--- Debug Commands (") + ((game.config.debug) ? "ON".green : "OFF".red) + cond_color(") ---"));
            game.log(cond_color("/give <Card Name>  - Adds a card to your hand"));
            game.log(cond_color("/eval [log] <Code> - Runs the code specified. If the word 'log' is before the code, instead game.log the code and wait for user input to continue."));
            game.log(cond_color("/debug             - Gives you infinite mana, health and armor"));
            game.log(cond_color("/exit              - Force exits the game. There will be no winner, and it will take you straight back to the runner."));
            game.log(cond_color("/events            - Gives you a list of the events that have been broadcast in an alphabetical order"));
            game.log(cond_color("/ai                - Gives you a list of the actions the ai(s) have taken in the order they took it"));
            game.log(cond_color("---------------------------" + ((game.config.debug) ? "" : "-")));
            
            game.input("\nPress enter to continue...\n");
        }
        else if (q == "view") {
            let isHand = this.question(game.player, "Do you want to view a minion on the board, or in your hand?", ["Board", "Hand"]);
            isHand = isHand == "Hand";

            if (!isHand) {
                // allow_locations Makes selecting location cards allowed. This is disabled by default to prevent, for example, spells from killing the card.
                let minion = this.selectTarget("Which minion do you want to view?", false, null, "minion", ["allow_locations"]);
                if (!minion) return;
        
                this.viewCard(minion);

                return;
            }

            let card = game.input("\nWhich card do you want to view? ");
            if (!card || !parseInt(card)) return;

            card = game.player.hand[parseInt(card) - 1];

            this.viewCard(card);
        }
        else if (q == "detail") {
            this.printAll(null, true);
            game.input("Press enter to continue...\n");
            this.printAll();
        }
        else if (q == "concede") {
            let confirmation = this.yesNoQuestion(game.player, "Are you sure you want to concede?");
            if (!confirmation) return;

            game.endGame(game.player.getOpponent());
        }
        else if (q == "license") {
            let start = (process.platform == 'darwin' ? 'open' : process.platform == 'win32' ? 'start' : 'xdg-open');
            require('child_process').exec(start + ' ' + license_url);
        }
        else if (q == "version") {
            while (true) {
                let todos = Object.entries(game.config.todo);

                const print_info = () => {
                    this.printAll(game.player);

                    let strbuilder = `\nYou are on version: ${game.config.version} on `;
    
                    if (game.config.branch == "topic") strbuilder += "a topic branch";
                    else if (game.config.branch == "dev") strbuilder += "the develop (beta) branch";
                    else if (game.config.branch == "stable") strbuilder += "the stable (release) branch";
    
                    let _config = {};
                    _config.debug = game.config.debug;
                    _config.P2AI = game.config.P2AI;
    
                    if (JSON.stringify(_config) == '{"debug":true,"P2AI":true}') strbuilder += " using the debug settings preset";
                    else if (JSON.stringify(_config) == '{"debug":false,"P2AI":false}') strbuilder += " using the recommended settings preset";
                    else strbuilder += " using custom settings";
    
                    console.log(strbuilder + ".\n");
    
                    console.log(`Version Description:`);

                    let introText;

                    if (game.config.branch == "topic") introText = game.config.topicIntroText;
                    else if (game.config.branch == "dev") introText = game.config.developIntroText;
                    else if (game.config.branch == "stable") introText = game.config.stableIntroText;

                    console.log(introText);
                    if (game.config.versionText) console.log(game.config.versionText);
                    console.log();

                    console.log("Todo List:");
                    if (todos.length <= 0) console.log("None.");
                }
                
                print_info();

                // Todo list
                if (todos.length <= 0) {
                    game.input("\nPress enter to continue...");
                    break;
                }

                const print_todo = (todo, id, print_desc = false) => {
                    let [name, info] = todo;
                    let [state, desc] = info;

                    if (state == "done") state = "x";
                    else if (state == "doing") state = "o";
                    else if (state == "not done") state = " ";

                    if (print_desc) console.log(`{${id}} [${state}] ${name}\n${desc}`);
                    else console.log(`{${id}} [${state}] ${name}`);
                }

                todos.forEach((e, i) => print_todo(e, i + 1));

                let todo_id = parseInt(game.input("\nType the id of a todo to see more information about it (eg. 1): "));
                if (!todo_id || todo_id > todos.length || todo_id <= 0) {
                    break;
                }

                let todo = todos[todo_id - 1];

                print_info();
                print_todo(todo, todo_id, true);
                
                game.input("\nPress enter to continue...");
            }
        }
        else if (q == "history") {
            // History
            let history = game.events.history;
            let finished = "";

            let history_debug = args.length >= 2 && args[1] == true;

            const doVal = (val, plr, hide) => {
                if (val instanceof game.Card) {
                    if (hide && val.plr != plr && !history_debug) val = "Hidden";
                    else val = val.displayName;
                }
                else if (val instanceof game.Player) val = `Player ${val.id + 1}`;

                return val;
            }

            Object.values(history).forEach((h, t) => {
                let hasPrintedHeader = false;

                h.forEach(c => {
                    let [key, val, plr] = c;

                    let bannedKeys = ["EndTurn", "StartTurn", "UnspentMana", "GainOverload", "GainHeroAttack", "SpellDealsDamage", "FreezeCard", "CancelCard", "Update"];
                    if (bannedKeys.includes(key) && !history_debug) return;

                    let hideValueKeys = ["DrawCard", "AddCardToHand", "AddCardToDeck"]; // Example: If a card gets drawn, the other player can't see what card it was
                    let shouldHide = hideValueKeys.includes(key) && !history_debug;

                    if (!hasPrintedHeader) finished += `\nTurn ${t + 1} - Player [${plr.name}]\n`; 
                    hasPrintedHeader = true;

                    val = doVal(val, game.player, shouldHide);

                    if (val instanceof Array) {
                        let strbuilder = "";

                        val.forEach(v => {
                            v = doVal(v, game.player, shouldHide);
                            strbuilder += `${v}, `;
                        });

                        strbuilder = strbuilder.slice(0, -2);
                        val = strbuilder;
                    }

                    key = key[0].toUpperCase() + key.slice(1);

                    finished += `${key}: ${val}\n`;
                });
            });


            if (args[0] === false) {}
            else {
                game.log(finished);

                game.input("\nPress enter to continue...");
            }

            return finished;
        }

        else if (q.startsWith("/give ")) {
            if (!game.config.debug) return -1;
    
            let name = q.split(" ");
            name.shift();
            name = name.join(" ");
    
            let card = game.functions.getCardByName(name);
            if (!card) return game.input("Invalid card: `" + name + "`.\n");
    
            game.player.addToHand(new game.Card(card.name, game.player));
        }
        else if (q.startsWith("/eval")) {
            if (!game.config.debug) return -1;

            let log = false;

            let code = q.split(" ");
            code.shift();

            if (code[0] == "log") {
                log = true;
                code.shift();
            }
            
            code = code.join(" ");

            if (log) {
                if (code[code.length - 1] == ";") code = code.slice(0, -1);

                code = `game.log(${code});game.input();`;
            }
    
            game.evaling = true;
            try {
                eval(code);

                game.events.broadcast("Eval", code, game.player);
            } catch (err) {
                game.log("\nAn error happened while running this code! Here is the error:".red);
                game.log(err.stack);
                game.input("Press enter to continue...");
            }
            game.evaling = false;
        }
        else if (q == "/debug") {
            if (!game.config.debug) return -1;
    
            game.player.maxMaxMana = 1000;
            game.player.maxMana = 1000;
            game.player.mana = 1000;
    
            game.player.health += 10000;
            game.player.armor += 100000;
            game.player.fatigue = 0;
        }
        else if (q == "/exit") {
            if (!game.config.debug) return -1;

            game.running = false;
        }
        else if (q == "/ai") {
            if (!game.config.debug) return -1;

            let finished = "";

            if (!args[0] === false) finished += "AI Info:\n\n";

            for (let i = 1; i <= 2; i++) {
                const plr = game["player" + i];
                if (!plr.ai) continue;

                finished += `AI${i} History: {\n`;

                plr.ai.history.forEach((t, j) => {
                    finished += `${j + 1} ${t[0]}: (${t[1]}),\n`;
                });
                
                finished += "}\n";
            }

            if (args[0] === false) {}
            else {
                game.log(finished);

                game.input("\nPress enter to continue...");
            }

            return finished;
        }
        else if (q == "/events") {
            if (!game.config.debug) return -1;

            game.log("Events:\n");

            for (let i = 1; i <= 2; i++) {
                const plr = game["player" + i];
                
                game.log(`Player ${i}'s Stats: {`);

                Object.keys(game.events).forEach(s => {
                    if (!game.events[s][plr.id]) return;
                    game.events[s][plr.id].forEach(t => {
                        if (t instanceof Array && t[0] instanceof game.Card) {
                            let sb = `[${s}] ([`;
                            t.forEach(v => {
                                if (v instanceof game.Card) v = v.name;
                                sb += `${v}, `;
                            });
                            sb = sb.slice(0, -2);
                            sb += "]),";
                            game.log(sb);
                            return;
                        }
                        if (t instanceof game.Card || typeof(t) !== 'object') {
                            if (t instanceof game.Card) t = t.name;
                            game.log(`[${s}] (${t}),`);
                            return;
                        }

                        game.log(`[${s}] (`);
                        game.log(t);
                        game.log("),");
                    });
                });

                game.log("}");
            }

            game.input("\nPress enter to continue...");
        }

        else return -1;
    }

    /**
     * Takes the input and checks if it is a command, if it is not, play the card with the id of input parsed into a number
     * 
     * @param {string} input The user input
     * 
     * @returns {boolean | Card | "mana" | "traded" | "space" | "magnetize" | "colossal" | "invalid" | "refund"} true | The return value of `game.playCard`
     */
    doTurnLogic(input) {
        if (this.handleCmds(input) !== -1) return true;
        let card = game.player.hand[parseInt(input) - 1];
        if (!card) return "invalid";

        if (input == game.player.hand.length || input == 1) card.activate("outcast");
        return game.playCard(card, game.player);    
    }

    /**
     * Show information and asks the user for an input which is put into `doTurnLogic`
     * 
     * @returns {boolean | string | Card | "mana" | "traded" | "space" | "magnetize" | "colossal" | "invalid" | "refund"} Success | The return value of doTurnLogic
     */
    doTurn() {
        if (game.player.ai) {
            this.printName();
            game.log("The ai is thinking...", false);

            // Set some game flags
            game.no_input = true;
            game.no_output = true;

            let input = game.player.ai.chooseMove();
            if (!input) return false;
            input = input.toString();

            let turn = this.doTurnLogic(input);

            game.killMinions();

            game.no_input = false;
            game.no_output = false;

            return turn;
        }

        this.printAll();
    
        let input = "\nWhich card do you want to play? ";
        if (game.turns <= 2 && !game.config.debug) input += "(type 'help' for further information <- This will disappear once you end your turn) ";
    
        let user = game.input(input);
        const ret = this.doTurnLogic(user);
        game.killMinions();

        if (ret === true || ret instanceof game.Card) return ret; // If there were no errors, return true.
        if (["refund", "magnetize", "traded", "colossal"].includes(ret)) return ret; // Ignore these error codes
        let err;

        // Get the card
        let card = game.player.hand[parseInt(user) - 1];
        let cost = "mana";
        if (card) cost = card.costType;

        // Error Codes
        if (ret == "mana") err = `Not enough ${cost}`;
        else if (ret == "counter") err = "Your card has been countered";
        else if (ret == "space") err = `You can only have ${game.config.maxBoardSpace} minions on the board`;
        else if (ret == "invalid") err = "Invalid card";
        else err = `An unknown error occurred. Error code: UnexpectedDoTurnResult@${ret}`;

        game.log(`${err}.`.red);
        game.input();

        return false;
    }

    /**
     * Asks the user to select a location card to use, and activate it.
     * 
     * @return {boolean | -1} Success
     */
    useLocation() {
        let locations = game.board[game.player.id].filter(m => m.type == "Location");
        if (locations.length <= 0) return "nolocations";

        let location = this.selectTarget("Which location do you want to use?", false, "friendly", "minion", ["allow_locations"]);
        if (location.type != "Location") return "invalidtype";
        if (location.cooldown > 0) return "cooldown";
        
        if (location.activate("use") === -1) return -1;
        
        location.setStats(0, location.getHealth() - 1);
        location.cooldown = location.backups.init.cooldown;
        return true;
    }

    // Deck stuff

    /**
     * Asks the player to supply a deck code, if no code was given, fill the players deck with 30 Sheep
     * 
     * @param {Player} plr The player to ask
     * 
     * @returns {boolean} Success
     */
    deckCode(plr) {
        this.printName();
    
        const deckcode = game.input(`Player ${plr.id + 1}, please type in your deckcode ` + `(Leave this empty for a test deck)`.gray + `: `);

        let error;

        if (deckcode.length > 0) error = game.functions.deckcode.import(plr, deckcode);
        else {
            if (!game.config.debug && game.config.branch == "stable") { // I want to be able to test without debug mode on in a non-stable branch
                // Give error message
                game.input("Please enter a deckcode!\n".red);
                return this.deckCode(plr); // Retry
            }

            // Debug mode is enabled, use the 30 Sheep debug deck.
            while (plr.deck.length < 30) plr.deck.push(new game.Card("Sheep", plr)); // Debug deck
        }

        if (error == "invalid") process.exit(1);

        return true;
    }

    /**
     * Asks the player to mulligan their cards
     * 
     * @param {Player} plr The player to ask
     * 
     * @returns {string} A string of the indexes of the cards the player mulligan'd
     */
    mulligan(plr) {
        this.printAll(plr);

        let sb = "\nChoose the cards to mulligan (1, 2, 3, ...):\n";
        if (!game.config.debug) sb += "(Example: 13 will mulligan the cards with the ids 1 and 3, 123 will mulligan the cards with the ids 1, 2 and 3, just pressing enter will not mulligan any cards):\n".gray;

        let input;

        if (plr.ai) input = plr.ai.mulligan();
        else input = game.input(sb);

        let is_int = game.functions.mulligan(plr, input);

        if (!is_int && input != "") {
            game.input("Invalid input!\n".red);
            return this.mulligan(plr);
        }

        return input;
    }

    /**
     * Asks the current player a `prompt` and shows 3 cards from their deck for the player to choose, the chosen card will be added to the top of their deck
     * 
     * @param {string} [prompt="Choose a card to Dredge:"] The prompt to ask the user
     * 
     * @returns {Card | null} The card chosen
     */
    dredge(prompt = "Choose a card to Dredge:") {
        // Look at the bottom three cards of the deck and put one on the top.
        let cards = game.player.deck.slice(0, 3);

        // Check if ai
        if (game.player.ai) {
            let card = game.player.ai.dredge(cards);

            game.functions.remove(game.player.deck, card); // Removes the selected card from the players deck.
            game.player.deck.push(card);

            return card;
        }

        this.printAll();

        game.log(`\n${prompt}`);

        if (cards.length <= 0) return null;

        cards.forEach((c, i) => {
            game.log(this.getReadableCard(c, i + 1));
        });

        let choice = game.input("> ");

        let card = parseInt(choice) - 1;
        card = cards[card];

        if (!card) {
            return this.dredge(prompt);
        }

        game.functions.remove(game.player.deck, card); // Removes the selected card from the players deck.
        game.player.deck.push(card);

        return card;
    }

    // One-time things

    /**
     * Asks the current player a `prompt` give the user `options` and do it all `times` times
     * 
     * @param {string} prompt The prompt to ask the user
     * @param {string[]} options The options to give the user
     * @param {number} [times=1] The amount of times to ask
     * 
     * @returns {string | string[]} The user's answer(s)
     */
    chooseOne(prompt, options, times = 1) {
        this.printAll();

        let choices = [];

        for (let i = 0; i < times; i++) {
            if (game.player.ai) {
                choices.push(game.player.ai.chooseOne(options));
                continue;
            }

            let p = `\n${prompt} [`;

            options.forEach((v, i) => {
                p += `${i + 1}: ${v}, `;
            });

            p = p.slice(0, -2);
            p += "] ";

            let choice = game.input(p);
            if (!parseInt(choice)) {
                game.input("Invalid input!\n".red);
                return this.chooseOne(prompt, options, times);
            }

            choices.push(parseInt(choice) - 1);
        }

        if (times === 1) {
            return choices[0];
        } else {
            return choices;
        }
    }

    /**
     * Asks the `plr` a `prompt`, show them a list of `answers` and make them choose one
     *
     * @param {Player} plr The player to ask
     * @param {string} prompt The prompt to show
     * @param {string[]} answers The answers to choose from
     *
     * @returns {string} Chosen
     */
    question(plr, prompt, answers) {
        this.printAll(plr);

        let strbuilder = `\n${prompt} [`;

        answers.forEach((v, i) => {
            strbuilder += `${i + 1}: ${v}, `;
        });

        strbuilder = strbuilder.slice(0, -2);
        strbuilder += "] ";

        let choice;

        if (plr.ai) choice = plr.ai.question(prompt, answers);
        else choice = game.input(strbuilder); 

        let answer = answers[parseInt(choice) - 1];
        if (!answer) {
            game.input("Invalid input!\n".red);
            return this.question(plr, prompt, answers);
        }

        return answer;
    }

    /**
     * Asks the user a yes/no question
     *
     * @param {Player} plr The player to ask
     * @param {string} prompt The prompt to ask
     *
     * @returns {boolean} `true` if Yes / `false` if No
     */
    yesNoQuestion(plr, prompt) {
        this.printAll(plr);

        let ask = `\n${prompt} [` + 'Y'.green + ' | ' +  'N'.red + `] `;

        if (plr.ai) return plr.ai.yesNoQuestion(prompt);

        let _choice = game.input(ask);
        let choice = _choice.toUpperCase()[0];

        if (["Y", "N"].includes(choice)) return choice === "Y";

        // Invalid input
        game.log("Unexpected input: '".red + _choice.yellow + "'. Valid inputs: ".red + "[" + "Y".green + " | " + "N".red + "]");
        game.input();

        return this.yesNoQuestion(plr, prompt);
    }

    /**
     * Asks the user a "prompt", show them "amount" cards. The cards are chosen from "cards".
     * 
     * @param {string} prompt The prompt to ask
     * @param {Card[] | import('./card').Blueprint[]} [cards=[]] The cards to choose from
     * @param {number} [amount=3] The amount of cards to show
     * @param {import('./card').Blueprint[]} [_cards=[]] Do not use this variable, keep it at default
     * 
     * @returns {Card | undefined} The card chosen.
     */
    discover(prompt, cards = [], amount = 3, _cards = []) {
        this.printAll();
        let values = _cards;

        if (cards.length <= 0) cards = game.functions.getCards().filter(c => game.functions.validateClass(game.player, c));
        if (cards.length <= 0 || !cards) return;

        if (_cards.length == 0) values = game.functions.chooseItemsFromList(cards, amount, false);

        if (values.length <= 0) return;

        if (game.player.ai) return game.player.ai.discover(values);

        game.log(`\n${prompt}:`);

        values.forEach((v, i) => {
            v = game.functions.getCardByName(v.name);

            game.log(this.getReadableCard(v, i + 1));
        });

        let choice = game.input();

        if (!values[parseInt(choice) - 1]) {
            return this.discover(prompt, cards, amount, values);
        }

        let card = values[parseInt(choice) - 1];
        if (!(card instanceof game.Card)) card = new game.Card(card.name, game.player);

        return card;
    }

    /**
     * Asks the user a `prompt`, the user can then select a minion or hero
     * 
     * @param {string} prompt The prompt to ask
     * @param {boolean | string} [elusive=false] Wether or not to prevent selecting elusive minions, if this is a string, allow selecting elusive minions but don't trigger secrets / quests
     * @param {"enemy" | "friendly"} [force_side=null] Force the user to only be able to select minions / the hero of a specific side: ["enemy", "self"]
     * @param {"hero" | "minion"} [force_class=null] Force the user to only be able to select a minion or a hero: ["hero", "minion"]
     * @param {string[]} [flags=[]] Change small behaviours ["allow_locations" => Allow selecting location, ]
     * 
     * @returns {Card | Player} The card or hero chosen
     */
    selectTarget(prompt, elusive = false, force_side = null, force_class = null, flags = []) {
        // force_class = [null, "hero", "minion"]
        // force_side = [null, "enemy", "self"]

        game.events.broadcast("TargetSelectionStarts", [prompt, elusive, force_side, force_class, flags], game.player);
        let target = this._selectTarget(prompt, elusive, force_side, force_class, flags);

        game.events.broadcast("TargetSelected", target, game.player);
        return target;
    }

    /**
     * Asks the user a `prompt`, the user can then select a minion or hero
     * 
     * @param {string} prompt The prompt to ask
     * @param {boolean | string} [elusive=false] Wether or not to prevent selecting elusive minions, if this is a string, allow selecting elusive minions but don't trigger secrets / quests
     * @param {"enemy" | "friendly"} [force_side=null] Force the user to only be able to select minions / the hero of a specific side: ["enemy", "friendly"]
     * @param {"hero" | "minion"} [force_class=null] Force the user to only be able to select a minion or a hero: ["hero", "minion"]
     * @param {string[]} [flags=[]] Change small behaviours ["allow_locations" => Allow selecting location, ]
     * 
     * @returns {Card | Player} The card or hero chosen
     */
    _selectTarget(prompt, elusive = false, force_side = null, force_class = null, flags = []) {
        // force_class = [null, "hero", "minion"]
        // force_side = [null, "enemy", "friendly"]

        if (game.player.forceTarget) return game.player.forceTarget;
        if (game.player.ai) return game.player.ai.selectTarget(prompt, elusive, force_side, force_class, flags);

        if (force_class == "hero") {
            const target = game.input(`Do you want to select the enemy hero, or your own hero? (y: enemy, n: self) `);
    
            return (target.startsWith("y")) ? game.opponent : game.player;
        }

        let p = `\n${prompt} (`;
        if (force_class == null) p += "type 'face' to select a hero | ";
        p += "type 'back' to go back) ";

        const target = game.input(p);

        if (target.startsWith("b")) {
            const return_question = this.yesNoQuestion(game.player, "WARNING: Going back might cause unexpected things to happen. ".red + "Do you still want to go back?");
            
            if (return_question) return false;
        }

        const board_next = game.board[game.opponent.id];
        const board_self = game.board[game.player.id];

        const board_next_target = board_next[parseInt(target) - 1];
        const board_self_target = board_self[parseInt(target) - 1];

        let minion = undefined;

        if (!target.startsWith("face") && !board_self_target && !board_next_target) {
            // target != "face" and target is not a minion.
            // The input is invalid

            return this.selectTarget(prompt, elusive, force_side, force_class);
        }

        if (force_side) {
            if (target.startsWith("face") && force_class != "minion") {
                if (force_side == "enemy") return game.opponent;

                return game.player;
            }

            minion = (force_side == "enemy") ? board_next_target : board_self_target;
        } else {
            if (target.startsWith("face") && force_class != "minion") return this.selectTarget(prompt, false, null, "hero");
            
            if (board_next.length >= parseInt(target) && board_self.length >= parseInt(target)) {
                // Both players have a minion with the same index.
                // Ask them which minion to select
                let target2 = game.input(`Do you want to select your opponent's (${game.functions.colorByRarity(board_next_target.displayName, board_next_target.rarity)}) or your own (${game.functions.colorByRarity(board_self_target.displayName, board_self_target.rarity)})? (y: opponent, n: self | type 'back' to go back) `);
            
                if (target2.startsWith("b")) {
                    // Go back.
                    return this.selectTarget(prompt, elusive, force_side, force_class);
                }

                minion = (target2.startsWith("y")) ? board_next_target : board_self_target;
            } else {
                minion = board_next.length >= parseInt(target) ? board_next_target : board_self_target;
            }
        }

        if (minion === undefined) {
            game.input("Invalid minion.\n".red);
            return false;
        }

        if (minion.keywords.includes("Elusive") && elusive) {
            game.input("Can't be targeted by Spells or Hero Powers.\n".red);
            
            return false;
        }

        if (elusive === true) {
            game.events.broadcast("CastSpellOnMinion", minion, game.player);
        }

        if (minion.keywords.includes("Stealth") && game.player != minion.plr) {
            game.input("This minion has stealth.\n".red);

            return false;
        }

        // Location
        if (minion.type == "Location") {
            // Set the "allow_locations" flag to allow targetting locations.
            if (flags.includes("allow_locations")) return minion;
            game.input("You cannot target location cards.\n".red);

            return false;
        }

        return minion;
    }

    // Print game information

    /**
     * Prints the "watermark" border
     * 
     * @param {boolean} [name=true] If the watermark border should appear, if this is false, just clear the screen
     * 
     * @returns {undefined}
     */
    printName(name = true) {
        cls();
    
        if (!name) return;

        let watermarkString = `HEARTHSTONE.JS V${game.config.version}-${game.config.branch}`;
        let border = "-".repeat(watermarkString.length + 2);
    
        game.log(`|${border}|`);
        game.log(`| ${watermarkString} |`);
        game.log(`|${border}|\n`);

        if (game.config.branch == "topic" && game.config.topicBranchWarning) game.log("WARNING: YOU ARE ON A TOPIC BRANCH. THIS VERSION IS NOT READY.\n");
    }

    /**
     * Prints some license info
     * 
     * @param {boolean} [disappear=true] If this is true, "This will disappear once you end your turn" will show up.
     * 
     * @returns {undefined}
     */
    printLicense(disappear = true) {
        if (game.config.debug) return;
    
        cls();
    
<<<<<<< HEAD
        let version = `Hearthstone.js V${game.config.version}-${game.config.branch} | Copyright (C) 2022 | SolarWindss`;
        game.log('|'.repeat(version.length + 8));
        game.log(`||| ${version} |||`)
        game.log(`|||     This program is licensed under the GPL-3.0 license.   ` + ' '.repeat(game.config.branch.length) + "|||")
=======
        let version = `Hearthstone.js V${game.config.version}-${game.config.branch} | Copyright (C) 2022 | LunarTides`;
        console.log('|'.repeat(version.length + 8));
        console.log(`||| ${version} |||`)
        console.log(`|||     This program is licensed under the GPL-3.0 license.   ` + ' '.repeat(game.config.branch.length) + "|||")
>>>>>>> 6255b04f
        if (disappear)
        game.log(`|||         This will disappear once you end your turn.       ` + ' '.repeat(game.config.branch.length) + `|||`)
        game.log('|'.repeat(version.length + 8));
    }

    /**
     * Returns a card in a user readble state. If you game.log the result of this, the user will get all the information they need from the card.
     *
     * @param {Card | import('./card').Blueprint} card The card
     * @param {number} [i=-1] If this is set, this function will add `[i]` to the beginning of the card. This is useful if there are many different cards to choose from.
     *
     * @returns {string} The readable card
     */
    getReadableCard(card, i = -1) {
        let sb = "";

        let desc;

        if (card instanceof game.Card) desc = card.desc.length > 0 ? ` (${card.desc}) ` : " ";
        else desc = card.desc.length > 0 ? ` (${game.functions.parseTags(card.desc)})` : " ";

        // Extract placeholder value, remove the placeholder header and footer
        if (card.placeholder) {
            let reg = new RegExp(`{ph:.*?} (.*?) {/ph}`);

            while (reg.exec(desc)) {
                let placeholder = reg.exec(desc)[1]; // Gets the capturing group result

                desc = desc.replace(reg, placeholder);
            }
        }

        let mana = `{${card.mana}} `;
        switch (card.costType || "mana") {
            case "mana":
                mana = mana.cyan;
                break;
            case "armor":
                mana = mana.gray;
                break;
            case "health":
                mana = mana.red;
                break;
            default:
                break;
        }

        if (i !== -1) sb += `[${i}] `;
        sb += mana;
        sb += game.functions.colorByRarity(card.displayName || card.name, card.rarity);
        
        if (card.type === "Minion" || card.type === "Weapon") {
            sb += ` [${card.stats.join(" / ")}]`.brightGreen;
        }

        sb += desc;
        sb += `(${card.type})`.yellow;

        return sb;
    }

    /**
     * Prints all the information you need to understand the game state
     * 
     * @param {Player} [plr=null] The player
     * @param {boolean} [detailed=false] Show more, less important, information
     * 
     * @returns {undefined}
     */
    printAll(plr = null, detailed = false) {
        if (!plr) plr = game.player; 

        if (game.turns <= 2 && !game.config.debug) this.printLicense();
        else this.printName();
    
        let op = plr.getOpponent();
    
        let sb = "";
    
        game.log("Your side  :                              | Your opponent's side".gray);
        /// Mana
        // Current Player's Mana
        sb += `Mana       : ${plr.mana.toString().cyan} / ${plr.maxMana.toString().cyan}`;
        sb += "                        | ";
        let to_remove = (plr.mana.toString().length + plr.maxMana.toString().length) - 2;
        if (to_remove > 0) sb = sb.replace(" ".repeat(to_remove) + "|", "|");

        // Opponent's Mana
        sb += `Mana       : ${op.mana.toString().cyan} / ${op.maxMana.toString().cyan}`;
        // Mana End
        game.log(sb);
        sb = "";
        
        // Health
        sb += `Health     : ${plr.health.toString().red} (${plr.armor.toString().gray}) / ${plr.maxHealth.toString().red}`;

        sb += "                       | ";
        to_remove = (plr.health.toString().length + plr.armor.toString().length + plr.maxHealth.toString().length);
        if (to_remove > 0) sb = sb.replace(" ".repeat(to_remove) + "|", "|");
    
        // Opponent's Health
        sb += `Health     : ${op.health.toString().red} (${op.armor.toString().gray}) / ${op.maxHealth.toString().red}`;
        // Health End
        game.log(sb);
        sb = "";

        // Weapon
        if (plr.weapon) {
            // Current player has a weapon
            // Attack: 1 | Weapon: Wicked Knife (1 / 1)
            sb += `Weapon     : ${game.functions.colorByRarity(plr.weapon.displayName, plr.weapon.rarity)}`;

            let wpnStats = ` [${plr.weapon.stats.join(' / ')}]`;

            sb += (plr.attack > 0) ? wpnStats.brightGreen : wpnStats.gray;
        }
        else if (plr.attack) {
            sb += `Attack     : ${plr.attack.toString().brightGreen}`;
        }
    
        if (op.weapon) {
            // Opponent has a weapon
            let len = sb.split(": ")[1];
            if (!plr.weapon) sb += "                                 "; // Show that this is the opponent's weapon, not yours
            
            sb += "         | "; 
            sb += `Weapon     : ${op.weapon.displayName.bold}`;
            let opWpnStats = ` [${op.weapon.stats.join(' / ')}]`;

            sb += (op.attack > 0) ? opWpnStats.brightGreen : opWpnStats.gray;
        }
    
        // Weapon End
        if (sb) game.log(sb);
        sb = "";
    
        // Deck
        sb += `Deck Size  : ${plr.deck.length.toString().yellow}`;

        sb += "                            | ";
        to_remove = (plr.deck.length.toString().length + plr.deck.length.toString().length) - 3;
        if (to_remove > 0) sb = sb.replace(" ".repeat(to_remove) + "|", "|");
    
        // Opponent's Deck
        sb += `Deck Size  : ${op.deck.length.toString().yellow}`;
        // Deck End
        game.log(sb);
        sb = "";

        // Secrets
        if (plr.secrets.length > 0) {
            sb += "Secrets: ";
            sb += plr.secrets.map(x => x["name"].bold).join(', '); // Get all your secret's names
        }
        // Secrets End
        if (sb) game.log(sb);
        sb = "";
    
        // Sidequests
        if (plr.sidequests.length > 0) {
            sb += "Sidequests: ";
            sb += plr.sidequests.map(sidequest => {
                sidequest["name"].bold +
                " (" + sidequest["progress"][0].toString().brightGreen +
                " / " + sidequest["progress"][1].toString().brightGreen +
                ")"
            }).join(', ');
        }
        // Sidequests End
        if (sb) game.log(sb);
        sb = "";
    
        // Quests
        if (plr.quests.length > 0) {
            const quest = plr.quests[0];
            const prog = quest["progress"];
    
            sb += `Quest(line): ${quest["name"].bold} `;
            sb += `[${prog[0]} / ${prog[1]}]`.brightGreen;
        }
        // Quests End
        if (sb) game.log(sb);
        sb = "";
    
        // Detailed Info
        if (detailed) {
            // Hand Size
            sb += `Hand Size  : ${plr.hand.length.toString().yellow}`;

            sb += "                             | ";
            to_remove = plr.hand.length.toString().length;
            if (to_remove > 0) sb = sb.replace(" ".repeat(to_remove) + "|", "|");

            // Opponents Hand Size
            sb += `Hand Size  : ${op.hand.length.toString().yellow}`;

            game.log(sb);
            sb = "";

            // Corpses
            sb += "Corpses    : ".gray;
            sb += plr.corpses.toString().yellow;
            
            sb += "                             | ";
            to_remove = plr.corpses.toString().length;
            if (to_remove > 0) sb = sb.replace(" ".repeat(to_remove) + "|", "|");

            // Opponents Corpses
            sb += "Corpses    : ".gray;
            sb += op.corpses.toString().yellow;

            sb += "\n-------------------------------\n";
    
            if (op.secrets.length > 0) {
                sb += `Opponent's Secrets: ${op.secrets.length.toString().yellow}\n`;
            }
    
            if (op.sidequests.length > 0) {
                sb += "Opponent's Sidequests: ";
                sb += op.sidequests.map(sidequest => {
                    sidequest["name"].bold +
                    " (" +
                    sidequest["progress"][0].toString().brightGreen +
                    " / " +
                    sidequest["progress"][1].toString().brightGreen +
                    ")"
                }).join(', ');
    
                sb += "\n";
            }
            
            if (op.quests.length > 0) {
                const quest = op.quests[0];
    
                sb += "Opponent's Quest(line): ";
                sb += quest["name"].bold;
                sb += " (";
                sb += quest["progress"][0].toString().brightGreen;
                sb += " / ";
                sb += quest["progress"][1].toString().brightGreen;
                sb += ")";
    
                sb += "\n";
            }
        }
        // Detailed Info End
        if (sb) game.log(sb);
        sb = "";
    
        // Board
        game.log("\n--- Board ---");
        
        game.board.forEach((_, i) => {
            const t = (i == plr.id) ? "--- You ---" : "--- Opponent ---";
    
            game.log(t) // This is not for debugging, do not comment out
    
            if (game.board[i].length == 0) {
                game.log("(None)".gray);
                return;
            }
    
            game.board[i].forEach((m, n) => {
                if (m.type == "Location") {            
                    sb += `[${n + 1}] `;
                    sb += `${m.displayName} `.bold;
                    sb += "{";
                    sb += "Durability: ".brightGreen;
                    sb += `${m.getHealth()}`.brightGreen;
                    sb += " / ".brightGreen;
                    sb += `${m.backups.init.stats[1]}`.brightGreen;
                    sb += ", ";
        
                    sb += "Cooldown: ".cyan;
                    sb += `${m.cooldown}`.cyan;
                    sb += " / ".cyan;
                    sb += `${m.backups.init.cooldown}`.cyan;
                    sb += "}";

                    sb += " [Location]".yellow;
        
                    game.log(sb);
                    sb = "";

                    return;
                }

                const excludedKeywords = ["Magnetic", "Corrupt", "Corrupted"];
                let keywords = m.keywords.filter(k => !excludedKeywords.includes(k));
                keywords = keywords.length > 0 ? ` {${keywords.join(", ")}}`.gray : "";

                let frozen = m.frozen ? " (Frozen)".gray : "";
                let dormant = m.dormant ? " (Dormant)".gray : "";
                let immune = m.immune ? " (Immune)".gray : "";
                let sleepy = (m.sleepy) || (m.attackTimes <= 0) ? " (Sleepy)".gray : "";
    
                sb += `[${n + 1}] `;
                sb += game.functions.colorByRarity(m.displayName, m.rarity);
                sb += ` [${m.stats.join(" / ")}]`.brightGreen;
    
                sb += keywords;
                sb += frozen
                sb += dormant;
                if (!m.dormant) sb += immune
                sb += sleepy;
    
                game.log(sb);
                sb = "";
            });
        });
        game.log("-------------")
    
        let _class = plr.hero.name.includes("Starting Hero") ? plr.heroClass : plr.hero.name;
        if (detailed && plr.hero.name.includes("Starting Hero")) {
            _class += " | ";
            _class += "HP: ";
            _class += plr.hero.name;
        }
    
        // Hand
        game.log(`\n--- ${plr.name} (${_class})'s Hand ---`);
        game.log("([id] " + "{Cost}".cyan + " Name".bold + " [attack / health]".brightGreen + " (type)".yellow + ")\n");
    
        plr.hand.forEach((card, i) => game.log(this.getReadableCard(card, i + 1)));
        // Hand End
    
        game.log("------------");
    }

    /**
     * Shows information from the card, game.log's it and waits for the user to press enter.
     *
     * @param {Card | import('./card').Blueprint} card The card
     * @param {boolean} [help=true] If it should show a help message which displays what the different fields mean.
     *
     * @returns {undefined}
     */
    viewCard(card, help = true) {
        let _card = this.getReadableCard(card);

        let _class = card.class.gray;

        let tribe = "";
        let spellClass = "";
        let locCooldown = "";

        let type = card.type;

        if (type == "Minion") tribe = " (" + card.tribe.gray + ")";
        else if (type == "Spell") {
            if (card.spellClass) spellClass = " (" + card.spellClass.cyan + ")";
            else spellClass = " (None)";
        }
        else if (type == "Location") {
            if (card instanceof game.Card) locCooldown = " (" + card.blueprint.cooldown.toString().cyan + ")";
            else locCooldown = " (" + card.cooldown.toString().cyan + ")";
        }

        if (help) game.log("{mana} ".cyan + "Name ".bold + "(" + "[attack / health] ".brightGreen + "if it has) (description) ".white + "(type) ".yellow + "((tribe) or (spell class) or (cooldown)) [".white + "class".gray + "]");
        game.log(_card + tribe + spellClass + locCooldown + ` [${_class}]`);

        game.input("\nPress enter to continue...\n");
    }

    /**
     * Clears the screen.
     * 
     * @param {boolean} care If it should not clear the screen if the no input and no output flags are set.
     */
    cls(care = true) { // Do this so it doesn't crash because of "strict mode"
        cls(care);
    }
}

const cls = (care = true) => {
    if (game.no_output && game.no_input && care) return;

    process.stdout.write('\x1bc');
}

exports.Interact = Interact;<|MERGE_RESOLUTION|>--- conflicted
+++ resolved
@@ -1027,17 +1027,10 @@
     
         cls();
     
-<<<<<<< HEAD
-        let version = `Hearthstone.js V${game.config.version}-${game.config.branch} | Copyright (C) 2022 | SolarWindss`;
+        let version = `Hearthstone.js V${game.config.version}-${game.config.branch} | Copyright (C) 2022 | LunarTides`;
         game.log('|'.repeat(version.length + 8));
         game.log(`||| ${version} |||`)
         game.log(`|||     This program is licensed under the GPL-3.0 license.   ` + ' '.repeat(game.config.branch.length) + "|||")
-=======
-        let version = `Hearthstone.js V${game.config.version}-${game.config.branch} | Copyright (C) 2022 | LunarTides`;
-        console.log('|'.repeat(version.length + 8));
-        console.log(`||| ${version} |||`)
-        console.log(`|||     This program is licensed under the GPL-3.0 license.   ` + ' '.repeat(game.config.branch.length) + "|||")
->>>>>>> 6255b04f
         if (disappear)
         game.log(`|||         This will disappear once you end your turn.       ` + ' '.repeat(game.config.branch.length) + `|||`)
         game.log('|'.repeat(version.length + 8));
