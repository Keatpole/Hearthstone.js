--- conflicted
+++ resolved
@@ -14,12 +14,8 @@
     const {game, player1, player2} = createGame();
 
     if (replayPath) {
-<<<<<<< HEAD
-        const error = game.functions.util.replayFile(replayPath);
-=======
-        const forceEval = game.interact.yesNoQuestion(game.player, "Would you like to disable eval command protection? If you disable this protection, you take the risk of executing malicious code.");
-        let error = game.functions.util.replayFile(replayPath, forceEval);
->>>>>>> cbbe7fe5
+        const forceEval = game.interact.yesNoQuestion(game.player, 'Would you like to disable eval command protection? If you disable this protection, you take the risk of executing malicious code.');
+        const error = game.functions.util.replayFile(replayPath, forceEval);
 
         if (error instanceof Error) {
             game.pause(`Something went wrong when trying to replay the game. ${error.stack}\n`);
