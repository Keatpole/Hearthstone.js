//@ts-check
const { Card } = require("./card");
const { Game } = require("./game");
const { Player } = require("./player");
const { get } = require("./shared");

/**
 * @type {Game}
 */
let game;

function getInternalGame() {
    let tempGame = get();
    if (!tempGame) return;

    game = tempGame;
}

getInternalGame();

// FIXME: Ai gets stuck in infinite loop when using cathedral of atonement (location) | shadowcloth needle (0 attack wpn) | that minion has no attack.
class AI {
    /**
     * Sentiment-based AI
     * 
     * @param {Player} plr 
     */
    constructor(plr) {
        getInternalGame();

        /**
         * @typedef {Object} AIHistory
         * @property {string} type
         * @property {any} data
         */

        /**
         * The history of the AI. Also known as its "logs".
         * 
         * @type {AIHistory[]}
         */
        this.history = [];

        /**
         * Prevent the ai from doing the actions that are in this array
         * 
         * @type {string[]}
         */
        this.prevent = [];

        /**
         * The cards that the AI has played this turn
         * 
         * @type {Card[]}
         */
        this.cards_played_this_turn = [];

        /**
         * The locations that the AI has used this turn
         * 
         * @type {Card[]}
         */
        this.used_locations_this_turn = [];

        /**
         * The card that the AI has focused, and is trying to kill
         * 
         * @type {Card | null}
         */
        this.focus = null;

        /**
         * The player that the AI is playing for
         * 
         * @type {Player}
         */
        this.plr = plr;
    }

    /**
     * Calculate the best move and return the result.
     * 
     * This can return: A card to play, "hero power", "attack", "use" or "end"
     * 
     * @returns {Card | string} Result
     */
    calcMove() {
        /**
         * @type {Card | "hero power" | "attack" | "use" | "end" | null}
         */
        let best_move;
        let best_score = -100000;

        // Look for highest score
        this.plr.hand.forEach(c => {
            let score = this.analyzePositiveCard(c);

            if (score <= best_score || c.mana > this.plr.mana || this.cards_played_this_turn.includes(c)) return;

            // If the card is a minion and the player doesn't have the board space to play it, ignore the card
            if (["Minion", "Location"].includes(c.type) && game.board[this.plr.id].length >= game.config.maxBoardSpace) return;

            // Prevent the ai from playing the same card they returned from when selecting a target
            let r = false;

            this.history.forEach((h, i) => {
                if (h.data instanceof Array && h.data[1] === "0,1" && this.history[i - 1].data[0] == c.name) r = true;
            });
            if (r) return;

            best_move = c;
            best_score = score;
        });

        // If a card wasn't chosen
        // @ts-ignore
        if (!best_move) {
            // See if can hero power
            if (this._canHeroPower()) best_move = "hero power";

            // See if can attack
            else if (this._canAttack()) best_move = "attack";

            // See if has location
            else if (this._canUseLocation()) best_move = "use";

            else best_move = "end";

            this.history.push({"type": "calcMove", "data": best_move});
        }

        else if (best_move instanceof Card) {
            this.history.push({"type": "calcMove", "data": [best_move.name, best_score]});

            this.cards_played_this_turn.push(best_move);
        }

        if (best_move == "end") {
            this.history.forEach((h, i) => {
                if (h instanceof Array && h[0] == "selectTarget" && h[1] == "0,1") this.history[i].data = null;
            });

            this.cards_played_this_turn = [];
            this.used_locations_this_turn = [];
            this.prevent = [];
        }

        return best_move;
    }

    /**
     * Checks if there are any minions that can attack on the ai's board
     *
     * @returns {boolean} Can attack
     */
    _canAttack() {
        if (this.prevent.includes("attack")) return false;

        let valid_attackers = game.board[this.plr.id].filter(m => this._canMinionAttack(m));

        return valid_attackers.length > 0;
    }

    /**
     * Returns if the ai can use their hero power
     *
     * @returns {boolean} Can use hero power
     */
    _canHeroPower() {
        if (this.prevent.includes("hero power")) return false;

        let enoughMana = this.plr.mana >= this.plr.heroPowerCost;
        let canUse = this.plr.canUseHeroPower;

        let canHeroPower = enoughMana && canUse;

        this.prevent.push("hero power"); // The ai has already used their hero power that turn.

        return canHeroPower;
    }

    /**
     * Returns if there are any location cards the ai can use.
     *
     * @returns {boolean}
     */
    _canUseLocation() {
        if (this.prevent.includes("use")) return false;

        let valid_locations = game.board[this.plr.id].filter(m => m.type == "Location" && m.cooldown == 0 && !this.used_locations_this_turn.includes(m));

        return valid_locations.length > 0;
    }

    /**
     * Returns if the minion specified can attack
     *
     * @param {Card} m The minion to check
     *
     * @returns {boolean} Can attack
     */
    _canMinionAttack(m) {
        let booleans = !m.sleepy && !m.frozen && !m.dormant;
        let numbers = m.getAttack() && m.attackTimes;

        return booleans && !!numbers;
    }

    /**
     * Returns if the minion specified is targettable
     *
     * @param {Card} m Minion to check
     *
     * @returns {boolean} If it is targettable
     */
    _canTargetMinion(m) {
        let booleans = !m.dormant && !m.immune && !m.keywords.includes("Stealth");

        return booleans;
    }

    // ATTACKING
    /**
     * Finds all possible trades for the ai and returns them
     *
     * @returns {[Card[][], Card[][]]} `Perfect Trades`: [[attacker, target], ...], `Imperfect Trades`: [[attacker, target], ...]
     */
    _attackFindTrades() {
        let perfect_trades = [];
        let imperfect_trades = [];

        let currboard = game.board[this.plr.id].filter(m => this._canMinionAttack(m));

        currboard.forEach(a => {
            let trades = [...perfect_trades, ...imperfect_trades];

            let score = this.analyzePositiveCard(a);
            if (score > game.config.AIProtectThreshold || trades.map(c => c[0]).includes(a)) return; // Don't attack with high-value minions.

            if (a.sleepy || a.attackTimes <= 0) return;

            let opboard = game.board[this.plr.getOpponent().id].filter(m => this._canTargetMinion(m));

            opboard.forEach(t => {
                trades = [...perfect_trades, ...imperfect_trades];
                if (trades.map(c => c[1]).includes(t)) return;

                let score = this.analyzePositiveCard(t);
                if (score < game.config.AIIgnoreThreshold) return; // Don't waste resources attacking useless targets.

                if (a.getAttack() == t.getHealth()) perfect_trades.push([a, t]);
                else if (a.getAttack() > t.getHealth()) imperfect_trades.push([a, t]);
            });
        });

        return [perfect_trades, imperfect_trades];
    }

    /**
     * Returns a score for the player specified based on how good their position is.
     *
     * @param {Player} player The player to score
     * @param {import("./types").ScoredCard[][]} board The board to check
     *
     * @returns {number} Score
     */
    _scorePlayer(player, board) {
        let score = 0;

        board[player.id].forEach(m => {
            score += m.score;
        });

        Object.entries(player).forEach(f => {
            let [key, val] = f;

            let i = ["health", "maxHealth", "armor", "maxMana"];
            if (!i.includes(key)) return;

            score += val;
        });

        score += player.deck.length;

        return score;
    }

    /**
     * Returns the player that is winning
     *
     * @param {import("./types").ScoredCard[][]} board The board to check
     *
     * @returns {[Player, number]} Winner, Score
     */
    _findWinner(board) {
        let score = this._scorePlayer(this.plr, board);
        let opScore = this._scorePlayer(this.plr.getOpponent(), board);

        let winner = (score > opScore) ? this.plr : this.plr.getOpponent();
        let s = (winner == this.plr) ? score : opScore;

        return [winner, s];
    }

    /**
     * Returns if there is a taunt on the board
     *
     * @param {boolean} [return_taunts=false] If the function should return the taunts it found, or just if there is a taunt. If this is true it will return the taunts it found.
     *
     * @returns {Card[] | boolean}
     */
    _tauntExists(return_taunts = false) {
        let taunts = game.board[this.plr.getOpponent().id].filter(m => m.keywords.includes("Taunt"));

        if (return_taunts) return taunts;

        return taunts.length > 0;
    }

    /**
     * Does a trade
     *
     * @returns {Card[] | null} Attacker, Target
     */
    _attackTrade() {
        let [perfect_trades, imperfect_trades] = this._attackFindTrades();

        let ret = null;
        if (perfect_trades.length > 0) ret = perfect_trades[0];
        else if (imperfect_trades.length > 0) ret = imperfect_trades[0];

        if (ret) this.history.push({"type": "trade", "data": [ret[0].name, ret[1].name]});

        return ret;
    }

    /**
     * Does a general attack
     *
     * @param {import("./types").ScoredCard[][]} board
     *
     * @returns {(Card | Player | -1)[]} Attacker, Target
     */
    _attackGeneral(board) {
        let current_winner = this._findWinner(board);

        let ret = null;

        // Risky
        let op_score = this._scorePlayer(this.plr.getOpponent(), board);
        let risk_mode = current_winner[1] >= op_score + game.config.AIRiskThreshold // If the ai is winner by more than 'threshold' points, enable risk mode

        let taunts = this._tauntExists(); // If there are taunts, override risk mode

        if (risk_mode && !taunts) ret = this._attackGeneralRisky();
        else ret = this._attackGeneralMinion();

        if (ret.includes(-1)) return [-1, -1];

        /**
         * @type {(Card | Player)[]}
         */
        // @ts-ignore - `ret` here is this type, but ts doesn't know it. So this is a workaround
        let returned = ret;

        this.history.push({"type": "attack", "data": [returned[0].name, returned[1].name]});

        if (!this.focus && returned[1] instanceof game.Card) this.focus = returned[1];

        return returned;
    }

    /**
     * Does a risky attack.
     *
     * @returns {(Card | Player | -1)[]} Attacker, Target
     */
    _attackGeneralRisky() {
        // Only attack the enemy hero
        return [this._attackGeneralChooseAttacker(true), this.plr.getOpponent()];
    }

    /**
     * Chooses the attacker and target
     * 
     * Use the return value of this function to actually attack by passing it into `game.attack`
     *
     * @returns {(Card | Player | -1)[]} Attacker, Target
     */
    _attackGeneralMinion() {
        let target;

        // If the focused minion doesn't exist, select a new minion to focus
        if (!game.board[this.plr.getOpponent().id].find(a => a == this.focus)) this.focus = null;

        if (!this.focus || (this._tauntExists() && !this.focus.keywords.includes("Taunt"))) target = this._attackGeneralChooseTarget();
        else target = this.focus

        return [this._attackGeneralChooseAttacker(target instanceof game.Player), target];
    }

    /**
     * Choose a target for a general attack
     *
     * @returns {Card | Player | -1} Target | -1 (Go back)
     */
    _attackGeneralChooseTarget() {
        /**
         * @type {(Card | Player | number | null)[]}
         */
        let highest_score = [null, -9999];

        let board = game.board[this.plr.getOpponent().id];

        // If there is a taunt, select that as the target
        let taunts = this._tauntExists(true);
        if (taunts instanceof Array && taunts.length > 0) return taunts[0];

        board = board.filter(m => this._canTargetMinion(m));

        board.forEach(m => {
            if (typeof highest_score[1] !== "number") highest_score[1] = -9999;

            let score = this.analyzePositiveCard(m);
            if (score < highest_score[1]) return;

            highest_score = [m, score];
        });

        let target = highest_score[0];

        // TODO: Does this never fail?
        if (!target) return this.plr.getOpponent();

        if (!target) {
            this.prevent.push("attack");
            return -1;
        }

        // Only -1 is a valid number
        if (typeof target === "number" && target != -1) return -1;

        return target;
    }

    /**
     * Choose an attacker for a general attack
     *
     * @param {boolean} [target_is_player=false] If the target is a player
     *
     * @returns {Card | Player | -1} Attacker | -1 (Go back)
     */
    _attackGeneralChooseAttacker(target_is_player = false) {
        /**
         * @type {(Card | Player | number | null)[]}
         */
        let lowest_score = [null, 9999];

        let board = game.board[this.plr.id];
        board = board.filter(c => this._canMinionAttack(c));

        board.forEach(m => {
            if (typeof lowest_score[1] !== "number") lowest_score[1] = 9999;
            let score = this.analyzePositiveCard(m);

            if (score > lowest_score[1] || (score > game.config.AIProtectThreshold && !target_is_player)) return;

            if (m.sleepy || m.attackTimes <= 0) return;
            if (target_is_player && !m.canAttackHero) return;

            lowest_score = [m, score];
        });

        let attacker = lowest_score[0];

        // TODO: Does this never fail?
        if (!attacker && (this.plr.attack > 0 && this.plr.canAttack)) return this.plr;

        if (!attacker) {
            this.prevent.push("attack");
            return -1;
        }

        // Only -1 is a valid number
        if (typeof attacker === "number" && attacker != -1) return -1;

        return attacker;
    }

    /**
     * Makes the ai attack
     *
     * @returns {(Card | Player | -1)[]} Attacker, Target
     */
    attack() {
        // Assign a score to all minions
        /**
         * @type {import("./types").ScoredCard[][]}
         */
        let board = game.board.map(m => {
            return m.map(c => {
                return {"card": c, "score": this.analyzePositiveCard(c)};
            });
        });

        let amount_of_trades = this._attackFindTrades().map(t => t.length).reduce((a, b) => a + b);

        // The ai should skip the trade stage if in risk mode
        let current_winner = this._findWinner(board);
        let op_score = this._scorePlayer(this.plr.getOpponent(), board);
        let risk_mode = current_winner[1] >= op_score + game.config.AIRiskThreshold // If the ai is winner by more than 'threshold' points, enable risk mode

        let taunts = this._tauntExists();
        if (taunts) return this._attackGeneral(board); // If there is a taunt, attack it before trading

        if (amount_of_trades > 0 && !risk_mode) return this._attackTrade() ?? [-1, -1];
        return this._attackGeneral(board);
    }

    /**
     * Makes the ai attack
     * 
     * @deprecated Use `AI.attack` instead.
     * 
     * @returns {(Card | Player | -1)[]} Attacker, Target
     */
    legacy_attack_1() { // This gets called if you set the ai attack model to 1
        /**
         * @type {Card}
         */
        let worst_minion;
        let worst_score = 100000;
        
        game.board[this.plr.id].filter(m => !m.sleepy && !m.frozen && !m.dormant).forEach(m => {
            let score = this.analyzePositiveCard(m);

            if (score >= worst_score) return;

            worst_minion = m;
            worst_score = score;
        });

        /**
         * @type {Card | Player | -1}
         */
        // @ts-ignore
        let attacker = worst_minion;
        
        let targets;

        let best_minion;
        let best_score = -100000;

        // Check if there is a minion with taunt
        let taunts = game.board[this.plr.getOpponent().id].filter(m => m.keywords.includes("Taunt"));
        if (taunts.length > 0) targets = taunts.filter(m => !m.immune && !m.dormant);
        else targets = game.board[this.plr.getOpponent().id].filter(m => !m.immune && !m.dormant);

        targets.forEach(m => {
            let score = this.analyzePositiveCard(m);

            if (score <= best_score) return;

            best_minion = m;
            best_score = score;
        });
        
        /**
         * @type {Card | Player | null | -1}
         */
        // @ts-ignore
        let target = best_minion;

        // If the AI has no minions to attack, attack the enemy hero
        if (!target) {
            if (!taunts.length && attacker && attacker.canAttackHero) target = this.plr.getOpponent();
            else {
                attacker = -1;
                target = -1;

                this.prevent.push("attack");
            }
        }
        if (!attacker && (this.plr.attack > 0 && this.plr.canAttack)) attacker = this.plr;

        let arr = [];
        let strbuilder = "";

        if (attacker instanceof game.Player) arr.push("P" + (attacker.id + 1));
        else if (attacker instanceof game.Card) {
            arr.push(attacker.name);
            strbuilder += worst_score + ", ";
        }
            
        if (target instanceof game.Player) arr.push("P" + (target.id + 1));
        else if (target instanceof game.Card) {
            arr.push(target.name);
            strbuilder += best_score;
        }

        this.history.push({"type": `attack, [${strbuilder}]`, "data": arr});

        return [attacker, target];
    }
    // -------------

    /**
     * Makes the ai select a target.
     * 
     * Gets automatically called by `Interactive.selectTarget`, so use that instead.
     * 
     * @param {string} prompt The prompt to show the ai.
     * @param {Card | null} card The card that called this function
     * @param {"friendly" | "enemy" | null} [force_side=null] The side the ai should be constrained to.
     * @param {"minion" | "hero" | null} [force_class=null] The type of target the ai should be constrained to.
     * @param {string[]} [flags=[]] Some flags
     * 
     * @returns {Card | Player | false} The target selected.
     */
    selectTarget(prompt, card, force_side = null, force_class = null, flags = []) {
        if (flags.includes("allow_locations") && force_class != "hero") {
            let locations = game.board[this.plr.id].filter(m => m.type == "Location" && m.cooldown == 0 && !this.used_locations_this_turn.includes(m));
            this.used_locations_this_turn.push(locations[0]);

            if (locations.length > 0) return locations[0];
        }

        let op = this.plr.getOpponent();
        let id = this.plr.id;

        let side = null;

        let score = this.analyzePositive(prompt, false);

        if (score > 0) side = "self";
        else if (score < 0) side = "enemy";

        if (force_side) side = force_side;

        let sid = (side == "self") ? id : op.id;

        if (game.board[sid].length <= 0 && force_class == "minion") {
            this.history.push({"type": "selectTarget", "data": "0,1"});

            return false;
        }

        if (force_class && force_class == "hero") {
            /**
             * @type {Player | false}
             */
            let ret = false;

            if (side == "self") ret = this.plr;
            else if (side == "enemy") ret = op;
            let _ret = (ret instanceof game.Player) ? "P" + (ret.id + 1) : ret;

            this.history.push({"type": "selectTarget", "data": _ret});

            return ret;
        }

        // The player has no minions, select their face
        if (game.board[sid].length <= 0) {
            /**
             * @type {Player | false}
             */
            let ret = false;

            if (force_class != "minion") {
                ret = game["player" + (sid + 1)];
                if (!ret) throw new Error("Player " + (sid + 1) + " not found");

                this.history.push({"type": "selectTarget", "data": "P" + (ret.id + 1)});
            }
            else this.history.push({"type": "selectTarget", "data": -1});

            return ret;
        }
        
        /**
         * @type {Card | false}
         */
        let best_minion;
        let best_score = -100000;

        game.board[sid].forEach(m => {
            if (!this._canTargetMinion(m)) return;
<<<<<<< HEAD
            if ((elusive && m.keywords.includes("Elusive")) || m.type == "Location") return;
=======
            if ((card && card.type == "Spell" && m.keywords.includes("Elusive")) || m.type == "Location") return;
>>>>>>> c8ca124e
            
            let s = this.analyzePositiveCard(m);

            if (s <= best_score) return;

            best_minion = m;
            best_score = s;
        });

        // @ts-ignore
        if (best_minion) {
            this.history.push({"type": "selectTarget", "data": `${best_minion.name},${best_score}`});

            return best_minion;
        }

        this.history.push({"type": "selectTarget", "data": -1});
        return false;
    }

    /**
     * Choose the "best" minion to discover.
     * 
     * @param {Card[] | import("./types").Blueprint[]} cards The cards to choose from
     * 
     * @returns {Card | null} Result
     */
    discover(cards) {
        /**
         * @type {Card | null}
         */
        let best_card;
        let best_score = -100000;

        // Look for highest score
        cards.forEach(c => {
            if (!c.name) return; // Card-like is invalid

            let score = this.analyzePositiveCard(new game.Card(c.name, this.plr));

            if (score <= best_score) return;

            best_card = c;
            best_score = score;
        });

        // @ts-ignore
        if (!best_card) return null;

        this.history.push({"type": "discover", "data": [best_card.name, best_score]});

        best_card = new game.Card(best_card.name, this.plr); // `cards` can be a list of blueprints, so calling best_card.imperfectCopy is dangerous

        return best_card;
    }

    /**
     * Choose the "best" card to dredge.
     * 
     * @param {Card[]} cards The cards to choose from
     * 
     * @returns {Card | null} Result
     */
    dredge(cards) {
        /**
         * @type {Card | null}
         */
        let best_card;
        let best_score = -100000;

        // Look for highest score
        cards.forEach(c => {
            let score = this.analyzePositiveCard(c);

            if (score <= best_score) return;

            best_card = c;
            best_score = score;
        });

        // @ts-ignore
        if (!best_card) return null;

        let name = best_card ? best_card.name : null

        this.history.push({"type": "dredge", "data": [name, best_score]});
        return best_card;
    }

    /**
     * Choose the "best" option from `options`
     * 
     * @param {string[]} options The options the ai can pick from
     *
     * @returns {number | null} The index of the question chosen
     */
    chooseOne(options) {
        // I know this is a bad solution
        // "Deal 2 damage to a minion; or Restore 5 Health."
        // ^^^^^ It will always choose to restore 5 health, since it sees deal 2 damage as bad but oh well, future me problem.
        // ^^^^^ Update 29/05/23  TODO: Fix this
        let best_choice = null;
        let best_score = -100000;
 
        // Look for highest score
        options.forEach((c, i) => {
            let score = this.analyzePositive(c);

            if (score <= best_score) return;

            best_choice = i;
            best_score = score;
        });
 
        this.history.push({"type": "chooseOne", "data": [best_choice, best_score]});

        return best_choice;
    }

    /**
     * Choose the "best" answer from `options`
     *
     * @param {string} prompt The prompt to show to the ai
     * @param {string[]} options The options the ai can pick from
     *
     * @returns {number | null} The index of the option chosen + 1
     */
    question(prompt, options) {
        let best_choice = null;
        let best_score = -100000;

        options.forEach((v, i) => {
            let score = this.analyzePositive(v);

            if (score <= best_score) return;

            best_choice = i;
            best_score = score;
        });

        this.history.push({"type": `question: ${prompt}`, "data": [best_choice, best_score]});

        if (!best_choice) return null;

        return best_choice + 1;
    }

    /**
     * Choose yes or no based on the prompt
     *
     * @param {string} prompt The prompt to show to the ai
     *
     * @returns {boolean} `true` if "Yes", `false` if "No"
     */
    yesNoQuestion(prompt) {
        let score = this.analyzePositive(prompt);
        let ret;

        if (score > 0) ret = true;
        else ret = false;

        this.history.push({"type": "yesNoQuestion", "data": [prompt, ret]});

        return ret;
    }

    /**
     * Returns if the ai wants `card` to be traded
     *
     * @param {Card} card The card to check
     *
     * @returns {boolean} If the card should be traded
     */
    trade(card) {
        if (this.plr.deck.length <= 1) return false; // If the ai doesn't have any cards to trade into, don't trade the card.
        if (this.plr.mana < 1) return false; // If the ai can't afford to trade, don't trade the card

        let score = this.analyzePositiveCard(card);

        let ret = score <= game.config.AITradeThreshold;

        this.history.push({"type": "trade", "data": [card.name, ret, score]});

        return ret;
    }

    /**
     * Returns the list of cards the ai wants to mulligan.
     * 
     * @returns {string} The indexes of the cards to mulligan. Look in `Interact.mulligan` for more details.
     */
    mulligan() {
        let to_mulligan = "";

        let _scores = "(";

        this.plr.hand.forEach(c => {
            if (c.name == "The Coin") return;

            let score = this.analyzePositiveCard(c);

            if (score < game.config.AIMulliganThreshold) to_mulligan += (this.plr.hand.indexOf(c) + 1).toString();

            _scores += `${c.name}:${score}, `;
        });

        _scores = _scores.slice(0, -2) + ")";

        this.history.push({"type": `mulligan (T${game.config.AIMulliganThreshold})`, "data": [to_mulligan, _scores]});

        return to_mulligan;
    }

    /**
     * Analyze a string and return a score based on how "positive" the ai thinks it is
     *
     * @param {string} str The string to analyze
     * @param {boolean} context Enable context analysis
     * 
     * @returns {number} The score the string gets
     */
    analyzePositive(str, context = true) {
        if (context) context = game.config.AIContextAnalysis;
        let score = 0;

        str.toLowerCase().split(/[^a-z0-9 ]/).forEach(i => {
            i = i.trim();

            i.split(" ").forEach(s => {
                // Filter out any characters not in the alphabet
                s = s.replace(/[^a-z]/g, "");
                let ret = false;

                Object.entries(game.config.AISentiments).forEach(v => {
                    if (ret) return;

                    Object.entries(v[1]).forEach(k => {
                        if (ret) return;

                        const k0 = k[0].replace(/^(.*)[sd]$/, "$1"); // Remove the last "s" or "d" in order to account for plurals 
                        if (!new RegExp(k[0]).test(s) && !new RegExp(k0).test(s)) return;

                        // If the sentiment is "positive", add to the score. If it is "negative", subtract from the score.
                        let opponent_test = /enemy|enemies|opponent/;
                        let pos = k[1];
                        if (context && opponent_test.test(i)) pos = -pos;
                        score -= (v[0] == "positive") ? -pos : pos;
                        ret = true;
                        return;
                    });
                });
            });
        });

        return score;
    }

    /**
     * Same as `analyzePositive` but changes the score based on a card's positive and negative values.
     * Passes the card's description into `analyzePositive`.
     *
     * @param {Card} c The card to analyze
     *
     * @returns {number} The score
     */
    analyzePositiveCard(c) {
        let score = this.analyzePositive(c.desc);

        if (c.type == "Minion" || c.type == "Weapon") score += (c.getAttack() + c.getHealth()) * game.config.AIStatsBias;
        else score += game.config.AISpellValue * game.config.AIStatsBias; // If the spell value is 4 then it the same value as a 2/2 minion
        score -= c.mana * game.config.AIManaBias;

        c.keywords.forEach(() => score += game.config.AIKeywordValue);
        Object.values(c).forEach(c => {
            if (c instanceof Array && c[0] instanceof Function) score += game.config.AIFunctionValue;
        });

        return score;
    }
}

exports.AI = AI;<|MERGE_RESOLUTION|>--- conflicted
+++ resolved
@@ -686,11 +686,7 @@
 
         game.board[sid].forEach(m => {
             if (!this._canTargetMinion(m)) return;
-<<<<<<< HEAD
-            if ((elusive && m.keywords.includes("Elusive")) || m.type == "Location") return;
-=======
             if ((card && card.type == "Spell" && m.keywords.includes("Elusive")) || m.type == "Location") return;
->>>>>>> c8ca124e
             
             let s = this.analyzePositiveCard(m);
 
