//@ts-check
const { Card } = require("./card");
const { Game } = require("./game");
const { Player } = require("./player");
const { get, set } = require("./shared");
const lodash = require("lodash");

/**
 * @type {Game}
 */
let game;

function getInternalGame() {
    let tempGame = get();
    if (!tempGame) return;

    game = tempGame;
}

getInternalGame();

class SimulationAI {
    /**
     * @param {Player} plr 
     */
    constructor(plr) {
        game = get();

        /**
         * @type {[[string, any]]}
         */
        this.history = [];

        /**
         * @type {boolean}
         */
        this.canAttack = true;

        /**
         * @type {Card | null}
         */
        this.on_card = null;

        /**
         * @type {SentimentAI}
         */
        this.backup_ai = new SentimentAI(plr);

        /**
         * @type {Player}
         */
        this.plr = plr;
    }

    /**
     * Calculate the best move and return the result
     * 
     * @returns {Card | string} Result
     */
    chooseMove() {
        // Makes a move in the simulation
        // The ai is not even playing anything

        /**
         * @type {[Card | string, number]}
         */
        let best_move = [];

        this.plr.hand.forEach(card => {
            let simulation = this._createSimulation();

            let index = this.plr.hand.indexOf(card);
            if (index === -1) return false;
            index += 1

            // Play card
            this.on_card = card;
            let result = simulation.interact.doTurnLogic(index.toString());
            this.on_card = null;

            if (result !== true && !result instanceof Card || typeof result === "string") return; // Invalid move

            let score = this._evaluate(simulation);

            if (score <= best_move[1]) return;

            // This card is now the best move
            best_move = [card, score];
        });

        this._restoreGame();

        let score = best_move[1];
        best_move = best_move[0];

        if (!best_move) {
            // Couldn't play any cards
            if (this.canAttack) best_move = "attack";

            // TODO: Add hero power
            // TODO: Add use locations

            else best_move = "end";

            this.history.push(["chooseMove", best_move]);
        } else {
            this.history.push(["chooseMove", [best_move.name, score]]);

            best_move = this.plr.hand.indexOf(best_move) + 1;
        }

        if (best_move == "end") {
            this.canAttack = true;
        }

        return best_move;
    }

    /**
     * 
     * @param {Card | Player} attacker 
     * @param {Card | Player} target 
     * @param {[Card | Player, Card | Player, number]} best_attack 
     * @param {Game} simulation
     * 
     * @returns {[Card | Player, Card | Player, number]}
     */
    _attackTarget(attacker, target, best_attack, simulation) {
        let health = target.getHealth();
        let abck, tbck;

        if (attacker.classType == "Card") abck = attacker.createBackup();
        if (target.classType == "Card") tbck = target.createBackup();
        
        let result = simulation.attack(attacker, target);
        if (result !== true) return best_attack; // Invalid attack

        let score = this._evaluate(simulation);

        if (attacker.classType == "Card") {
            attacker.restoreBackup(attacker.backups[abck]);
            attacker.ready();
        }

        if (target.classType == "Card") target.restoreBackup(target.backups[tbck]);
        else target.health = health;

        if (score <= best_attack[2]) return best_attack;

        return [attacker, target, score];
    }

    /**
     * Makes the ai attack
     *
     * @returns {[Card | Player | -1 | null, Card | Player | -1 | null]} Attacker, Target
     */
    attack() {
        // FIXME: The ai doesn't attack.
        let simulation = this._createSimulation();

        let board = game.board;
        let thisboard = board[this.plr.id];
        let opboard = board[this.plr.getOpponent().id];

        /**
         * @type {[Card | Player, Card | Player, number]}
         */
        let best_attack = [];

        [...thisboard, this.plr].forEach(attacker => {
            if (attacker.attackTimes <= 0 || attacker.sleepy || attacker.dormant || attacker.attack || (attacker.getAttack && !attacker.getAttack())) return;

            // Attack a taunt if it exists
            let taunts = opboard.filter(c => c.keywords.includes("Taunt"));
            if (taunts.length > 0) {
                let target = taunts[0];
                best_attack = this._attackTarget(attacker, target, best_attack, simulation);
                return;
            }

            [...opboard, this.plr.getOpponent()].forEach(target => {
                if (attacker.classType == "Card" && !attacker.canAttackHero && target.classType == "Player") return;
                if (target.classType == "Card" && target.keywords.includes("Stealth")) return;
                
                best_attack = this._attackTarget(attacker, target, best_attack, simulation);
            });
        });

        if (best_attack.length <= 0) {
            // No attacking
            best_attack = [-1, -1];
            this.canAttack = false;
        } else {
            best_attack = [best_attack[0], best_attack[1]];
            this.history.push(["attack", best_attack.map(e => e.name || e)]);
        }

        this._restoreGame();

        return best_attack;
    }

    /**
     * @deprecated Do not use this. This only exists to warn you that this doesn't exist
     */
    legacy_attack_1() {
        game.input("WARNING: This AI model doesn't have a legacy attack. Please reset the `AIAttackModel` in the config back to -1.\n".yellow);
        return this.attack(); // Use the default attack model
    }

    /**
     * Makes the ai select a target.
     * 
     * @param {string} prompt The prompt to show the ai.
     * @param {boolean} elusive If the ai should care about `This minion can't be targetted by spells or hero powers`.
     * @param {"friendly" | "enemy" | null} force_side The side the ai should be constrained to.
     * @param {"minion" | "hero" | null} force_class The type of target the ai should be constrained to.
     * @param {string[]} flags Some flags
     * 
     * @returns {Card | Player | number | null} The target selected.
     */
    selectTarget(prompt, elusive, force_side, force_class, flags) {
        const fallback = () => {
            game.log("Falling back...");
            return this.backup_ai.selectTarget(prompt, elusive, force_side, force_class, flags);
        }

        /**
         * @type {Card}
         */
        let card;

        if (this.on_card) {
            this.history.push(["SelectTargetEvaluation", this.on_card.name]);
            card = this.on_card;
        }
        else {
            // Figure out the card that called select target
            let selections = game.events.PlayCardUnsafe;
            if (!selections) return fallback();

            selections = selections[this.plr.id];
            if (!selections) return fallback();

            card = selections[selections.length - 1];
            if (!card) return fallback();
            card = card[0];
        }

        // If one of the cards keyword methods has the word `selectTarget` in it.

        /**
         * @type {[[string, Function]]}
         */
        let functions = Object.entries(card.blueprint)
            .filter(e => e[1] instanceof Function);

        let func = functions.find(f => f[1].toString().includes("selectTarget"));
        if (!func) return fallback();

        let simulation = this._createSimulation();

        let plr = simulation["player" + (this.plr.id + 1)];
        let op = simulation["player" + (this.plr.getOpponent().id + 1)];
        let currboard = simulation.board[this.plr.id];
        let opboard = simulation.board[this.plr.getOpponent().id];

        /**
         * The targets that the ai can choose from
         * 
         * @type {[Card | Player]}
         */
        let targets = [
            plr,
            op,
            ...currboard,
            ...opboard
        ];

        if (force_side == "enemy") {
            game.functions.remove(targets, plr);
            game.functions.remove(targets, ...currboard);
        }
        else if (force_side == "friendly") {
            game.functions.remove(targets, op);
            game.functions.remove(targets, ...opboard);
        }

        if (force_class == "hero") {
            targets = targets.filter(t => t.classType == "Player");
        }
        else if (force_class == "minion") {
            targets = targets.filter(t => t.classType == "Card");
        }

        if (elusive) targets = targets.filter(t => t.classType != "Card" || !t.keywords.includes("Elusive"));

        /**
         * @type {[Card | Player, number]}
         */
        let best_target = [];

        targets.forEach(t => {
            if (flags.includes("allow_locations") && t.classType == "Card" && t.type != "Location") return;

            const simulation = this._createSimulation();
            const chosen_card = card.perfectCopy();
            chosen_card.getInternalGame();
            
            // Simulate choosing that target.
            let index;
            if (currboard.includes(t)) index = [plr.id, currboard.indexOf(t)];
            if (opboard.includes(t)) index = [plr.getOpponent().id, opboard.indexOf(t)];

            simulation.player.forceTarget = t;
            const result = chosen_card.activate(func[0]);

            if (index) simulation.board[index[0]][index[1]] = t;
            simulation.player.forceTarget = null;
            
            if (result == -1 || result.includes(-1)) return;

            const score = this._evaluate(simulation);
            if (score <= best_target[1]) return;

            // This is the new best target
            best_target = [t, score];
        });
        this._restoreGame();
        new game.Card("Sheep", game.player1).getInternalGame();

        this.history.push(["selectTarget", best_target.map(t => t.name || t)]);

        if (best_target.length <= 0) {
            // No targets
            return null;
        }

        return best_target[0];
    }

    /**
     * Choose the best minion to discover.
     * 
     * @param {Card[] | import("./card").Blueprint[]} cards The cards to choose from
     * @param {boolean} [care_about_mana=true] DO NOT USE THIS. If the ai should care about the cost of cards.
     * 
     * @returns {Card} Result
     */
    discover(cards) {
        return this._selectFromCards(cards, "discover");
    }

    /**
     * Choose the best card to dredge.
     * 
     * @param {Card[]} cards The cards to choose from
     * 
     * @returns {Card} Result
     */
    dredge(cards) {
        return this._selectFromCards(cards, "dredge");
    }

    /**
     * Choose the best option from `options`
     * 
     * @param {string[]} options The options the ai can pick from
     *
     * @returns {string} The question chosen
     */
    chooseOne(options) {
        // TODO: Add this
        return this.backup_ai.chooseOne(options);
    }

    /**
     * Choose the best answer from `options`
     *
     * @param {string} prompt The prompt to show to the ai
     * @param {string[]} options The options the ai can pick from
     *
     * @returns {number} The index of the option chosen + 1
     */
    question(prompt, options) {
        // TODO: Add this
        return this.backup_ai.question(prompt, options);
    }

    /**
     * Choose yes or no based on the prompt
     *
     * @param {string} prompt The prompt to show to the ai
     *
     * @returns {boolean} `true` if "Yes", `false` if "No"
     */
    yesNoQuestion(prompt) {
        // TODO: Add this
        return this.backup_ai.yesNoQuestion(prompt);
    }

    /**
     * Returns if the ai wants `card` to be traded
     *
     * @param {Card} card The card to check
     *
     * @returns {boolean} If the card should be traded
     */
    trade(card) {
        // TODO: Add this
        return this.backup_ai.trade(card);
    }

    /**
     * Returns the list of cards the ai wants to mulligan.
     * 
     * @returns {string} The indexes of the cards to mulligan. Look in `Interact.mulligan` for more details.
     */
    mulligan() {
        // TODO: Add this
        return this.backup_ai.mulligan();
    }

    _selectFromCards(cards, history_name, care_about_mana = true) {
        // This is currently being used by discover and dredge.

        // This is awful, but this looks like a good template for the other ai methods.
        // FIXME: This function causes memory leaks.
        // ^^^^ It might just be horrendus performance.

        // Temp fix for the performance, this skips the first loop.
        if (true /* TEMP LINE */) care_about_mana = false;

        /**
         * @type {[Card | string, number]}
         */
        let best_card = [];

        cards.forEach(card => {
            // TODO: Maybe try to create as few simulations as possible.
            this._restoreGame();
            let simulation = this._createSimulation();

            // Find the simulation version of this ai's player.
            /**
             * @type {Player}
             */
            let simplr = simulation["player" + (this.plr.id + 1)];

            // If the card is a blueprint, turn it into a card.
            if (!card.__ids) card = new game.Card(card.name, this.plr);

            // The card is now always a card instance.

            // We don't care about mana, so give the player infinite mana.
            // TODO: There might be a better way, like setting the costtype to be something non-existant
            // but that might be patched out later so i don't want to rely on it.
            if (!care_about_mana) simplr[card.costType] = 999999;

            // Play the card
            // FIXME: Wave of Apathy made the score 4.440892098500626e-16
            // ^^^^ The score is messed up overall. It is always 5-digits????
            this.on_card = card;
            let result = simulation.playCard(card, simplr);
            this.on_card = null;

            // Invalid card
            if (result !== true && !result instanceof Card || typeof result === "string") {

                return;
            }

            let score = this._evaluate(simulation);
            if (score <= best_card[1]) return;

            // This card is now the best card
            best_card = [card, score];
        });

        // FIXME: Is this necessary after the last restore game in the loop above?
        this._restoreGame();

        let score = best_card[1];
        best_card = best_card[0];

        // If a card wasn't chosen, choose the first card.
        if (!best_card) {
            // As a backup, do this process all again but this time we don't care about the cost of cards.
            // TODO: I'm not sure about this one. This looks like a nightmare on performance.
            if (care_about_mana) return this.discover(cards, false);

            // Choose the first discover card as the last resort.
            this.history.push([history_name, null]);
            return cards[0];
        }

        this.history.push([history_name, [best_card.name, score]]);

        return best_card;
    }

    /**
     * Evaluates the game
     * 
     * @param {Game} simulation
     * @param {boolean} [sentiment=true] If it should perform sentiment analysis on the card's desc.
     * 
     * @returns {number} The score
     */
    _evaluate(simulation, sentiment = true) {
        // TODO: Make this better
        let score = 0;
        const VALUE_BIAS = 0.1;

        simulation.board.forEach(c => {
            c.forEach(c => {
                let bias = (c.plr.id == this.plr.id) ? 1 : -1;
                let s = this._evaluateCard(c, sentiment);
                //if (bias == 1 && s < 0) s = 0;
                //if (bias == -1 && s > 0) s = -0;

                score += s * bias;
            });
        });

        [simulation.player1, simulation.player2].forEach(p => {
            Object.entries(p).forEach(e => {
                let [key, val] = e;
                if (typeof val !== "number") return;
                if (val == 0) return;
                if (["id"].includes(key)) return;

                if (["fatigue", "heroPowerCost", "overload"].includes(key)) val = -val;

                let bias = 1;
                if (p.id != this.plr.id) bias = -1;

                score += val * bias * VALUE_BIAS;
            });
        });

        [simulation.player1, simulation.player2].forEach(p => {
            [p.deck.length, p.hand.length, p.quests.length, p.sidequests.length, p.secrets.length].forEach(val => {
                let bias = 1;
                if (p.id != this.plr.id) bias = -1;

                score += val * bias * VALUE_BIAS;
            });
        });

        return score;
    }

    /**
     * Evaluates a card
     * 
     * @param {Card} c The card
     * @param {boolean} [sentiment=true] If it should perform sentiment analysis on the card's description
     * 
     * @returns {number} The score
     */
    _evaluateCard(c, sentiment = true) {
        let score = 0;

        if (c.type == "Minion" || c.type == "Weapon") score += (c.getAttack() + c.getHealth()) * game.config.AIStatsBias;
        else score += game.config.AISpellValue * game.config.AIStatsBias; // If the spell value is 4 then it the same value as a 2/2 minion
        score -= c.mana * game.config.AIManaBias;

        c.keywords.forEach(() => score += game.config.AIKeywordValue);
        Object.values(c).forEach(c => {
            if (c instanceof Array && c[0] instanceof Function) score += game.config.AIFunctionValue;
        });

        if (sentiment) score += this.backup_ai.analyzePositive(c.desc);
        if (!c.desc) score -= game.config.AINoDescPenalty;

        return score;
    }

    /**
     * Creates and returns a simulation
     * 
     * @returns {Game} The simulation
     */
    _createSimulation() {
        // Make a deep copy of the current game
        // Don't copy these props
        // FIXME: Why. Gets caught in an infinite loop.
        // FIXME: Mana increases without turn ending.
        // FIXME: The ai cannot play cards.
        let cards = game.cards;
        let events = game.events;
        let graveyard = game.graveyard;
        let config = game.config;
        let p1 = game.player1;
        let p2 = game.player2;
        let curr = game.player;
        let op = game.opponent;

        delete game.cards;
        delete game.events;
        delete game.graveyard;
        delete game.config;
        delete game.player1;
        delete game.player2;
        delete game.player;
        delete game.opponent;

        let count = 0;
        let simulation = lodash.cloneDeepWith(game, ()=>{count++});
        console.log(`cloned total ${count} nodes from rows`);

        game.cards = cards;
        game.events = events;
        game.graveyard = graveyard;
        game.config = config;
        game.player1 = p1;
        game.player2 = p2;
        game.player = curr;
        game.opponent = op;

        simulation.cards = cards;
        simulation.events = events;
        simulation.graveyard = graveyard;
        simulation.config = config;
        simulation.player1 = p1;
        simulation.player2 = p2;
        simulation.player = curr;
        simulation.opponent = op;
        simulation.simulation = true; // Mark it as a simulation

        [...simulation.player1.deck, ...simulation.player1.hand, ...simulation.player2.deck, ...simulation.player2.hand, ...simulation.player.deck, ...simulation.player.hand, ...simulation.opponent.deck, ...simulation.opponent.hand].forEach(c => {
            c.plr = simulation["player" + (c.plr.id + 1)];
        });

        set(simulation);
        simulation.interact.getInternalGame();
        simulation.functions.getInternalGame();

        return simulation;
    }

    /**
     * Restore the game
     */
    _restoreGame() {
        set(game);
        game.interact.getInternalGame();
        game.functions.getInternalGame();
    }
}

// FIXME: Ai gets stuck in infinite loop when using cathedral of atonement (location) | shadowcloth needle (0 attack wpn) | that minion has no attack.
class SentimentAI {
    /**
<<<<<<< HEAD
     * This is the old Sentiment Analysis based AI.
=======
     * Sentiment-based AI
>>>>>>> 46976c56
     * 
     * @param {Player} plr 
     */
    constructor(plr) {
        getInternalGame();


        /**
         * The history of the AI. Also known as its "logs".
         * 
         * @type {import("./types").AIHistory[]}
         */
        this.history = [];

        /**
         * Prevent the ai from doing the actions that are in this array
         * 
         * @type {string[]}
         */
        this.prevent = [];

        /**
         * The cards that the AI has played this turn
         * 
         * @type {Card[]}
         */
        this.cards_played_this_turn = [];

        /**
         * The locations that the AI has used this turn
         * 
         * @type {Card[]}
         */
        this.used_locations_this_turn = [];

        /**
         * The card that the AI has focused, and is trying to kill
         * 
         * @type {Card | null}
         */
        this.focus = null;

        /**
         * The player that the AI is playing for
         * 
         * @type {Player}
         */
        this.plr = plr;
    }

    /**
     * Calculate the best move and return the result.
     * 
     * This can return: A card to play, "hero power", "attack", "use" or "end"
     * 
     * @returns {Card | string} Result
     */
<<<<<<< HEAD
    chooseMove() {
        let best_move = null;
=======
    calcMove() {
        /**
         * @type {Card | "hero power" | "attack" | "use" | "end" | null}
         */
        let best_move;
>>>>>>> 46976c56
        let best_score = -100000;

        // Look for highest score
        this.plr.hand.forEach(c => {
            let score = this.analyzePositiveCard(c);

            if (score <= best_score || c.mana > this.plr.mana || this.cards_played_this_turn.includes(c)) return;

            // If the card is a minion and the player doesn't have the board space to play it, ignore the card
            if (["Minion", "Location"].includes(c.type) && game.board[this.plr.id].length >= game.config.maxBoardSpace) return;

            // Prevent the ai from playing the same card they returned from when selecting a target
            let r = false;

            this.history.forEach((h, i) => {
                if (h.data instanceof Array && h.data[1] === "0,1" && this.history[i - 1].data[0] == c.name) r = true;
            });
            if (r) return;

            best_move = c;
            best_score = score;
        });

        // If a card wasn't chosen
        // @ts-ignore
        if (!best_move) {
            // See if can hero power
            if (this._canHeroPower()) best_move = "hero power";

            // See if can attack
            else if (this._canAttack()) best_move = "attack";

            // See if has location
            else if (this._canUseLocation()) best_move = "use";

            else best_move = "end";

<<<<<<< HEAD
            this.history.push(["chooseMove", best_move]);
        }

        else {
            this.history.push(["chooseMove", [best_move.name, best_score]]);
=======
            this.history.push({"type": "calcMove", "data": best_move});
        }

        else if (best_move instanceof Card) {
            this.history.push({"type": "calcMove", "data": [best_move.name, best_score]});
>>>>>>> 46976c56

            this.cards_played_this_turn.push(best_move);

            best_move = this.plr.hand.indexOf(best_move) + 1;
        }

        if (best_move == "end") {
            this.history.forEach((h, i) => {
                if (h instanceof Array && h[0] == "selectTarget" && h[1] == "0,1") this.history[i].data = null;
            });

            this.cards_played_this_turn = [];
            this.used_locations_this_turn = [];
            this.prevent = [];
        }

        return best_move;
    }

    /**
     * Checks if there are any minions that can attack on the ai's board
     *
     * @returns {boolean} Can attack
     */
    _canAttack() {
        if (this.prevent.includes("attack")) return false;

        let valid_attackers = game.board[this.plr.id].filter(m => this._canMinionAttack(m));

        return valid_attackers.length > 0;
    }

    /**
     * Returns if the ai can use their hero power
     *
     * @returns {boolean} Can use hero power
     */
    _canHeroPower() {
        if (this.prevent.includes("hero power")) return false;

        let enoughMana = this.plr.mana >= this.plr.heroPowerCost;
        let canUse = this.plr.canUseHeroPower;

        let canHeroPower = enoughMana && canUse;

        this.prevent.push("hero power"); // The ai has already used their hero power that turn.

        return canHeroPower;
    }

    /**
     * Returns if there are any location cards the ai can use.
     *
     * @returns {boolean}
     */
    _canUseLocation() {
        if (this.prevent.includes("use")) return false;

        let valid_locations = game.board[this.plr.id].filter(m => m.type == "Location" && m.cooldown == 0 && !this.used_locations_this_turn.includes(m));

        return valid_locations.length > 0;
    }

    /**
     * Returns if the minion specified can attack
     *
     * @param {Card} m The minion to check
     *
     * @returns {boolean} Can attack
     */
    _canMinionAttack(m) {
        let booleans = !m.sleepy && !m.frozen && !m.dormant;
        let numbers = m.getAttack() && m.attackTimes;

        return booleans && !!numbers;
    }

    /**
     * Returns if the minion specified is targettable
     *
     * @param {Card} m Minion to check
     *
     * @returns {boolean} If it is targettable
     */
    _canTargetMinion(m) {
        let booleans = !m.dormant && !m.immune && !m.keywords.includes("Stealth");

        return booleans;
    }

    // ATTACKING
    /**
     * Finds all possible trades for the ai and returns them
     *
     * @returns {[Card[][], Card[][]]} `Perfect Trades`: [[attacker, target], ...], `Imperfect Trades`: [[attacker, target], ...]
     */
    _attackFindTrades() {
        let perfect_trades = [];
        let imperfect_trades = [];

        let currboard = game.board[this.plr.id].filter(m => this._canMinionAttack(m));

        currboard.forEach(a => {
            let trades = [...perfect_trades, ...imperfect_trades];

            let score = this.analyzePositiveCard(a);
            if (score > game.config.AIProtectThreshold || trades.map(c => c[0]).includes(a)) return; // Don't attack with high-value minions.

            if (a.sleepy || a.attackTimes <= 0) return;

            let opboard = game.board[this.plr.getOpponent().id].filter(m => this._canTargetMinion(m));

            opboard.forEach(t => {
                trades = [...perfect_trades, ...imperfect_trades];
                if (trades.map(c => c[1]).includes(t)) return;

                let score = this.analyzePositiveCard(t);
                if (score < game.config.AIIgnoreThreshold) return; // Don't waste resources attacking useless targets.

                if (a.getAttack() == t.getHealth()) perfect_trades.push([a, t]);
                else if (a.getAttack() > t.getHealth()) imperfect_trades.push([a, t]);
            });
        });

        return [perfect_trades, imperfect_trades];
    }

    /**
     * Returns a score for the player specified based on how good their position is.
     *
     * @param {Player} player The player to score
     * @param {import("./types").ScoredCard[][]} board The board to check
     *
     * @returns {number} Score
     */
    _scorePlayer(player, board) {
        let score = 0;

        board[player.id].forEach(m => {
            score += m.score;
        });

        Object.entries(player).forEach(f => {
            let [key, val] = f;

            let i = ["health", "maxHealth", "armor", "maxMana"];
            if (!i.includes(key)) return;

            score += val;
        });

        score += player.deck.length;

        return score;
    }

    /**
     * Returns the player that is winning
     *
     * @param {import("./types").ScoredCard[][]} board The board to check
     *
     * @returns {[Player, number]} Winner, Score
     */
    _findWinner(board) {
        let score = this._scorePlayer(this.plr, board);
        let opScore = this._scorePlayer(this.plr.getOpponent(), board);

        let winner = (score > opScore) ? this.plr : this.plr.getOpponent();
        let s = (winner == this.plr) ? score : opScore;

        return [winner, s];
    }

    /**
     * Returns if there is a taunt on the board
     *
     * @param {boolean} [return_taunts=false] If the function should return the taunts it found, or just if there is a taunt. If this is true it will return the taunts it found.
     *
     * @returns {Card[] | boolean}
     */
    _tauntExists(return_taunts = false) {
        let taunts = game.board[this.plr.getOpponent().id].filter(m => m.keywords.includes("Taunt"));

        if (return_taunts) return taunts;

        return taunts.length > 0;
    }

    /**
     * Does a trade
     *
     * @returns {Card[] | null} Attacker, Target
     */
    _attackTrade() {
        let [perfect_trades, imperfect_trades] = this._attackFindTrades();

        let ret = null;
        if (perfect_trades.length > 0) ret = perfect_trades[0];
        else if (imperfect_trades.length > 0) ret = imperfect_trades[0];

        if (ret) this.history.push({"type": "trade", "data": [ret[0].name, ret[1].name]});

        return ret;
    }

    /**
     * Does a general attack
     *
     * @param {import("./types").ScoredCard[][]} board
     *
     * @returns {(Card | Player | -1)[]} Attacker, Target
     */
    _attackGeneral(board) {
        let current_winner = this._findWinner(board);

        let ret = null;

        // Risky
        let op_score = this._scorePlayer(this.plr.getOpponent(), board);
        let risk_mode = current_winner[1] >= op_score + game.config.AIRiskThreshold // If the ai is winner by more than 'threshold' points, enable risk mode

        let taunts = this._tauntExists(); // If there are taunts, override risk mode

        if (risk_mode && !taunts) ret = this._attackGeneralRisky();
        else ret = this._attackGeneralMinion();

        if (ret.includes(-1)) return [-1, -1];

        /**
         * @type {(Card | Player)[]}
         */
        // @ts-ignore - `ret` here is this type, but ts doesn't know it. So this is a workaround
        let returned = ret;

        this.history.push({"type": "attack", "data": [returned[0].name, returned[1].name]});

        // If the ai is not focusing on a minion, focus on the returned minion
        if (!this.focus && returned[1] instanceof game.Card) this.focus = returned[1];

        return returned;
    }

    /**
     * Does a risky attack.
     *
     * @returns {(Card | Player | -1)[]} Attacker, Target
     */
    _attackGeneralRisky() {
        // Only attack the enemy hero
        return [this._attackGeneralChooseAttacker(true), this.plr.getOpponent()];
    }

    /**
     * Chooses the attacker and target
     * 
     * Use the return value of this function to actually attack by passing it into `game.attack`
     *
     * @returns {(Card | Player | -1)[]} Attacker, Target
     */
    _attackGeneralMinion() {
        let target;

        // If the focused minion doesn't exist, select a new minion to focus
        if (!game.board[this.plr.getOpponent().id].find(a => a == this.focus)) this.focus = null;

        if (!this.focus || (this._tauntExists() && !this.focus.keywords.includes("Taunt"))) target = this._attackGeneralChooseTarget();
        else target = this.focus

        return [this._attackGeneralChooseAttacker(target instanceof game.Player), target];
    }

    /**
     * Choose a target for a general attack
     *
     * @returns {Card | Player | -1} Target | -1 (Go back)
     */
    _attackGeneralChooseTarget() {
        /**
         * @type {(Card | Player | number | null)[]}
         */
        let highest_score = [null, -9999];

        let board = game.board[this.plr.getOpponent().id];

        // If there is a taunt, select that as the target
        let taunts = this._tauntExists(true);
        if (taunts instanceof Array && taunts.length > 0) return taunts[0];

        board = board.filter(m => this._canTargetMinion(m));

        board.forEach(m => {
            if (typeof highest_score[1] !== "number") highest_score[1] = -9999;

            let score = this.analyzePositiveCard(m);
            if (score < highest_score[1]) return;

            highest_score = [m, score];
        });

        let target = highest_score[0];

        // TODO: Does this never fail?
        if (!target) return this.plr.getOpponent();

        if (!target) {
            this.prevent.push("attack");
            return -1;
        }

        // Only -1 is a valid number
        if (typeof target === "number" && target != -1) return -1;

        return target;
    }

    /**
     * Choose an attacker for a general attack
     *
     * @param {boolean} [target_is_player=false] If the target is a player
     *
     * @returns {Card | Player | -1} Attacker | -1 (Go back)
     */
    _attackGeneralChooseAttacker(target_is_player = false) {
        /**
         * @type {(Card | Player | number | null)[]}
         */
        let lowest_score = [null, 9999];

        let board = game.board[this.plr.id];
        board = board.filter(c => this._canMinionAttack(c));

        board.forEach(m => {
            if (typeof lowest_score[1] !== "number") lowest_score[1] = 9999;
            let score = this.analyzePositiveCard(m);

            if (score > lowest_score[1] || (score > game.config.AIProtectThreshold && !target_is_player)) return;

            if (m.sleepy || m.attackTimes <= 0) return;
            if (target_is_player && !m.canAttackHero) return;

            lowest_score = [m, score];
        });

        let attacker = lowest_score[0];

        // TODO: Does this never fail?
        if (!attacker && (this.plr.attack > 0 && this.plr.canAttack)) return this.plr;

        if (!attacker) {
            this.prevent.push("attack");
            return -1;
        }

        // Only -1 is a valid number
        if (typeof attacker === "number" && attacker != -1) return -1;

        return attacker;
    }

    /**
     * Makes the ai attack
     *
     * @returns {(Card | Player | -1)[]} Attacker, Target
     */
    attack() {
        // Assign a score to all minions
        /**
         * @type {import("./types").ScoredCard[][]}
         */
        let board = game.board.map(m => {
            return m.map(c => {
                return {"card": c, "score": this.analyzePositiveCard(c)};
            });
        });

        let amount_of_trades = this._attackFindTrades().map(t => t.length).reduce((a, b) => a + b);

        // The ai should skip the trade stage if in risk mode
        let current_winner = this._findWinner(board);
        let op_score = this._scorePlayer(this.plr.getOpponent(), board);
        let risk_mode = current_winner[1] >= op_score + game.config.AIRiskThreshold // If the ai is winner by more than 'threshold' points, enable risk mode

        let taunts = this._tauntExists();
        if (taunts) return this._attackGeneral(board); // If there is a taunt, attack it before trading

        if (amount_of_trades > 0 && !risk_mode) return this._attackTrade() ?? [-1, -1];
        return this._attackGeneral(board);
    }

    /**
     * Makes the ai attack
     * 
     * @deprecated Use `AI.attack` instead.
     * 
     * @returns {(Card | Player | -1)[]} Attacker, Target
     */
    legacy_attack_1() { // This gets called if you set the ai attack model to 1
        /**
         * @type {Card}
         */
        let worst_minion;
        let worst_score = 100000;
        
        game.board[this.plr.id].filter(m => !m.sleepy && !m.frozen && !m.dormant).forEach(m => {
            let score = this.analyzePositiveCard(m);

            if (score >= worst_score) return;

            worst_minion = m;
            worst_score = score;
        });

        /**
         * @type {Card | Player | -1}
         */
        // @ts-ignore
        let attacker = worst_minion;
        
        let targets;

        let best_minion;
        let best_score = -100000;

        // Check if there is a minion with taunt
        let taunts = game.board[this.plr.getOpponent().id].filter(m => m.keywords.includes("Taunt"));
        if (taunts.length > 0) targets = taunts.filter(m => !m.immune && !m.dormant);
        else targets = game.board[this.plr.getOpponent().id].filter(m => !m.immune && !m.dormant);

        targets.forEach(m => {
            let score = this.analyzePositiveCard(m);

            if (score <= best_score) return;

            best_minion = m;
            best_score = score;
        });
        
        /**
         * @type {Card | Player | null | -1}
         */
        // @ts-ignore
        let target = best_minion;

        // If the AI has no minions to attack, attack the enemy hero
        if (!target) {
            if (!taunts.length && attacker && attacker.canAttackHero) target = this.plr.getOpponent();
            else {
                attacker = -1;
                target = -1;

                this.prevent.push("attack");
            }
        }
        if (!attacker && (this.plr.attack > 0 && this.plr.canAttack)) attacker = this.plr;

        let arr = [];
        let strbuilder = "";

        if (attacker instanceof game.Player) arr.push("P" + (attacker.id + 1));
        else if (attacker instanceof game.Card) {
            arr.push(attacker.name);
            strbuilder += worst_score + ", ";
        }
            
        if (target instanceof game.Player) arr.push("P" + (target.id + 1));
        else if (target instanceof game.Card) {
            arr.push(target.name);
            strbuilder += best_score;
        }

        this.history.push({"type": `attack, [${strbuilder}]`, "data": arr});

        return [attacker, target];
    }
    // -------------

    /**
     * Makes the ai select a target.
     * 
     * Gets automatically called by `Interactive.selectTarget`, so use that instead.
     * 
     * @param {string} prompt The prompt to show the ai.
     * @param {Card | null} card The card that called this function
     * @param {"friendly" | "enemy" | null} [force_side=null] The side the ai should be constrained to.
     * @param {"minion" | "hero" | null} [force_class=null] The type of target the ai should be constrained to.
     * @param {import("./types").SelectTargetFlags[]} [flags=[]] Some flags
     * 
     * @returns {Card | Player | false} The target selected.
     */
    selectTarget(prompt, card, force_side = null, force_class = null, flags = []) {
        if (flags.includes("allow_locations") && force_class != "hero") {
            let locations = game.board[this.plr.id].filter(m => m.type == "Location" && m.cooldown == 0 && !this.used_locations_this_turn.includes(m));
            this.used_locations_this_turn.push(locations[0]);

            if (locations.length > 0) return locations[0];
        }

        let op = this.plr.getOpponent();
        let id = this.plr.id;

        let side = null;

        let score = this.analyzePositive(prompt, false);

        if (score > 0) side = "self";
        else if (score < 0) side = "enemy";

        if (force_side) side = force_side;

        let sid = (side == "self") ? id : op.id;

        if (game.board[sid].length <= 0 && force_class == "minion") {
            this.history.push({"type": "selectTarget", "data": "0,1"});

            return false;
        }

        if (force_class && force_class == "hero") {
            /**
             * @type {Player | false}
             */
            let ret = false;

            if (side == "self") ret = this.plr;
            else if (side == "enemy") ret = op;
            let _ret = (ret instanceof game.Player) ? "P" + (ret.id + 1) : ret;

            this.history.push({"type": "selectTarget", "data": _ret});

            return ret;
        }

        // The player has no minions, select their face
        if (game.board[sid].length <= 0) {
            /**
             * @type {Player | false}
             */
            let ret = false;

            if (force_class != "minion") {
                ret = game["player" + (sid + 1)];
                if (!ret) throw new Error("Player " + (sid + 1) + " not found");

                this.history.push({"type": "selectTarget", "data": "P" + (ret.id + 1)});
            }
            else this.history.push({"type": "selectTarget", "data": -1});

            return ret;
        }
        
        /**
         * @type {Card | false}
         */
        let best_minion;
        let best_score = -100000;

        game.board[sid].forEach(m => {
            if (!this._canTargetMinion(m)) return;
            if ((card && card.type == "Spell" && m.keywords.includes("Elusive")) || m.type == "Location") return;
            
            let s = this.analyzePositiveCard(m);

            if (s <= best_score) return;

            best_minion = m;
            best_score = s;
        });

        // @ts-ignore
        if (best_minion) {
            this.history.push({"type": "selectTarget", "data": `${best_minion.name},${best_score}`});

            return best_minion;
        }

        this.history.push({"type": "selectTarget", "data": -1});
        return false;
    }

    /**
     * Choose the "best" minion to discover.
     * 
     * @param {Card[] | import("./types").Blueprint[]} cards The cards to choose from
     * 
     * @returns {Card | null} Result
     */
    discover(cards) {
        /**
         * @type {Card | null}
         */
        let best_card;
        let best_score = -100000;

        // Look for highest score
        cards.forEach(c => {
            if (!c.name) return; // Card-like is invalid

            let score = this.analyzePositiveCard(new game.Card(c.name, this.plr));

            if (score <= best_score) return;

            best_card = c;
            best_score = score;
        });

        // @ts-ignore
        if (!best_card) return null;

        this.history.push({"type": "discover", "data": [best_card.name, best_score]});

        best_card = new game.Card(best_card.name, this.plr); // `cards` can be a list of blueprints, so calling best_card.imperfectCopy is dangerous

        return best_card;
    }

    /**
     * Choose the "best" card to dredge.
     * 
     * @param {Card[]} cards The cards to choose from
     * 
     * @returns {Card | null} Result
     */
    dredge(cards) {
        /**
         * @type {Card | null}
         */
        let best_card;
        let best_score = -100000;

        // Look for highest score
        cards.forEach(c => {
            let score = this.analyzePositiveCard(c);

            if (score <= best_score) return;

            best_card = c;
            best_score = score;
        });

        // @ts-ignore
        if (!best_card) return null;

        let name = best_card ? best_card.name : null

        this.history.push({"type": "dredge", "data": [name, best_score]});
        return best_card;
    }

    /**
     * Choose the "best" option from `options`
     * 
     * @param {string[]} options The options the ai can pick from
     *
     * @returns {number | null} The index of the question chosen
     */
    chooseOne(options) {
        // I know this is a bad solution
        // "Deal 2 damage to a minion; or Restore 5 Health."
        // ^^^^^ It will always choose to restore 5 health, since it sees deal 2 damage as bad but oh well, future me problem.
        // ^^^^^ Update 29/05/23  TODO: Fix this
        let best_choice = null;
        let best_score = -100000;
 
        // Look for highest score
        options.forEach((c, i) => {
            let score = this.analyzePositive(c);

            if (score <= best_score) return;

            best_choice = i;
            best_score = score;
        });
 
        this.history.push({"type": "chooseOne", "data": [best_choice, best_score]});

        return best_choice;
    }

    /**
     * Choose the "best" answer from `options`
     *
     * @param {string} prompt The prompt to show to the ai
     * @param {string[]} options The options the ai can pick from
     *
     * @returns {number | null} The index of the option chosen + 1
     */
    question(prompt, options) {
        let best_choice = null;
        let best_score = -100000;

        options.forEach((v, i) => {
            let score = this.analyzePositive(v);

            if (score <= best_score) return;

            best_choice = i;
            best_score = score;
        });

        this.history.push({"type": `question: ${prompt}`, "data": [best_choice, best_score]});

        if (!best_choice) return null;

        return best_choice + 1;
    }

    /**
     * Choose yes or no based on the prompt
     *
     * @param {string} prompt The prompt to show to the ai
     *
     * @returns {boolean} `true` if "Yes", `false` if "No"
     */
    yesNoQuestion(prompt) {
        let score = this.analyzePositive(prompt);
        let ret;

        if (score > 0) ret = true;
        else ret = false;

        this.history.push({"type": "yesNoQuestion", "data": [prompt, ret]});

        return ret;
    }

    /**
     * Returns if the ai wants `card` to be traded
     *
     * @param {Card} card The card to check
     *
     * @returns {boolean} If the card should be traded
     */
    trade(card) {
        if (this.plr.deck.length <= 1) return false; // If the ai doesn't have any cards to trade into, don't trade the card.
        if (this.plr.mana < 1) return false; // If the ai can't afford to trade, don't trade the card

        let score = this.analyzePositiveCard(card);

        let ret = score <= game.config.AITradeThreshold;

        this.history.push({"type": "trade", "data": [card.name, ret, score]});

        return ret;
    }

    /**
     * Returns the list of cards the ai wants to mulligan.
     * 
     * @returns {string} The indexes of the cards to mulligan. Look in `Interact.mulligan` for more details.
     */
    mulligan() {
        let to_mulligan = "";

        let _scores = "(";

        this.plr.hand.forEach(c => {
            if (c.name == "The Coin") return;

            let score = this.analyzePositiveCard(c);

            if (score < game.config.AIMulliganThreshold) to_mulligan += (this.plr.hand.indexOf(c) + 1).toString();

            _scores += `${c.name}:${score}, `;
        });

        _scores = _scores.slice(0, -2) + ")";

        this.history.push({"type": `mulligan (T${game.config.AIMulliganThreshold})`, "data": [to_mulligan, _scores]});

        return to_mulligan;
    }

    /**
     * Analyze a string and return a score based on how "positive" the ai thinks it is
     *
     * @param {string} str The string to analyze
     * @param {boolean} context Enable context analysis
     * 
     * @returns {number} The score the string gets
     */
    analyzePositive(str, context = true) {
        if (context) context = game.config.AIContextAnalysis;
        let score = 0;

        str.toLowerCase().split(/[^a-z0-9 ]/).forEach(i => {
            i = i.trim();

            i.split(" ").forEach(s => {
                // Filter out any characters not in the alphabet
                s = s.replace(/[^a-z]/g, "");
                let ret = false;

                Object.entries(game.config.AISentiments).forEach(v => {
                    if (ret) return;

                    Object.entries(v[1]).forEach(k => {
                        if (ret) return;

                        const k0 = k[0].replace(/^(.*)[sd]$/, "$1"); // Remove the last "s" or "d" in order to account for plurals 
                        if (!new RegExp(k[0]).test(s) && !new RegExp(k0).test(s)) return;

                        // If the sentiment is "positive", add to the score. If it is "negative", subtract from the score.
                        let opponent_test = /enemy|enemies|opponent/;
                        let pos = k[1];
                        if (context && opponent_test.test(i)) pos = -pos;
                        score -= (v[0] == "positive") ? -pos : pos;
                        ret = true;
                        return;
                    });
                });
            });
        });

        return score;
    }

    /**
     * Same as `analyzePositive` but changes the score based on a card's positive and negative values.
     * Passes the card's description into `analyzePositive`.
     *
     * @param {Card} c The card to analyze
     *
     * @returns {number} The score
     */
    analyzePositiveCard(c) {
        let score = this.analyzePositive(c.desc || "");

        if (c.type == "Minion" || c.type == "Weapon") score += (c.getAttack() + c.getHealth()) * game.config.AIStatsBias;
        else score += game.config.AISpellValue * game.config.AIStatsBias; // If the spell value is 4 then it the same value as a 2/2 minion
        score -= c.mana * game.config.AIManaBias;

        c.keywords.forEach(() => score += game.config.AIKeywordValue);
        Object.values(c).forEach(c => {
            if (c instanceof Array && c[0] instanceof Function) score += game.config.AIFunctionValue;
        });

        return score;
    }
}

exports.SimulationAI = SimulationAI;
exports.SentimentAI = SentimentAI;<|MERGE_RESOLUTION|>--- conflicted
+++ resolved
@@ -21,10 +21,12 @@
 
 class SimulationAI {
     /**
+     * This is the old Sentiment Analysis based AI.
+     * 
      * @param {Player} plr 
      */
     constructor(plr) {
-        game = get();
+        getInternalGame();
 
         /**
          * @type {[[string, any]]}
@@ -654,12 +656,6 @@
 // FIXME: Ai gets stuck in infinite loop when using cathedral of atonement (location) | shadowcloth needle (0 attack wpn) | that minion has no attack.
 class SentimentAI {
     /**
-<<<<<<< HEAD
-     * This is the old Sentiment Analysis based AI.
-=======
-     * Sentiment-based AI
->>>>>>> 46976c56
-     * 
      * @param {Player} plr 
      */
     constructor(plr) {
@@ -716,16 +712,11 @@
      * 
      * @returns {Card | string} Result
      */
-<<<<<<< HEAD
     chooseMove() {
-        let best_move = null;
-=======
-    calcMove() {
         /**
          * @type {Card | "hero power" | "attack" | "use" | "end" | null}
          */
         let best_move;
->>>>>>> 46976c56
         let best_score = -100000;
 
         // Look for highest score
@@ -763,19 +754,11 @@
 
             else best_move = "end";
 
-<<<<<<< HEAD
-            this.history.push(["chooseMove", best_move]);
-        }
-
-        else {
-            this.history.push(["chooseMove", [best_move.name, best_score]]);
-=======
-            this.history.push({"type": "calcMove", "data": best_move});
+            this.history.push({"type": "chooseMove", "data": best_move});
         }
 
         else if (best_move instanceof Card) {
-            this.history.push({"type": "calcMove", "data": [best_move.name, best_score]});
->>>>>>> 46976c56
+            this.history.push({"type": "chooseMove", "data": [best_move.name, best_score]});
 
             this.cards_played_this_turn.push(best_move);
 
