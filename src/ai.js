delete require.cache[require.resolve("./functions")];

const { Card } = require("./card");
const { Functions } = require("./functions");
const { Game } = require("./game");
const { Interact } = require("./interact");
const { Player } = require("./player");
const { get, set } = require("./shared");
const lodash = require("lodash");

/**
 * @type {Game}
 */
let game = get();

<<<<<<< HEAD
class SimulationAI {
    /**
     * @param {Player} plr 
     */
    constructor(plr) {
        game = get();

        /**
         * @type {[[string, any]]}
         */
        this.history = [];

        /**
         * @type {Card | null}
         */
        this.focus = null;

        /**
         * @type {Game}
         */
        this.simulation = null;

        /**
         * @type {boolean}
         */
        this.canAttack = true;

        /**
         * @type {Player}
         */
        this.plr = plr;
    }

=======
class AI {
>>>>>>> 222e2713
    /**
     * Calculate the best move and return the result
     * 
     * @returns {Card | string} Result
     */
    chooseMove() {
        // Makes a move in the simulation
        this._createSimulation();

        /**
         * @type {[Card | string, number]}
         */
        let best_move = [];

        this.plr.hand.forEach(card => {
            this._createSimulation();

            let index = this.plr.hand.indexOf(card);
            if (index === -1) return false;
            index += 1

            // Play card
            let result = this.simulation.interact.doTurnLogic(index.toString());
            if (result !== true && !result instanceof Card || typeof result === "string") return; // Invalid move

            let score = this._evaluate();

            if (score <= best_move[1]) return;

            // This card is now the best move
            best_move = [card, score];
        });

        this._restoreGame();

        let score = best_move[1];
        best_move = best_move[0];

        if (!best_move) {
            // Couldn't play any cards
            if (this.canAttack) best_move = "attack";

            else best_move = "end";

            this.history.push(["chooseMove", best_move]);
        } else {
            this.history.push(["chooseMove", [best_move.name, score]]);

            best_move = this.plr.hand.indexOf(best_move) + 1;
        }

        if (best_move == "end") {
            this.canAttack = true;
        }

        return best_move;
    }

    /**
     * Evaluates the game
     * 
     * @returns {number} The score
     */
    _evaluate() {
        let score = 0;
        const VALUE_BIAS = 0.1;

        this.simulation.board.forEach(c => {
            c.forEach(c => {
                let bias = (c.plr.id == this.plr.id) ? 1 : -1;
                let s = this._evaluateCard(c);
                if (bias == 1 && s < 0) s = 0;
                if (bias == -1 && s > 0) s = -0;

                score += s * bias;
            });
        });

        [this.simulation.player1, this.simulation.player2].forEach(p => {
            Object.entries(p).forEach(e => {
                let [key, val] = e;
                if (typeof val !== "number") return;
                if (val == 0) return;
                if (["id"].includes(key)) return;

                if (["fatigue", "heroPowerCost", "overload"].includes(key)) val = -val;

                let bias = 1;
                if (p.id != this.plr.id) bias = -1;

                score += val * bias * VALUE_BIAS;
            });
        });

        [this.simulation.player1, this.simulation.player2].forEach(p => {
            [p.deck.length, p.hand.length, p.quests.length, p.sidequests.length, p.secrets.length].forEach(val => {
                let bias = 1;
                if (p.id != this.plr.id) bias = -1;

                score += val * bias * VALUE_BIAS;
            });
        });

        return score;
    }

    /**
     * Evaluates a card
     * 
     * @param {Card} c The card
     * 
     * @returns {number} The score
     */
    _evaluateCard(c) {
        let score = 0;

        if (c.type == "Minion" || c.type == "Weapon") score += (c.getAttack() + c.getHealth()) * game.config.AIStatsBias;
        else score += game.config.AISpellValue * game.config.AIStatsBias; // If the spell value is 4 then it the same value as a 2/2 minion
        score -= c.mana * game.config.AIManaBias;

        c.keywords.forEach(() => score += game.config.AIKeywordValue);
        Object.values(c).forEach(c => {
            if (c instanceof Array && c[0] instanceof Function) score += game.config.AIFunctionValue;
        });

        return score;
    }

    /**
     * Creates a simulation and stores it in `this.simulation`
     */
    _createSimulation() {
        // Make a deep copy of the current game
        delete this.simulation;

        this.simulation = lodash.cloneDeep(game);

        this.simulation.interact = new Interact(this.simulation);
        this.simulation.functions = new Functions(this.simulation);

        this.simulation.player1 = lodash.cloneDeep(game.player1);
        this.simulation.player2 = lodash.cloneDeep(game.player2);
        this.simulation.player = this.simulation["player" + (game.player.id + 1)];
        this.simulation.opponent = this.simulation["player" + (game.opponent.id + 1)];

        set(game);
    }

    /**
     * Restore the game
     */
    _restoreGame() {
        game.interact = new Interact(game);
        game.functions = new Functions(game);
        set(game);
    }

    async attackTarget(attacker, target, best_attack) {
        let abck, tbck;

        if (attacker.classType == "Card") abck = attacker.createBackup();
        if (target.classType == "Card") tbck = target.createBackup();
        
        let result = this.simulation.attack(attacker, target);
        if (result !== true) return best_attack; // Invalid attack

        let score = this._evaluate();

        if (attacker.classType == "Card") {
            attacker.restoreBackup(attacker.backups[abck]);
            attacker.ready();
        }

        if (target.classType == "Card") target.restoreBackup(target.backups[tbck]);

        if (score <= best_attack[2]) return best_attack;

        return [attacker, target, score];
    }

    /**
     * Makes the ai attack
     *
     * @returns {[Card | Player | -1 | null, Card | Player | -1 | null]} Attacker, Target
     */
    attack() {
        this._createSimulation();

        let board = this.simulation.board;
        let thisboard = board[this.plr.id];
        let opboard = board[this.plr.getOpponent().id];

        /**
         * @type {[Card | Player, Card | Player, number]}
         */
        let best_attack = [];

        [...thisboard, this.plr].forEach(attacker => {
            if (attacker.attackTimes <= 0 || attacker.sleepy || attacker.dormant || attacker.attack || (attacker.getAttack && !attacker.getAttack())) return;

            // Attack a taunt if it exists
            let taunts = opboard.filter(c => c.keywords.includes("Taunt"));
            if (taunts.length > 0) {
                let target = taunts[0];
                best_attack = this.attackTarget(attacker, target, best_attack);
                return;
            }

            [...opboard, this.plr.getOpponent()].forEach(target => {
                if (attacker.classType == "Card" && !attacker.canAttackHero && target.classType == "Player") return;
                if (target.classType == "Card" && target.keywords.includes("Stealth")) return;

                
                this.attackTarget(attacker, target, best_attack);
            });
        });

        this.history.push(["attack", best_attack]);

        if (best_attack.length <= 0) {
            // No attacking
            best_attack = [-1, -1];
        } else {
            best_attack = [best_attack[0], best_attack[1]];
        }

        this.canAttack = false;

        return best_attack;
    }

    /**
     * @warning Do not use this. This only exists to warn you that this doesn't exist
     */
    legacy_attack_1() {
        game.input("WARNING: This AI model doesn't have a legacy attack. Please reset the `AIAttackModel` in the config back to -1.".yellow);
        return this.attack(); // Use the default attack model
    }

    /**
     * Makes the ai select a target.
     * 
     * @param {string} prompt The prompt to show the ai.
     * @param {boolean} elusive If the ai should care about `This minion can't be targetted by spells or hero powers`.
     * @param {"friendly" | "enemy" | null} force_side The side the ai should be constrained to.
     * @param {"minion" | "hero" | null} force_class The type of target the ai should be constrained to.
     * @param {string[]} flags Some flags
     * 
     * @returns {Card | Player | number} The target selected.
     */
    selectTarget(prompt, elusive, force_side, force_class, flags) {return}

    /**
     * Choose the best minion to discover.
     * 
     * @param {Card[] | import("./card").Blueprint[]} cards The cards to choose from
     * 
     * @returns {Card} Result
     */
    discover(cards) {return}

    /**
     * Choose the "best" card to dredge.
     * 
     * @param {Card[]} cards The cards to choose from
     * 
     * @returns {Card} Result
     */
    dredge(cards) {return}

    /**
     * Choose the best option from `options`
     * 
     * @param {string[]} options The options the ai can pick from
     *
     * @returns {string} The question chosen
     */
    chooseOne(options) {return}

    /**
     * Choose the best answer from `options`
     *
     * @param {string} prompt The prompt to show to the ai
     * @param {string[]} options The options the ai can pick from
     *
     * @returns {number} The index of the option chosen + 1
     */
    question(prompt, options) {return}

    /**
     * Choose yes or no based on the prompt
     *
     * @param {string} prompt The prompt to show to the ai
     *
     * @returns {boolean} `true` if "Yes", `false` if "No"
     */
    yesNoQuestion(prompt) {return}

    /**
     * Returns if the ai wants `card` to be traded
     *
     * @param {Card} card The card to check
     *
     * @returns {boolean} If the card should be traded
     */
    trade(card) {return}

    /**
     * Returns the list of cards the ai wants to mulligan.
     * 
     * @returns {string} The indexes of the cards to mulligan. Look in `Interact.mulligan` for more details.
     */
    mulligan() {return}
}

class SentimentAI {
    /**
     * @typedef {[[Card, number]]} ScoreBoard
     */
    /**
     * This is the old Sentiment Analysis based AI.
     * 
     * @param {Player} plr 
     */
    constructor(plr) {
        game = get();

        /**
         * @type {[[string, any]]}
         */
        this.history = [];

        /**
         * @type {string[]}
         */
        this.prevent = [];

        /**
         * @type {Card[]}
         */
        this.cards_played_this_turn = [];

        /**
         * @type {Card[]}
         */
        this.used_locations_this_turn = [];

        /**
         * @type {Card | null}
         */
        this.focus = null;

        this.plr = plr;
    }

    /**
     * Calculate the best move and return the result
     * 
     * @returns {Card | string} Result
     */
    chooseMove() {
        let best_move = null;
        let best_score = -100000;

        // Look for highest score
        this.plr.hand.forEach(c => {
            let score = this.analyzePositiveCard(c);

            if (score <= best_score || c.mana > this.plr.mana || this.cards_played_this_turn.includes(c)) return;

            // If the card is a minion and the player doesn't have the board space to play it, ignore the card
            if (["Minion", "Location"].includes(c.type) && game.board[this.plr.id].length >= game.config.maxBoardSpace) return;

            // Prevent the ai from playing the same card they returned from when selecting a target
            let r = false;

            this.history.forEach((h, i) => {
                if (h instanceof Array && h[1] === "0,1" && this.history[i - 1][1][0] == c.name) r = true;
            });
            if (r) return;

            best_move = c;
            best_score = score;
        });

        // If a card wasn't chosen
        if (!best_move) {
            // See if can hero power
            if (this._canHeroPower()) best_move = "hero power";

            // See if can attack
            else if (this._canAttack()) best_move = "attack";

            // See if has location
            else if (this._canUseLocation()) best_move = "use";

            else best_move = "end";

            this.history.push(["calcMove", best_move]);
        }

        else {
            this.history.push(["calcMove", [best_move.name, best_score]]);

            this.cards_played_this_turn.push(best_move);

            best_move = this.plr.hand.indexOf(best_move) + 1;
        }

        if (best_move == "end") {
            this.history.forEach((h, i) => {
                if (h instanceof Array && h[0] == "selectTarget" && h[1] == "0,1") this.history[i][1] = null;
            });

            this.cards_played_this_turn = [];
            this.used_locations_this_turn = [];
            this.prevent = [];
        }

        return best_move;
    }

    /**
     * Checks if there are any minions that can attack on the ai's board
     *
     * @returns {boolean} Can attack
     */
    _canAttack() {
        if (this.prevent.includes("attack")) return false;

        let valid_attackers = game.board[this.plr.id].filter(m => this._canMinionAttack(m));

        return valid_attackers.length > 0;
    }

    /**
     * Returns if the ai can use their hero power
     *
     * @returns {boolean} Can use hero power
     */
    _canHeroPower() {
        if (this.prevent.includes("hero power")) return false;

        let enoughMana = this.plr.mana >= this.plr.heroPowerCost;
        let canUse = this.plr.canUseHeroPower;

        let canHeroPower = enoughMana && canUse;

        this.prevent.push("hero power"); // The ai has already used their hero power that turn.

        return canHeroPower;
    }

    /**
     * Returns if there are any location cards the ai can use.
     *
     * @returns {boolean}
     */
    _canUseLocation() {
        if (this.prevent.includes("use")) return false;

        let valid_locations = game.board[this.plr.id].filter(m => m.type == "Location" && m.cooldown == 0 && !this.used_locations_this_turn.includes(m));

        return valid_locations.length > 0;
    }

    /**
     * Returns if the minion specified can attack
     *
     * @param {Card} m The minion to check
     *
     * @returns {boolean} Can attack
     */
    _canMinionAttack(m) {
        let booleans = !m.sleepy && !m.frozen && !m.dormant;
        let numbers = m.getAttack() && m.attackTimes;

        return booleans && numbers;
    }

    /**
     * Returns if the minion specified is targettable
     *
     * @param {Card} m Minion to check
     *
     * @returns {boolean} If it is targettable
     */
    _canTargetMinion(m) {
        let booleans = !m.dormant && !m.immune && !m.keywords.includes("Stealth");

        return booleans;
    }

    // ATTACKING
    /**
     * Finds all possible trades for the ai and returns them
     *
     * @returns {[Card[][], Card[][]]} `Perfect Trades`: [[attacker, target], ...], `Imperfect Trades`: [[attacker, target], ...]
     */
    _attackFindTrades() {
        let perfect_trades = [];
        let imperfect_trades = [];

        let currboard = game.board[this.plr.id].filter(m => this._canMinionAttack(m));

        currboard.forEach(a => {
            let trades = [...perfect_trades, ...imperfect_trades];

            let score = this.analyzePositiveCard(a);
            if (score > game.config.AIProtectThreshold || trades.map(c => c[0]).includes(a)) return; // Don't attack with high-value minions.

            if (a.sleepy || a.attackTimes <= 0) return;

            let opboard = game.board[this.plr.getOpponent().id].filter(m => this._canTargetMinion(m));

            opboard.forEach(t => {
                trades = [...perfect_trades, ...imperfect_trades];
                if (trades.map(c => c[1]).includes(t)) return;

                let score = this.analyzePositiveCard(t);
                if (score < game.config.AIIgnoreThreshold) return; // Don't waste resources attacking useless targets.

                if (a.getAttack() == t.getHealth()) perfect_trades.push([a, t]);
                else if (a.getAttack() > t.getHealth()) imperfect_trades.push([a, t]);
            });
        });

        return [perfect_trades, imperfect_trades];
    }

    /**
     * Returns a score for the player specified based on how good their position is.
     *
     * @param {Player} player The player to score
     * @param {import("./types").ScoreBoard} board The board to check
     *
     * @returns {number} Score
     */
    _scorePlayer(player, board) {
        let score = 0;

        board.forEach(m => {
            let [_minion, _score] = m;

            score += _score;
        });

        Object.entries(player).forEach(f => {
            let [key, val] = f;

            let i = ["health", "maxHealth", "armor", "maxMana"];
            if (!i.includes(key)) return;

            score += val;
        });

        score += player.deck.length;

        return score;
    }

    /**
     * Returns the player that is winning
     *
     * @param {import("./types").ScoreBoard} board The board to check
     *
     * @returns {[Player, number]} Winner, Score
     */
    _findWinner(board) {
        let score = this._scorePlayer(this.plr, board[this.plr.id]);
        let opScore = this._scorePlayer(this.plr.getOpponent(), board[this.plr.getOpponent().id]);

        let winner = (score > opScore) ? this.plr : this.plr.getOpponent();
        let s = (winner == this.plr) ? score : opScore;

        return [winner, s];
    }

    /**
     * Returns if there is a taunt on the board
     *
     * @param {boolean} [return_taunts=false] If the function should return the taunts it found, or just if there is a taunt. If this is true it will return the taunts it found.
     *
     * @returns {Card[] | boolean}
     */
    _tauntExists(return_taunts = false) {
        let taunts = game.board[this.plr.getOpponent().id].filter(m => m.keywords.includes("Taunt"));

        if (return_taunts) return taunts;

        return taunts.length > 0;
    }

    /**
     * Does a trade
     *
     * @returns {Card[] | null} Attacker, Target
     */
    _attackTrade() {
        let [perfect_trades, imperfect_trades] = this._attackFindTrades();

        let ret = null;
        if (perfect_trades.length > 0) ret = perfect_trades[0];
        else if (imperfect_trades.length > 0) ret = imperfect_trades[0];

        if (ret) this.history.push([`trade`, [ret[0].name, ret[1].name]]);

        return ret;
    }

    /**
     * Does a general attack
     *
     * @param {import("./types").ScoreBoard} board
     *
     * @returns {[Card | -1]} Attacker, Target
     */
    _attackGeneral(board) {
        let current_winner = this._findWinner(board);

        let ret = null;

        // Risky
        let op_score = this._scorePlayer(this.plr.getOpponent(), board[this.plr.getOpponent().id]);
        let risk_mode = current_winner[1] >= op_score + game.config.AIRiskThreshold // If the ai is winner by more than 'threshold' points, enable risk mode

        let taunts = this._tauntExists(); // If there are taunts, override risk mode

        if (risk_mode && !taunts) ret = this._attackGeneralRisky();
        else ret = this._attackGeneralMinion();

        this.history.push([`attack`, [ret[0].name, ret[1].name]]);

        if (!this.focus && ret[1] instanceof game.Card) this.focus = ret[1];

        return ret;
    }

    /**
     * Does a risky attack.
     *
     * @returns {Card[]} Attacker, Target
     */
    _attackGeneralRisky() {
        // Only attack the enemy hero
        return [this._attackGeneralChooseAttacker(true), this.plr.getOpponent()];
    }

    /**
     * Chooses the attacker and target
     * 
     * Use the return value of this function to actually attack by passing it into `game.attack`
     *
     * @returns {[Card | -1]} Attacker, Target
     */
    _attackGeneralMinion() {
        let target;

        // If the focused minion doesn't exist, select a new minion to focus
        if (!game.board[this.plr.getOpponent().id].find(a => a == this.focus)) this.focus = null;

        if (!this.focus || (this._tauntExists() && !this.focus.keywords.includes("Taunt"))) target = this._attackGeneralChooseTarget();
        else target = this.focus

        return [this._attackGeneralChooseAttacker(target instanceof game.Player), target];
    }

    /**
     * Choose a target for a general attack
     *
     * @returns {Card | Player | -1} Target | -1 (Go back)
     */
    _attackGeneralChooseTarget() {
        let highest_score = [null, -9999];

        let board = game.board[this.plr.getOpponent().id];

        // If there is a taunt, select that as the target
        let taunts = this._tauntExists(true);
        if (taunts.length > 0) return taunts[0];

        board = board.filter(m => this._canTargetMinion(m));

        board.forEach(m => {
            let score = this.analyzePositiveCard(m);

            if (score < highest_score[1]) return;

            highest_score = [m, score];
        });

        if (!highest_score[0]) return this.plr.getOpponent();

        if (!highest_score[0]) {
            this.prevent.push("attack");
            return -1;
        }

        return highest_score[0];
    }

    /**
     * Choose an attacker for a general attack
     *
     * @param {boolean} [target_is_player=false] If the target is a player
     *
     * @returns {Card | Player | -1} Attacker | -1 (Go back)
     */
    _attackGeneralChooseAttacker(target_is_player = false) {
        let lowest_score = [null, 9999];

        let board = game.board[this.plr.id];
        board = board.filter(c => this._canMinionAttack(c));

        board.forEach(m => {
            let score = this.analyzePositiveCard(m);

            if (score > lowest_score[1] || (score > game.config.AIProtectThreshold && !target_is_player)) return;

            if (m.sleepy || m.attackTimes <= 0) return;
            if (target_is_player && !m.canAttackHero) return;

            lowest_score = [m, score];
        });

        if (!lowest_score[0] && this.plr.attack > 0) return this.plr;

        if (!lowest_score[0]) {
            this.prevent.push("attack");
            return -1;
        }

        return lowest_score[0];
    }

    /**
     * Makes the ai attack
     *
     * @returns {[Card | Player | -1 | null, Card | Player | -1 | null]} Attacker, Target
     */
    attack() {
        // Assign a score to all minions
        let board = [[], []];
        game.board.forEach((p, i) => {
            p.forEach(m => {
                let score = this.analyzePositiveCard(m);

                board[i].push([m, score]);
            });
        });

        let amount_of_trades = this._attackFindTrades().map(t => t.length).reduce((a, b) => a + b);

        // The ai should skip the trade stage if in risk mode
        let current_winner = this._findWinner(board);
        let op_score = this._scorePlayer(this.plr.getOpponent(), board[this.plr.getOpponent().id]);
        let risk_mode = current_winner[1] >= op_score + game.config.AIRiskThreshold // If the ai is winner by more than 'threshold' points, enable risk mode

        let taunts = this._tauntExists();
        if (taunts) return this._attackGeneral(board); // If there is a taunt, attack it before trading

        if (amount_of_trades > 0 && !risk_mode) return this._attackTrade();
        return this._attackGeneral(board);
    }

    /**
     * Makes the ai attack
     * 
     * @deprecated Use `AI.attack` instead.
     * 
     * @returns {Card[] | -1} Attacker and target
     */
    legacy_attack_1() { // This gets called if you set the ai attack model to 1
        let worst_minion;
        let worst_score = 100000;
        
        game.board[this.plr.id].filter(m => !m.sleepy && !m.frozen && !m.dormant).forEach(m => {
            let score = this.analyzePositiveCard(m);

            if (score >= worst_score) return;

            worst_minion = m;
            worst_score = score;
        });

        let attacker = worst_minion;
        
        let target; 
        let targets;

        let best_minion;
        let best_score = -100000;

        // Check if there is a minion with taunt
        let taunts = game.board[this.plr.getOpponent().id].filter(m => m.keywords.includes("Taunt"));
        if (taunts.length > 0) targets = taunts.filter(m => !m.immune && !m.dormant);
        else targets = game.board[this.plr.getOpponent().id].filter(m => !m.immune && !m.dormant);

        targets.forEach(m => {
            let score = this.analyzePositiveCard(m);

            if (score <= best_score) return;

            best_minion = m;
            best_score = score;
        });
        target = best_minion;

        // If the AI has no minions to attack, attack the enemy hero
        if (!target) {
            if (!taunts.length && attacker && attacker.canAttackHero) target = this.plr.getOpponent();
            else {
                attacker = -1;
                target = -1;

                this.prevent.push("attack");
            }
        }
        if (!attacker && this.plr.attack > 0) attacker = this.plr;

        let arr = [];
        let strbuilder = "";

        if (attacker instanceof game.Player) arr.push("P" + (attacker.id + 1));
        else {
            arr.push(attacker.name);
            strbuilder += worst_score + ", ";
        }
            
        if (target instanceof game.Player) arr.push("P" + (target.id + 1));
        else {
            arr.push(target.name);
            strbuilder += best_score;
        }

        this.history.push([`attack, [${strbuilder}]`, arr]);

        return [attacker, target];
    }
    // -------------

    /**
     * Makes the ai select a target.
     * 
     * @param {string} prompt The prompt to show the ai.
     * @param {boolean} elusive If the ai should care about `This minion can't be targetted by spells or hero powers`.
     * @param {"friendly" | "enemy" | null} force_side The side the ai should be constrained to.
     * @param {"minion" | "hero" | null} force_class The type of target the ai should be constrained to.
     * @param {string[]} flags Some flags
     * 
     * @returns {Card | Player | number} The target selected.
     */
    selectTarget(prompt, elusive, force_side, force_class, flags) {
        if (flags.includes("allow_locations") && force_class != "hero") {
            let locations = game.board[this.plr.id].filter(m => m.type == "Location" && m.cooldown == 0 && !this.used_locations_this_turn.includes(m));
            this.used_locations_this_turn.push(locations[0]);

            if (locations.length > 0) return locations[0];
        }

        let op = this.plr.getOpponent();
        let id = this.plr.id;

        let side = null;

        let score = this.analyzePositive(prompt, false);

        if (score > 0) side = "self";
        else if (score < 0) side = "enemy";

        if (force_side) side = force_side;

        let sid = (side == "self") ? id : op.id;

        if (game.board[sid].length <= 0 && force_class == "minion") {
            this.history.push(["selectTarget", "0,1"]);

            return false;
        }

        if (force_class && force_class == "hero") {
            let ret = -1;

            if (side == "self") ret = this.plr;
            else if (side == "enemy") ret = op;
            let _ret = (ret instanceof game.Player) ? "P" + (ret.id + 1) : ret;

            this.history.push(["selectTarget", _ret]);

            return ret;
        }

        // The player has no minions, select their face
        if (game.board[sid].length <= 0) {
            let ret = false;

            if (force_class != "minion") {
                ret = game["player" + (sid + 1)];
                this.history.push(["selectTarget", "P" + (ret.id + 1)]);
            }
            else this.history.push(["selectTarget", -1]);

            return ret;
        }

        let selected = null;

        let best_minion = false;
        let best_score = -100000;

        game.board[sid].forEach(m => {
            if (!this._canTargetMinion(m)) return;
            if ((elusive && m.elusive) || m.type == "Location") return;
            
            let s = this.analyzePositiveCard(m);

            if (s <= best_score) return;

            best_minion = m;
            best_score = s;
        });

        selected = best_minion;

        if (selected) {
            this.history.push(["selectTarget", `${selected.name},${best_score}`]);
            //this.history.push(["selectTarget", [selected.name, best_score]]);

            return selected;
        }

        this.history.push(["selectTarget", -1]);
        return false;
    }

    /**
     * Choose the "best" discover minion.
     * 
     * @param {Card[] | import("./card").Blueprint[]} cards The cards to choose from
     * 
     * @returns {Card} Result
     */
    discover(cards) {
        let best_card = null;
        let best_score = -100000;

        // Look for highest score
        cards.forEach(c => {
            let score = this.analyzePositiveCard(new game.Card(c.name, this.plr));

            if (score <= best_score) return;

            best_card = c;
            best_score = score;
        });

        this.history.push(["discover", [best_card.name, best_score]]);

        best_card = new game.Card(best_card.name, this.plr); // `cards` can be a list of blueprints, so calling best_card.imperfectCopy is dangerous

        return best_card;
    }

    /**
     * Choose the "best" card to dredge.
     * 
     * @param {Card[]} cards The cards to choose from
     * 
     * @returns {Card} Result
     */
    dredge(cards) {
        let best_card = null;
        let best_score = -100000;

        // Look for highest score
        cards.forEach(c => {
            let score = this.analyzePositiveCard(c);

            if (score <= best_score) return;

            best_card = c;
            best_score = score;
        });

        let name = best_card ? best_card.name : null

        this.history.push(["dredge", [name, best_score]]);

        return best_card;
    }

    /**
     * Choose the "best" option from `options`
     * 
     * @param {string[]} options The options the ai can pick from
     *
     * @returns {number} The index of the question chosen
     */
    chooseOne(options) {
        // I know this is a bad solution
        // "Deal 2 damage to a minion; or Restore 5 Health."
        // ^^^^^ It will always choose to restore 5 health, since it sees deal 2 damage as bad but oh well, future me problem.
        // ^^^^^ Update 29/05/23  TODO: Fix this
        let best_choice = null;
        let best_score = -100000;
 
        // Look for highest score
        options.forEach((c, i) => {
            let score = this.analyzePositive(c);

            if (score <= best_score) return;

            best_choice = i;
            best_score = score;
        });
 
        this.history.push(["chooseOne", [best_choice, best_score]]);

        return best_choice;
    }

    /**
     * Choose the "best" answer from `options`
     *
     * @param {string} prompt The prompt to show to the ai
     * @param {string[]} options The options the ai can pick from
     *
     * @returns {number} The index of the option chosen + 1
     */
    question(prompt, options) {
        let best_choice = null;
        let best_score = -100000;

        options.forEach((v, i) => {
            let score = this.analyzePositive(v);

            if (score <= best_score) return;

            best_choice = i;
            best_score = score;
        });

        this.history.push([`question: ${prompt}`, [best_choice, best_score]]);

        return best_choice + 1;
    }

    /**
     * Choose yes or no based on the prompt
     *
     * @param {string} prompt The prompt to show to the ai
     *
     * @returns {boolean} `true` if "Yes", `false` if "No"
     */
    yesNoQuestion(prompt) {
        let score = this.analyzePositive(prompt);
        let ret;

        if (score > 0) ret = true;
        else ret = false;

        this.history.push(["yesNoQuestion", [prompt, ret]]);

        return ret;
    }

    /**
     * Returns if the ai wants `card` to be traded
     *
     * @param {Card} card The card to check
     *
     * @returns {boolean} If the card should be traded
     */
    trade(card) {
        if (this.plr.deck.length <= 1) return false; // If the ai doesn't have any cards to trade into, don't trade the card.
        if (this.plr.mana < 1) return false; // If the ai can't afford to trade, don't trade the card

        let score = this.analyzePositiveCard(card);

        let ret = score <= game.config.AITradeThreshold;

        this.history.push(["trade", [card.name, ret, score]]);

        return ret;
    }

    /**
     * Returns the list of cards the ai wants to mulligan.
     * 
     * @returns {string} The indexes of the cards to mulligan. Look in `Interact.mulligan` for more details.
     */
    mulligan() {
        let to_mulligan = "";

        let _scores = "(";

        this.plr.hand.forEach(c => {
            if (c.name == "The Coin") return;

            let score = this.analyzePositiveCard(c);

            if (score < game.config.AIMulliganThreshold) to_mulligan += (this.plr.hand.indexOf(c) + 1).toString();

            _scores += `${c.name}:${score}, `;
        });

        _scores = _scores.slice(0, -2) + ")";

        this.history.push([`mulligan (T${game.config.AIMulliganThreshold})`, [to_mulligan, _scores]]);

        return to_mulligan;
    }

    /**
     * Analyze a string and return a score based on how "positive" the ai thinks it is
     *
     * @param {string} str The string to analyze
     * @param {boolean} context Enable context analysis
     * 
     * @returns {number} The score the string gets
     */
    analyzePositive(str, context = true) {
        if (context) context = game.config.AIContextAnalysis;
        let score = 0;

        str.toLowerCase().split(/[^a-z0-9 ]/).forEach(i => {
            i = i.trim();

            i.split(" ").forEach(s => {
                // Filter out any characters not in the alphabet
                s = s.replace(/[^a-z]/g, "");
                let ret = false;

                Object.entries(game.config.AISentiments).forEach(v => {
                    if (ret) return;

                    Object.entries(v[1]).forEach(k => {
                        if (ret) return;

                        const k0 = k[0].replace(/^(.*)[sd]$/, "$1"); // Remove the last "s" or "d" in order to account for plurals 
                        if (!new RegExp(k[0]).test(s) && !new RegExp(k0).test(s)) return;

                        // If the sentiment is "positive", add to the score. If it is "negative", subtract from the score.
                        let opponent_test = /enemy|enemies|opponent/;
                        let pos = k[1];
                        if (context && opponent_test.test(i)) pos = -pos;
                        score -= (v[0] == "positive") ? -pos : pos;
                        ret = true;
                        return;
                    });
                });
            });
        });

        return score;
    }

    /**
     * Same as `analyzePositive` but changes the score based on a card's positive and negative values.
     * Passes the card's description into `analyzePositive`.
     *
     * @param {Card} c The card to analyze
     *
     * @returns {number} The score
     */
    analyzePositiveCard(c) {
        let score = this.analyzePositive(c.desc);

        if (c.type == "Minion" || c.type == "Weapon") score += (c.getAttack() + c.getHealth()) * game.config.AIStatsBias;
        else score += game.config.AISpellValue * game.config.AIStatsBias; // If the spell value is 4 then it the same value as a 2/2 minion
        score -= c.mana * game.config.AIManaBias;

        c.keywords.forEach(() => score += game.config.AIKeywordValue);
        Object.values(c).forEach(c => {
            if (c instanceof Array && c[0] instanceof Function) score += game.config.AIFunctionValue;
        });

        return score;
    }
}

exports.SimulationAI = SimulationAI;
exports.SentimentAI = SentimentAI;<|MERGE_RESOLUTION|>--- conflicted
+++ resolved
@@ -13,7 +13,6 @@
  */
 let game = get();
 
-<<<<<<< HEAD
 class SimulationAI {
     /**
      * @param {Player} plr 
@@ -47,9 +46,6 @@
         this.plr = plr;
     }
 
-=======
-class AI {
->>>>>>> 222e2713
     /**
      * Calculate the best move and return the result
      * 
