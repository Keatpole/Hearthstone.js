--- conflicted
+++ resolved
@@ -444,18 +444,6 @@
          */
         this.plr = plr;
 
-<<<<<<< HEAD
-        /**
-         * A list of ids, do not use.
-         * 
-         * @type {number[]}
-         */
-        this.__ids = [];
-
-        this.randomizeIds();
-
-=======
->>>>>>> c8ca124e
         /**
          * The card's uuid. Gets randomly generated when the card gets created.
          * 
@@ -478,17 +466,8 @@
      * 
      * @returns {string} The uuid
      */
-<<<<<<< HEAD
-    randomizeIds() {
-        this.__ids = [];
-        for (let i = 0; i < 100; i++) {
-            // This is to prevent cards from getting linked. Don't use this variable
-            this.__ids.push(game.functions.randInt(0, 671678679546789));
-        }
-=======
     randomizeUUID() {
         this.uuid = uuidv4();
->>>>>>> c8ca124e
 
         return this.uuid;
     }
