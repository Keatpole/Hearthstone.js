//@ts-check
const { Game } = require("./game");
const { Player } = require("./player");
const { get } = require("./shared");
const { v4: uuidv4 } = require("uuid");

/**
 * @type {Game}
 */
let game;

function getInternalGame() {
   let tempGame = get();
   if (!tempGame) return;

   game = tempGame;
}

getInternalGame();

class Card {
    /**
     * Create a card.
     * 
     * @param {string} name The name of the card
     * @param {Player} plr The card's owner.
     */
    constructor(name, plr) {
        getInternalGame();

        let blueprint = game.cards.find(c => c.name == name);
        if (!blueprint) {
            throw new Error(`Could not find card with name ${name}`);
        }

        /**
         * The card's blueprint.
         * This is the baseline of the card
         * 
         * Properties of this blueprint are set in this class.
         * For example, if the blueprint has a property called "foo", and it is set to 1, then the card will get a property called "foo", with value 1
         * 
         * @type {import("./types").Blueprint}
         */
        this.blueprint = blueprint;

        /**
         * This is the name of the card, it must be unique.
         * Please do not change this
         * 
         * @type {string}
         */
        this.name = name;

        /**
         * This is used instead of the name when displaying the card, this does not have to be unique.
         * 
         * @type {string}
         */
        this.displayName = name;

        /**
         * The id tied to the blueprint of the card.
         * This differentiates cards from each other, but not cards with the same blueprint.
         * Use uuid for that.
         * 
         * @example
         * let sheep = new Card("Sheep", plr);
         * let another_sheep = new Card("Sheep", plr);
         * 
         * let the_coin = new Card("The Coin", plr);
         * 
         * assert.equal(sheep.id, another_sheep.id);
         * assert.notEqual(sheep.id, the_coin.id);
         * 
         * @type {number | null}
         */
        this.id = null;

        /**
         * The cost of the card.
         * 
         * @type {number}
         */
        this.mana = 0;

        /**
         * The name of this class. This is if you are working with a type that is `Card | Player`.
         * In that case, this is `Card` if that type is `Card`, or `Player` if that type is `Player`.
         * 
         * But for types that are just `Card`, this is the literal string "Card".
         * 
         * @type {"Card"}
         */
        this.classType = "Card";

        /**
         * What currency this card costs.
         * If this is "mana", the card costs `Player.mana`.
         * If this is "armor", the card costs `Player.armor`.
         * If this is "health", the card costs `Player.health`.
         * etc...
         * 
         * This can be any value, as long as it is a defined _number_ in the `Player` class.
         * 
         * @type {import("./types").CostType}
         */
        this.costType = "mana";

        /**
         * This is the type of card, e.g. "Spell" or "Minion".
         * 
         * @type {import("./types").CardType}
         */
        this.type = "Undefined";

        /**
         * This is the class that the card belongs to. E.g. "Warlock" or "Mage".
         * 
         * @type {import("./types").CardClass}
         */
        this.class = "Mage";

        /**
         * This is the rarity of the card. E.g. "Free" | "Common" | "Rare" | "Epic" | "Legendary"
         * 
         * @type {import("./types").CardRarity}
         */
        this.rarity = "Free";

        /**
         * If the card is dormant | The turn that the dormant runs out
         * 
         * @type {false | number}
         */
        this.dormant = false;

        /**
         * If the card has been corrupted.
         * 
         * @type {boolean}
         */
        this.corrupted = false;

        /**
         * The _name_ of the corrupted counterpart of this card.
         * 
         * @type {null | string}
         */
        this.corrupt = null;

        /**
         * ["Name of the card above the minion", "", "Name of the card below the minion"]
         * 
         * The "" gets replaced by this minion.
         * This is flexible, you can add as many as you want, in any order. You can even add another "".
         * 
         * @example
         * card = new Card("Sheep", plr);
         * card.colossal = ["Left Arm", "", "Right Arm"];
         * 
         * // Left Arm
         * // Sheep
         * // Right Arm
         * 
         * @type {null | [string]}
         */
        this.colossal = null;

        /**
         * If the card is uncollectible.
         * - Uncollectible cards cannot be added to a deck, and cannot be found in card pools[1].
         * - Uncollectible cards can mostly only be explicitly created by other collectible cards.
         * 
         * [1] Unless explicitly stated otherwise
         * 
         * @type {boolean}
         */
        this.uncollectible = false;

        /**
         * If the card is frozen.
         * A frozen card cannot attack.
         * 
         * @type {boolean}
         */
        this.frozen = false;

        /**
         * If the card is immune.
         * An immune card cannot be targeted at all.
         * 
         * @type {boolean}
         */
        this.immune = false;

        /**
         * If the card is an echo.
         * - Echo cards can be played as many times as the player wants, as long as they have the resources.
         * - Echo cards get removed from the player's hand at the end of the turn.
         * 
         * @type {boolean}
         */
        this.echo = false;

        /**
         * The keywords that the card has. E.g. ["Taunt", "Divine Shield", etc...]
         * 
         * @type {import("./types").CardKeyword[]}
         */
        this.keywords = [];

        /**
         * Information stored in the card.
         * This information can be anything, and the card can access it at any point.
         * 
         * I do not recommend changing this in any other context than in a card's blueprint, unless you know what you are doing.
         * 
         * @type {any[]}
         */
        this.storage = []; // Allow cards to store data for later use

        /**
         * The turn that the card was played / created.
         * 
         * @type {number}
         */
        this.turn = game.turns; // The turn the card was played

        /**
         * The turn that the card was killed.
         * 
         * Set to -1 if the card is not dead.
         * 
         * @type {number}
         */
        this.turnKilled = -1;

        /**
         * The amount of infuse a card has.
         * 
         * Set to -1 if the card does not have infuse.
         * 
         * @type {number}
         */
        this.infuse_num = -1; // The amount of infuse a card has. Set to -1 for no infuse.

        /**
         * The turn that the card was frozen.
         * 
         * Set to -1 if the card is not frozen.
         * 
         * @type {number}
         */
        this.frozen_turn = -1;

        /**
         * The runes of the card.
         * 
         * @type {string}
         */
        this.runes = "";

        /**
         * If the card is a spell, this is the school of the spell. E.g. "Fire" or "Frost" or "Fel".
         * 
         * @type {import("./types").SpellSchool}
         */
        this.spellClass = "General";

        /**
         * The tribe the card belongs to.
         * 
         * @type {import("./types").MinionTribe}
         */
        this.tribe = "None";

        /**
         * The cooldown of the location card.
         * 
         * @type {number}
         */
        this.cooldown = 0;

        /**
         * The description of the hero power.
         * 
         * @type {string}
         */
        this.hpDesc = "[PLACEHOLDER]";

        /**
         * The cost of the hero power.
         * 
         * @type {number}
         */
        this.hpCost = 2;

        /**
         * The number of times a minion can attack in a turn;
         * - Default: 1
         * - With Windfury: 2
         * - With Mega-Windfury: 4
         * 
         * @type {number}
         */
        this.attackTimes = 1;

        /**
         * The amount of turns stealth should last.
         * 
         * Set to 0 if the card is does not have a stealth duration.
         * 
         * @type {number}
         */
        this.stealthDuration = 0;

        /**
         * If the card can attack the hero.
         * 
         * This will be set to true if the card is a spell and other card types, so verify the type of the card before using this.
         * 
         * @type {boolean}
         */
        this.canAttackHero = true;

        /**
         * If this is true, the card is exhausted and so can't attack this turn.
         * 
         * Automatically gets set to true when the card attacks, and gets set to false at the end of the player's turn.
         * 
         * @type {boolean}
         */
        this.sleepy = true;

<<<<<<< HEAD
        /**
         * Placeholder key-value pairs.
         * 
         * This should not be used directly, unless you know what you are doing.
         * 
         * @example
         * this.placeholder = {
         *     "turn": game.turns,
         * }
         * 
         * assert.equal(this.desc, "The current turn is: {turn}");
         * // Eventually...
         * assert.equal(this.desc, "The current turn is: 1");
         */
        this.placeholder = {};

        /**
         * @type {import("./types").KeywordMethod | false}
         */
        this.spellburst = false;

        // Set these variables to true or false.
        const exists = ["corrupted", "colossal", "dormant", "uncollectible", "frozen", "immune", "echo"];
        exists.forEach(i => {
            this[i] = this.blueprint[i] || false;
        });

        /*
        Go through all blueprint variables and
        set them in the card object
        Example:
        Blueprint: { name: "Sheep", stats: [1, 1], test: true }
                                                   ^^^^^^^^^^
        Do: this.test = true
        
        Function Example:
        Blueprint: { name: "The Coin", mana: 0, cast(plr, game): { plr.gainMana(1) } }
                                                ^^^^^^^^^^^^^^^^^^^^^^^^^^^^^^^^^^
        Do: this.cast = [{ plr.gainMana(1) }]
                        ^                   ^
                            This is in an array so we can add multiple events on casts
        */
        Object.entries(this.blueprint).forEach(i => {
            if (typeof i[1] == "function") this[i[0]] = [i[1]];
            else this[i[0]] = JSON.parse(JSON.stringify(i[1]));
        });

=======
>>>>>>> e7b52212
        /**
         * The maximum health of the card.
         * 
         * Default: -1
         * 
         * @type {number}
         */
        this.maxHealth = -1;

<<<<<<< HEAD
        // Set maxHealth if the card is a minion or weapon
        this.type = this.blueprint.type; // Redundant, makes the TypeScript compiler shut up
        if (this.type == "Minion" || this.type == "Weapon") this.maxHealth = this.blueprint.stats?.at(1) ?? -1;

        /**
         * The card's description / text.
         * 
         * Might include color tags like `Example [033Example 2[142`.
         * Use `colors.strip()` to remove these.
         * 
         * @type {string}
         */
        this.desc = game.functions.parseTags(this.desc);

=======
>>>>>>> e7b52212
        /**
         * @typedef {Object} EnchantmentDefinition
         * @property {string} enchantment - The enchantment string. E.g. "-1 mana"
         * @property {Card} owner - The card that the enchantment belongs to
         */

        /**
         * The card's enchantments.
         * Formatted like this:
         * 
         * ```json
         * [
         *     {
         *         "enchantment": "-1 mana",
         *         "owner": //some_card
         *     }
         * ]
         * ```
         * 
         * @type {EnchantmentDefinition[]}
         */
        this.enchantments = [];

<<<<<<< HEAD
        // Make a backup of "this" to be used when silencing this card

        /**
         * @type {Object<string, Card>}
         */
        //@ts-ignore
        let backups = {"init": {}};
        Object.entries(this).forEach(i => backups["init"][i[0]] = i[1]);
=======
        this.doBlueprint();

        /**
         * The owner of this card.
         * 
         * @type {Player}
         */
        this.plr = plr;
>>>>>>> e7b52212

        /**
         * A list of backups of this card.
         * 
         * The card backups don't include the methods so don't call any.
         * 
         * @type {Object<string, Card>}
         */
        this.backups = {};

        // Make a backup of "this" to be used when silencing this card
        if (!this.backups["init"]) this.backups["init"] = {};
        Object.entries(this).forEach(i => this.backups["init"][i[0]] = i[1]);

        /**
         * The card's uuid. Gets randomly generated when the card gets created.
         * 
         * @type {string}
         */
        this.uuid = this.randomizeUUID();

        /**
         * The list of placeholder ids / replacement strings pairs.
         * 
         * @type {Object.<any, string>}
         */
        this.placeholder = this.activate("placeholders")[0]; // This is a list of replacements.

        game.events.broadcast("CreateCard", this, this.plr);
    }

    /**
     * Randomizes the uuid for this card to prevent cards from being "linked"
     * 
     * @returns {string} The uuid
     */
    randomizeUUID() {
        this.uuid = uuidv4();

        return this.uuid;
    }

    /**
     * Sets fields based on the blueprint of the card.
     */
    doBlueprint() {
        // Reset the blueprint
        this.blueprint = game.cards.find(c => c.name == this.name);

        // Set these variables to true or false.
        const exists = ["corrupted", "colossal", "dormant", "uncollectible", "frozen", "immune", "echo"];
        exists.forEach(i => {
            this[i] = this.blueprint[i] || false;
        });

        /*
        Go through all blueprint variables and
        set them in the card object
        Example:
        Blueprint: { name: "Sheep", stats: [1, 1], test: true }
                                                   ^^^^^^^^^^
        Do: this.test = true
        
        Function Example:
        Blueprint: { name: "The Coin", mana: 0, cast(plr, game): { plr.gainMana(1) } }
                                                ^^^^^^^^^^^^^^^^^^^^^^^^^^^^^^^^^^
        Do: this.cast = [{ plr.gainMana(1) }]
                        ^                   ^
                            This is in an array so we can add multiple events on casts
        */
        Object.entries(this.blueprint).forEach(i => {
            if (typeof i[1] == "function") this[i[0]] = [i[1]];
            else this[i[0]] = JSON.parse(JSON.stringify(i[1]));
        });

        // Set maxHealth if the card is a minion or weapon
        if (this.type == "Minion" || this.type == "Weapon") this.maxHealth = this.blueprint.stats[1];

        /**
         * The card's description / text.
         * 
         * Might include color tags like `Example [033Example 2[142`.
         * Use `colors.strip()` to remove these.
         * 
         * @type {string}
         */
        this.desc = game.functions.parseTags(this.desc);
    }

    /**
     * Adds a deathrattle to the card
     * 
     * @param {import("./types").KeywordMethod} _deathrattle The deathrattle to add
     * 
     * @returns {boolean} Success
     */
    addDeathrattle(_deathrattle) {
        if (!this.deathrattle) this.deathrattle = [];

        this.deathrattle.push(_deathrattle);

        // Just in case we want this function to ever fail, we make it return success.
        return true;
    }

    // Keywords

    /**
     * Adds a keyword to the card
     * 
     * @param {import("./types").CardKeyword} keyword The keyword to add
     * 
     * @returns {boolean} Success
     */
    addKeyword(keyword) {
        if (this.keywords.includes(keyword)) return false;

        this.keywords.push(keyword);

        if (keyword === "Charge") this.sleepy = false;
        else if (keyword === "Rush") {
            this.sleepy = false;
            this.canAttackHero = false;
        }

        return true;
    }

    /**
     * @deprecated Use `game.functions.remove(card.keywords, "Taunt")`
     * 
     * Removes a keyword from the card
     * 
     * @param {string} keyword The keyword to remove
     * 
     * @returns {boolean} Success
     */
    removeKeyword(keyword) {
        this.keywords = this.keywords.filter(k => k != keyword);

        return true;
    }

    /**
     * Freeze the card
     *
     * @returns {boolean} Success
     */
    freeze() {
        this.frozen_turn = game.turns;
        this.frozen = true;

        game.events.broadcast("FreezeCard", this, this.plr);

        return true;
    }

    /**
     * Mark a card as having attacked once, and if it runs out of attacks this turn, exhaust it.
     *
     * @returns {boolean} Success
     */
    decAttack() {
        this.attackTimes--;

        const shouldExhaust = (this.attackTimes <= 0);
        if (shouldExhaust) this.sleepy = true;

        return true;
    }
    
    /**
     * Makes this minion ready for attack
     * 
     * @returns {boolean} Success
     */
    ready() {
        this.sleepy = false;
        this.resetAttackTimes();

        return true;
    }

    // Change stats

    /**
     * Returns the card's attack
     * 
     * Returns -1 if the card does not have attack
     * 
     * @returns {number}
     */
    getAttack() {
        return this.stats?.at(0) ?? -1;
    }

    /**
     * Returns the card's health
     * 
     * Returns -1 if the card does not have health
     * 
     * @returns {number}
     */
    getHealth() {
        return this.stats?.at(1) ?? -1;
    }

    /**
     * Sets the card's attack and health.
     * 
     * @param {number | null} [attack=null] The attack to set
     * @param {number | null} [health=null] The health to set
     * @param {boolean} [changeMaxHealth=true] If the card's max health should be reset to it's current health if the health increases from running this function.
     * 
     * @returns {boolean} Success
     */
    setStats(attack = null, health = null, changeMaxHealth = true) {
        if (attack == null) attack = this.getAttack();
        if (health == null) health = this.getHealth();

        this.stats = [attack, health];

        if (changeMaxHealth && health > this.maxHealth) {
            this.maxHealth = health;
        }

        return true;
    }

    /**
     * Adds `attack` and `health` to the card.
     * 
     * @param {number} [attack=0] The attack to add
     * @param {number} [health=0] The health to add
     * @param {boolean} [restore=false] Should cap the amount of health added to it's max health.
     * 
     * @returns {boolean} Success
     */
    addStats(attack = 0, health = 0, restore = false) {
        this.addAttack(attack);
        this.addHealth(health, restore);

        return true;
    }

    /**
     * Removes `attack` and `health` from the card.
     * 
     * @param {number} [attack=0] The attack to remove
     * @param {number} [health=0] The health to remove
     * 
     * @returns {boolean} Success
     */
    remStats(attack = 0, health = 0) {
        this.remAttack(attack);
        this.remHealth(health);

        return true;
    }

    /**
     * Adds `amount` to the card's health
     * 
     * @param {number} amount The health to add
     * @param {boolean} [restore=true] Should reset health to it's max health if it goes over it's max health
     * 
     * @returns {boolean} Success
     */
    addHealth(amount, restore = true) {
        if (!this.stats) return false;

        let before = this.getHealth();
        this.setStats(this.getAttack(), this.getHealth() + amount, !restore);
    
        if (!restore) {
            this.resetMaxHealth(true);
            return true;
        }

        // Restore health

        if (this.getHealth() > this.maxHealth) {
            // Too much health
            this.activate("overheal"); // Overheal keyword

            if (this.getHealth() > before) game.events.broadcast("HealthRestored", this.maxHealth, this.plr);

            this.stats[1] = this.maxHealth;
        } else if (this.getHealth() > before) {
            game.events.broadcast("HealthRestored", this.getHealth(), this.plr);
        }

        return true;
    }

    /**
     * Adds `amount` to the card's attack
     * 
     * @param {number} amount The attack to add
     * 
     * @returns {boolean} Success
     */
    addAttack(amount) {
        this.setStats(this.getAttack() + amount, this.getHealth());

        return true;
    }

    /**
     * Damages a card.
     * 
     * Doesn't damage the card if it is a location card, is immune, or has Stealth.
     * 
     * @param {number} amount The health to remove
     * 
     * @returns {boolean} Success
     */
    remHealth(amount) {
        if (this.type == "Location") return false; // Don't allow location cards to be damaged
        if (this.keywords.includes("Stealth")) return false;

        if (this.immune) return true;

        this.setStats(this.getAttack(), this.getHealth() - amount);
        game.events.broadcast("DamageMinion", [this, amount], this.plr);

        if (this.type == "Weapon" && this.getHealth() <= 0) {
            this.plr.destroyWeapon(true);
        }

        return true;
    }

    /**
     * Removes `amount` from the card's attack
     * 
     * @param {number} amount The attack to remove
     * 
     * @returns {boolean} Success
     */
    remAttack(amount) {
        this.setStats(this.getAttack() - amount, this.getHealth());

        return true;
    }

    /**
     * Sets the max health of the card to it's current health. If check is true it only sets the max health if the current health is above it.
     * 
     * @param {boolean} [check=false] Prevent lowering it's max health
     * 
     * @returns {boolean} If it reset the card's max health.
     */
    resetMaxHealth(check = false) {
        if (check && this.getHealth() <= this.maxHealth) return false;

        this.maxHealth = this.getHealth();
        return true;
    }

    // Set other

    /**
     * Sets stealth to only last `duration` amount of turns
     * 
     * @param {number} duration The amount of turns stealth should last
     * 
     * @returns {boolean} Success.
     */
    setStealthDuration(duration) {
        this.stealthDuration = game.turns + duration;

        return true;
    }

    /**
     * Sets the attack times of a card to;
     * 1 if doesn't have windfury,
     * 2 if it does,
     * 4 if it has mega-windfury.
     * 
     * @returns {boolean} Success
     */
    resetAttackTimes() {
        this.attackTimes = 1;

        if (this.keywords.includes("Windfury")) {
            this.attackTimes = 2;
        }
        if (this.keywords.includes("Mega-Windfury")) {
            this.attackTimes = 4;
        }

        return true;
    }

    /**
     * Create a backup of the card.
     *
     * @returns {number} The key of the backup. You can use it by doing `card.backups[key]`
     */
    createBackup() {
        let key = Object.keys(this.backups).length;
        //@ts-ignore
        this.backups[key] = {};
        Object.entries(this).forEach(i => this.backups[key][i[0]] = i[1]);
        
        return key;
    }

    /**
     * Restore a backup of the card.
     *
     * @param {Object} backup The backup to restore. It is recommended to supply a backup from `card.backups`.
     *
     * @returns {boolean} Success
     */
    restoreBackup(backup) {
        Object.keys(backup).forEach(att => {
            this[att] = backup[att];
        });

        return true;
    }

    /**
     * Bounces the card to the `plr`'s hand.
     * 
     * @param {Player | null} plr 
     */
    bounce(plr = null) {
        if (!plr) plr = this.plr;

        plr.addToHand(this.perfectCopy());
        this.destroy();
    }

    // Doom buttons

    /**
     * Kills the card.
     *
     * @returns {boolean} Success
     */
    kill() {
        this.setStats(this.getAttack(), 0);
        game.killMinions();

        return true;
    }

    /**
     * Silences the card.
     * 
     * @returns {boolean} Success
     */
    silence() {
        // Tell the minion to undo it's passive.
        // The false tells the minion that this is the last time it will call unpassive
        // so it should finish whatever it is doing.
        this.activate("unpassive", false);

        Object.keys(this).forEach(att => {
            // Check if a backup exists for the attribute. If it does; restore it.
            if (this.backups["init"][att]) this[att] = this.backups["init"][att];

            // Check if the attribute if defined in the blueprint. If it is; restore it.
            else if (this.blueprint[att]) this[att] = this.blueprint[att];
        });
        this.desc = "";
        this.keywords = [];

        this.applyEnchantments(); // Remove active enchantments.
        return true;
    }

    /**
     * Silences, then kills the card.
     * 
     * @returns {boolean} Success
     */
    destroy() {
        this.silence();
        this.kill();

        return true;
    }

    // Handling functions

    /**
     * Activates a keyword method
     * 
     * @param {string} name The method to activate
     * @param {any} [args] Pass these args to the method
     * 
     * @returns {any[] | -1 | false} All the return values of the method keywords
     */
    activate(name, ...args) {
        // This activates a function
        // Example: activate("cast")
        // Do: this.cast.forEach(cast_func => cast_func(plr, game, card))
        // Returns a list of the return values from all the function calls

        name = name.toLowerCase();

        // If the card has the function
        if (!this[name]) return false;

        /**
         * @type {any[] | -1}
         */
        let ret = [];
        
        this[name].forEach(func => {
            if (ret === game.constants.REFUND) return;

            // Check if the method is conditioned
            if (this["conditioned"] && this["conditioned"].includes(name) && this.activate("condition")[0] === false) return;

            let r = func(this.plr, game, this, ...args);
            ret.push(r);

            if (r != game.constants.REFUND || name == "deathrattle") return; // Deathrattle isn't cancellable

            // If the return value is -1, meaning "refund", refund the card and stop the for loop
            game.events.broadcast("CancelCard", [this, name], this.plr);

            ret = game.constants.REFUND;

            // These keyword methods shouldn't "refund" the card, just stop execution.
            if (["use", "heropower"].includes(name)) return;

            game.suppressedEvents.push("AddCardToHand");
            this.plr.addToHand(this);
            game.suppressedEvents.pop();

            this.plr[this.costType] += this.mana;

            // Return from the for loop
            return;
        });

        return ret;
    }

    /**
     * Activates a card's battlecry
     * 
     * @param {any} [args] Any arguments to pass to battlecry.
     * 
     * @returns {any[] | -1 | false} The return values of all the battlecries triggered
     */
    activateBattlecry(...args) {
        this.activate("passive", "battlecry", this, game.turns);
        return this.activate("battlecry", ...args);
    }
    /**
     * Returns `[true, t]` if `m` is more than or equal to the player's max mana, otherwise return `[false, f]`.
     * 
     * If `t` and `f` are not defined. This function only returns a boolean.
     *
     * @param {number} m The mana to test
     * @param {any} [t=""] The value to return if true
     * @param {any} [f=""] The value to return if false
     * 
     * @returns {[boolean, any] | boolean}
     */
    manathirst(m, t = "", f = "") {
        if (this.plr.maxMana < m) {
            if (!f) return false;

            return [false, f];
        }

        if (!t) return true;
        return [true, t];
    }

    /**
     * Get information from an enchantment.
     *
     * @param {string} e The enchantment string
     * 
     * @example
     * let info = getEnchantmentInfo("mana = 1");
     * assert.equal(info, {"key": "mana", "val": "1", "op": "="});
     *
     * @returns {{key: string, val: string, op: string}} The info
     */
    getEnchantmentInfo(e) {
        let equalsRegex = /\w+ = \w+/;
        let otherRegex = /[-+*/^]\d+ \w+/;

        let opEquals = equalsRegex.test(e);
        let opOther = otherRegex.test(e);

        let key = "undefined";
        let val = "undefined";
        let op = "=";

        if (opEquals) [key, val] = e.split(" = ");
        else if (opOther) {
            [val, key] = e.split(" ");
            val = val.slice(1);

            op = e[0];
        }

        return {"key": key, "val": val, "op": op};
    }

    /**
     * Runs through this card's enchantments list and applies each enchantment in order.
     *
     * @returns {boolean} Success
     */
    applyEnchantments() {
        // Apply baseline for int values.
        const whitelisted_vars = ["maxHealth", "mana"];

        let vars = Object.entries(this);
        vars = vars.filter(c => typeof(c[1]) == "number"); // Filter for only numbers
        vars = vars.filter(c => whitelisted_vars.includes(c[0])); // Filter for vars in the whitelist

        // Get keys
        let keys = [];

        let enchantments = this.enchantments.map(e => e.enchantment); // Get a list of enchantments
        enchantments.forEach(e => {
            let info = this.getEnchantmentInfo(e);
            let key = info.key;
            
            keys.push(key);
        });

        vars = vars.filter(c => keys.includes(c[0])); // Only reset the variables if the variable name is in the enchantments list
        vars.forEach(ent => {
            let [key, val] = ent;

            // Apply backup if it exists, otherwise keep it the same.
            if (this.backups["init"][key] || this.backups["init"][key] === 0) this[key] = this.backups["init"][key];
        });

        this.enchantments.forEach(e => {
            let enchantment = e.enchantment;

            // Seperate the keys and values
            let info = this.getEnchantmentInfo(enchantment);
            let [key, val, op] = Object.values(info);
            
            if (op == "=") op = ""; // Otherwise `this[key] == val` happens

            let numberVal = parseInt(val);

            // Totally safe piece of code :)
            eval(`this[key] ${op}= numberVal`);
        });

        return true;
    }

    /**
     * Add an enchantment to the card. The enchantments look something like this: `mana = 1`, `+1 mana`, `-1 mana`.
     *
     * @warning DO NOT PASS USER INPUT DIRECTLY INTO THIS FUNCTION.
     * 
     * @param {string} e The enchantment string
     * @param {Card} card The creator of the enchantment. This will allow removing or looking up enchantment later.
     *
     * @returns {boolean} Success
     */
    addEnchantment(e, card) {
        let info = this.getEnchantmentInfo(e);

        if (info.op == "=") this.enchantments.unshift({"enchantment": e, "owner": card}); // Add the enchantment to the beginning of the list, equal enchantments should apply first
        else this.enchantments.push({"enchantment": e, "owner": card});

        this.applyEnchantments();

        return true;
    }

    /**
     * Checks if an enchantment exists.
     *
     * @param {string} e The enchantment to look for.
     * @param {Card} card The owner of the enchantment. This needs to be correct to find the right enchantment.
     * @see {@link addEnchantment} for more info about `card`.
     * 
     * @returns {boolean} If the enchantment exists
     */
    enchantmentExists(e, card) {
        return this.enchantments.some(c => c.enchantment == e && c.owner == card);
    }

    /**
     * Removes an enchantment
     *
     * @param {string} e The enchantment to remove
     * @param {Card} card The owner of the enchantment.
     * @see {@link enchantmentExists} for more info about `card`.
     * @param {boolean} [update=true] Keep this enabled unless you know what you're doing.
     *
     * @returns {boolean} Success
     */
    removeEnchantment(e, card, update = true) {
        let enchantment = this.enchantments.find(c => c.enchantment == e && c.owner == card);
        if (!enchantment) return false;

        let index = this.enchantments.indexOf(enchantment);
        if (index === -1) return false;

        this.enchantments.splice(index, 1);

        if (!update) {
            this.applyEnchantments();
            return true;
        }

        // Update is enabled
        let info = this.getEnchantmentInfo(e);
        let new_enchantment = `+0 ${info.key}`;

        this.addEnchantment(new_enchantment, this); // This will cause the variable to be reset since it is in the enchantments list.
        this.removeEnchantment(new_enchantment, this, false);

        return true;
    }

    /**
     * Replaces the placeholders (`{0}`) with their values
     * 
     * @returns {boolean} Success
     * 
     * @example
     * card.desc = "The current turn count is {0}";
     * card.placeholders = [(plr, game, self) => {
     *     let turns = Math.ceil(game.turns / 2);
     * 
     *     return {0: turns};
     * }];
     * card.replacePlaceholders();
     * 
     * // The `{ph:0}` tags are removed when displaying cards.
     * assert.equal(card.desc, "The current turn count is {ph:0} 1 {/ph}");
     */
    replacePlaceholders() {
        if (!this["placeholders"]) return false;

        this.placeholder = this.activate("placeholders")[0];

        Object.entries(this.placeholder).forEach(p => {
            let [key, _] = p;
            let replacement = `{ph:${key}} placeholder {/ph}`;

            this.desc = this.desc.replace(new RegExp(`{ph:${key}} .*? {/ph}`, 'g'), replacement);
            this.desc = this.desc.replaceAll(`{${key}}`, replacement);
        });

        return true;
    }

    /**
     * Return a perfect copy of this card. This will perfectly clone the card. This happens when, for example, a card gets temporarily removed from the board using card.destroy, then put back on the board.
     *
     * @returns {Card} A perfect copy of this card.
     * 
     * @example
     * let cloned = card.perfectCopy();
     * let cloned2 = game.functions.cloneCard(card);
     * 
     * // This will actually fail since they're slightly different, but you get the point
     * assert.equal(cloned, cloned2);
     */
    perfectCopy() {
        return game.functions.cloneCard(this);
    }

    /**
     * Return an imperfect copy of this card. This happens when, for example, a card gets shuffled into your deck in vanilla Hearthstone.
     * 
     * @returns {Card} An imperfect copy of this card.
     * 
     * @example
     * let cloned = card.imperfectCopy();
     * let cloned2 = new Card(card.name, card.plr);
     * 
     * // This will actually fail since they're slightly different, but you get the point
     * assert.equal(cloned, cloned2);
     */
    imperfectCopy() {
        return new Card(this.name, this.plr);
    }
}

exports.Card = Card;<|MERGE_RESOLUTION|>--- conflicted
+++ resolved
@@ -333,7 +333,6 @@
          */
         this.sleepy = true;
 
-<<<<<<< HEAD
         /**
          * Placeholder key-value pairs.
          * 
@@ -354,6 +353,103 @@
          * @type {import("./types").KeywordMethod | false}
          */
         this.spellburst = false;
+
+        /**
+         * The maximum health of the card.
+         * 
+         * Default: -1
+         * 
+         * @type {number}
+         */
+        this.maxHealth = -1;
+
+        // Set maxHealth if the card is a minion or weapon
+        this.type = this.blueprint.type; // Redundant, makes the TypeScript compiler shut up
+        if (this.type == "Minion" || this.type == "Weapon") this.maxHealth = this.blueprint.stats?.at(1) ?? -1;
+
+        /**
+         * @typedef {Object} EnchantmentDefinition
+         * @property {string} enchantment - The enchantment string. E.g. "-1 mana"
+         * @property {Card} owner - The card that the enchantment belongs to
+         */
+
+        /**
+         * The card's enchantments.
+         * Formatted like this:
+         * 
+         * ```json
+         * [
+         *     {
+         *         "enchantment": "-1 mana",
+         *         "owner": //some_card
+         *     }
+         * ]
+         * ```
+         * 
+         * @type {EnchantmentDefinition[]}
+         */
+        this.enchantments = [];
+
+        this.doBlueprint();
+
+        /**
+         * The owner of the card.
+         * 
+         * @type {Player}
+         */
+        this.plr = plr;
+
+        // Make a backup of "this" to be used when silencing this card
+        let backups = {"init": {}};
+        Object.entries(this).forEach(i => backups["init"][i[0]] = i[1]);
+
+        /**
+         * A list of backups of this card.
+         * 
+         * The card backups don't include the methods so don't call any.
+         * 
+         * @type {Object<string, Card>}
+         */
+        this.backups = {};
+
+        // Make a backup of "this" to be used when silencing this card
+        if (!this.backups["init"]) this.backups["init"] = {};
+        Object.entries(this).forEach(i => this.backups["init"][i[0]] = i[1]);
+
+        /**
+         * The card's uuid. Gets randomly generated when the card gets created.
+         * 
+         * @type {string}
+         */
+        this.uuid = this.randomizeUUID();
+
+        /**
+         * The list of placeholder ids / replacement strings pairs.
+         * 
+         * @type {Object.<any, string>}
+         */
+        this.placeholder = this.activate("placeholders")[0]; // This is a list of replacements.
+
+        game.events.broadcast("CreateCard", this, this.plr);
+    }
+
+    /**
+     * Randomizes the uuid for this card to prevent cards from being "linked"
+     * 
+     * @returns {string} The uuid
+     */
+    randomizeUUID() {
+        this.uuid = uuidv4();
+
+        return this.uuid;
+    }
+
+    /**
+     * Sets fields based on the blueprint of the card.
+     */
+    doBlueprint() {
+        // Reset the blueprint
+        this.blueprint = game.cards.find(c => c.name == this.name);
 
         // Set these variables to true or false.
         const exists = ["corrupted", "colossal", "dormant", "uncollectible", "frozen", "immune", "echo"];
@@ -381,151 +477,6 @@
             else this[i[0]] = JSON.parse(JSON.stringify(i[1]));
         });
 
-=======
->>>>>>> e7b52212
-        /**
-         * The maximum health of the card.
-         * 
-         * Default: -1
-         * 
-         * @type {number}
-         */
-        this.maxHealth = -1;
-
-<<<<<<< HEAD
-        // Set maxHealth if the card is a minion or weapon
-        this.type = this.blueprint.type; // Redundant, makes the TypeScript compiler shut up
-        if (this.type == "Minion" || this.type == "Weapon") this.maxHealth = this.blueprint.stats?.at(1) ?? -1;
-
-        /**
-         * The card's description / text.
-         * 
-         * Might include color tags like `Example [033Example 2[142`.
-         * Use `colors.strip()` to remove these.
-         * 
-         * @type {string}
-         */
-        this.desc = game.functions.parseTags(this.desc);
-
-=======
->>>>>>> e7b52212
-        /**
-         * @typedef {Object} EnchantmentDefinition
-         * @property {string} enchantment - The enchantment string. E.g. "-1 mana"
-         * @property {Card} owner - The card that the enchantment belongs to
-         */
-
-        /**
-         * The card's enchantments.
-         * Formatted like this:
-         * 
-         * ```json
-         * [
-         *     {
-         *         "enchantment": "-1 mana",
-         *         "owner": //some_card
-         *     }
-         * ]
-         * ```
-         * 
-         * @type {EnchantmentDefinition[]}
-         */
-        this.enchantments = [];
-
-<<<<<<< HEAD
-        // Make a backup of "this" to be used when silencing this card
-
-        /**
-         * @type {Object<string, Card>}
-         */
-        //@ts-ignore
-        let backups = {"init": {}};
-        Object.entries(this).forEach(i => backups["init"][i[0]] = i[1]);
-=======
-        this.doBlueprint();
-
-        /**
-         * The owner of this card.
-         * 
-         * @type {Player}
-         */
-        this.plr = plr;
->>>>>>> e7b52212
-
-        /**
-         * A list of backups of this card.
-         * 
-         * The card backups don't include the methods so don't call any.
-         * 
-         * @type {Object<string, Card>}
-         */
-        this.backups = {};
-
-        // Make a backup of "this" to be used when silencing this card
-        if (!this.backups["init"]) this.backups["init"] = {};
-        Object.entries(this).forEach(i => this.backups["init"][i[0]] = i[1]);
-
-        /**
-         * The card's uuid. Gets randomly generated when the card gets created.
-         * 
-         * @type {string}
-         */
-        this.uuid = this.randomizeUUID();
-
-        /**
-         * The list of placeholder ids / replacement strings pairs.
-         * 
-         * @type {Object.<any, string>}
-         */
-        this.placeholder = this.activate("placeholders")[0]; // This is a list of replacements.
-
-        game.events.broadcast("CreateCard", this, this.plr);
-    }
-
-    /**
-     * Randomizes the uuid for this card to prevent cards from being "linked"
-     * 
-     * @returns {string} The uuid
-     */
-    randomizeUUID() {
-        this.uuid = uuidv4();
-
-        return this.uuid;
-    }
-
-    /**
-     * Sets fields based on the blueprint of the card.
-     */
-    doBlueprint() {
-        // Reset the blueprint
-        this.blueprint = game.cards.find(c => c.name == this.name);
-
-        // Set these variables to true or false.
-        const exists = ["corrupted", "colossal", "dormant", "uncollectible", "frozen", "immune", "echo"];
-        exists.forEach(i => {
-            this[i] = this.blueprint[i] || false;
-        });
-
-        /*
-        Go through all blueprint variables and
-        set them in the card object
-        Example:
-        Blueprint: { name: "Sheep", stats: [1, 1], test: true }
-                                                   ^^^^^^^^^^
-        Do: this.test = true
-        
-        Function Example:
-        Blueprint: { name: "The Coin", mana: 0, cast(plr, game): { plr.gainMana(1) } }
-                                                ^^^^^^^^^^^^^^^^^^^^^^^^^^^^^^^^^^
-        Do: this.cast = [{ plr.gainMana(1) }]
-                        ^                   ^
-                            This is in an array so we can add multiple events on casts
-        */
-        Object.entries(this.blueprint).forEach(i => {
-            if (typeof i[1] == "function") this[i[0]] = [i[1]];
-            else this[i[0]] = JSON.parse(JSON.stringify(i[1]));
-        });
-
         // Set maxHealth if the card is a minion or weapon
         if (this.type == "Minion" || this.type == "Weapon") this.maxHealth = this.blueprint.stats[1];
 
