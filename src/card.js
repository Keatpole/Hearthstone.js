//@ts-check
const { Game } = require("./game");
const { Player } = require("./player");
const { get } = require("./shared");
const { v4: uuidv4 } = require("uuid");

/**
 * @type {Game}
 */
let game;

function getInternalGame() {
   let tempGame = get();
   if (!tempGame) return;

   game = tempGame;
}

getInternalGame();

class Card {
    /**
     * Create a card.
     * 
     * @param {string} name The name of the card
     * @param {Player} plr The card's owner.
     */
    constructor(name, plr) {
        getInternalGame();

        let blueprint = game.cards.find(c => c.name == name);
        if (!blueprint) {
            throw new Error(`Could not find card with name ${name}`);
        }

        /**
         * The card's blueprint.
         * This is the baseline of the card
         * 
         * Properties of this blueprint are set in this class.
         * For example, if the blueprint has a property called "foo", and it is set to 1, then the card will get a property called "foo", with value 1
         * 
         * @type {import("./types").Blueprint}
         */
        this.blueprint = blueprint;

        /**
         * This is the name of the card, it must be unique.
         * Please do not change this
         * 
         * @type {string}
         */
        this.name = name;

        /**
         * This is used instead of the name when displaying the card, this does not have to be unique.
         * 
         * @type {string}
         */
        this.displayName = name;

        /**
         * The id tied to the blueprint of the card.
         * This differentiates cards from each other, but not cards with the same blueprint.
         * Use uuid for that.
         * 
         * @example
         * let sheep = new Card("Sheep", plr);
         * let another_sheep = new Card("Sheep", plr);
         * 
         * let the_coin = new Card("The Coin", plr);
         * 
         * assert.equal(sheep.id, another_sheep.id);
         * assert.notEqual(sheep.id, the_coin.id);
         * 
         * @type {number | null}
         */
        this.id = null;

        /**
         * The cost of the card.
         * 
         * @type {number}
         */
        this.mana = 0;

        /**
         * The name of this class. This is if you are working with a type that is `Card | Player`.
         * In that case, this is `Card` if that type is `Card`, or `Player` if that type is `Player`.
         * 
         * But for types that are just `Card`, this is the literal string "Card".
         * 
         * @type {"Card"}
         */
        this.classType = "Card";

        /**
         * What currency this card costs.
         * If this is "mana", the card costs `Player.mana`.
         * If this is "armor", the card costs `Player.armor`.
         * If this is "health", the card costs `Player.health`.
         * etc...
         * 
         * This can be any value, as long as it is a defined _number_ in the `Player` class.
         * 
         * @type {import("./types").CostType}
         */
        this.costType = "mana";

        /**
         * This is the type of card, e.g. "Spell" or "Minion".
         * 
         * @type {import("./types").CardType}
         */
        this.type = "Undefined";

        /**
         * This is the class that the card belongs to. E.g. "Warlock" or "Mage".
         * 
         * @type {import("./types").CardClass}
         */
        this.class = "Mage";

        /**
         * This is the rarity of the card. E.g. "Free" | "Common" | "Rare" | "Epic" | "Legendary"
         * 
         * @type {import("./types").CardRarity}
         */
        this.rarity = "Free";

        /**
         * If the card is dormant | The turn that the dormant runs out
         * 
         * @type {false | number}
         */
        this.dormant = false;

        /**
         * If the card has been corrupted.
         * 
         * @type {boolean}
         */
        this.corrupted = false;

        /**
         * The _name_ of the corrupted counterpart of this card.
         * 
         * @type {null | string}
         */
        this.corrupt = null;

        /**
         * ["Name of the card above the minion", "", "Name of the card below the minion"]
         * 
         * The "" gets replaced by this minion.
         * This is flexible, you can add as many as you want, in any order. You can even add another "".
         * 
         * @example
         * card = new Card("Sheep", plr);
         * card.colossal = ["Left Arm", "", "Right Arm"];
         * 
         * // Left Arm
         * // Sheep
         * // Right Arm
         * 
         * @type {null | [string]}
         */
        this.colossal = null;

        /**
         * If the card is uncollectible.
         * - Uncollectible cards cannot be added to a deck, and cannot be found in card pools[1].
         * - Uncollectible cards can mostly only be explicitly created by other collectible cards.
         * 
         * [1] Unless explicitly stated otherwise
         * 
         * @type {boolean}
         */
        this.uncollectible = false;

        /**
         * If the card is frozen.
         * A frozen card cannot attack.
         * 
         * @type {boolean}
         */
        this.frozen = false;

        /**
         * If the card is immune.
         * An immune card cannot be targeted at all.
         * 
         * @type {boolean}
         */
        this.immune = false;

        /**
         * If the card is an echo.
         * - Echo cards can be played as many times as the player wants, as long as they have the resources.
         * - Echo cards get removed from the player's hand at the end of the turn.
         * 
         * @type {boolean}
         */
        this.echo = false;

        /**
         * The keywords that the card has. E.g. ["Taunt", "Divine Shield", etc...]
         * 
         * @type {import("./types").CardKeyword[]}
         */
        this.keywords = [];

        /**
         * Information stored in the card.
         * This information can be anything, and the card can access it at any point.
         * 
         * I do not recommend changing this in any other context than in a card's blueprint, unless you know what you are doing.
         * 
         * @type {any[]}
         */
        this.storage = []; // Allow cards to store data for later use

        /**
         * The turn that the card was played / created.
         * 
         * @type {number}
         */
        this.turn = game.turns; // The turn the card was played

        /**
         * The turn that the card was killed.
         * 
         * Set to -1 if the card is not dead.
         * 
         * @type {number}
         */
        this.turnKilled = -1;

        /**
         * The amount of infuse a card has.
         * 
         * Set to -1 if the card does not have infuse.
         * 
         * @type {number}
         */
        this.infuse_num = -1; // The amount of infuse a card has. Set to -1 for no infuse.

        /**
         * The turn that the card was frozen.
         * 
         * Set to -1 if the card is not frozen.
         * 
         * @type {number}
         */
        this.frozen_turn = -1;

        /**
         * The runes of the card.
         * 
         * @type {string}
         */
        this.runes = "";

        /**
         * If the card is a spell, this is the school of the spell. E.g. "Fire" or "Frost" or "Fel".
         * 
         * @type {import("./types").SpellSchool}
         */
        this.spellClass = "General";

        /**
         * The tribe the card belongs to.
         * 
         * @type {import("./types").MinionTribe}
         */
        this.tribe = "None";

        /**
         * The cooldown of the location card.
         * 
         * @type {number}
         */
        this.cooldown = 0;

        /**
         * The description of the hero power.
         * 
         * @type {string}
         */
        this.hpDesc = "[PLACEHOLDER]";

        /**
         * The cost of the hero power.
         * 
         * @type {number}
         */
        this.hpCost = 2;

        /**
         * The number of times a minion can attack in a turn;
         * - Default: 1
         * - With Windfury: 2
         * - With Mega-Windfury: 4
         * 
         * @type {number}
         */
        this.attackTimes = 1;

        /**
         * The amount of turns stealth should last.
         * 
         * Set to 0 if the card is does not have a stealth duration.
         * 
         * @type {number}
         */
        this.stealthDuration = 0;

        /**
         * If the card can attack the hero.
         * 
         * This will be set to true if the card is a spell and other card types, so verify the type of the card before using this.
         * 
         * @type {boolean}
         */
        this.canAttackHero = true;

        /**
         * If this is true, the card is exhausted and so can't attack this turn.
         * 
         * Automatically gets set to true when the card attacks, and gets set to false at the end of the player's turn.
         * 
         * @type {boolean}
         */
        this.sleepy = true;

        /**
         * Placeholder key-value pairs.
         * 
         * This should not be used directly, unless you know what you are doing.
         * 
         * @example
         * this.placeholder = {
         *     "turn": game.turns,
         * }
         * 
         * assert.equal(this.desc, "The current turn is: {turn}");
         * // Eventually...
         * assert.equal(this.desc, "The current turn is: 1");
         */
        this.placeholder = {};

        /**
         * @type {import("./types").KeywordMethod | false}
         */
        this.spellburst = false;

        /**
         * The maximum health of the card.
         * 
         * Default: -1
         * 
         * @type {number}
         */
        this.maxHealth = -1;

        // Set maxHealth if the card is a minion or weapon
        this.type = this.blueprint.type; // Redundant, makes the TypeScript compiler shut up
        if (this.type == "Minion" || this.type == "Weapon") this.maxHealth = this.blueprint.stats?.at(1) ?? -1;

        /**
         * The card's enchantments.
         * Formatted like this:
         * 
         * ```json
         * [
         *     {
         *         "enchantment": "-1 mana",
         *         "owner": //some_card
         *     }
         * ]
         * ```
         * 
         * @type {import("./types").EnchantmentDefinition[]}
         */
        this.enchantments = [];

        /**
         * This overrides `game.config` for the card's owner while importing the card in a deck.
         * 
         * # Examples
         * ```js
         * card.settings = {
         *     "maxDeckLength": 40,
         *     "minDeckLength": 40
         * };
         * ```
         */
        this.settings = {};

        this.doBlueprint();

        /**
         * The owner of the card.
         * 
         * @type {Player}
         */
        this.plr = plr;

        // Make a backup of "this" to be used when silencing this card
        let backups = {"init": {}};
        Object.entries(this).forEach(i => backups["init"][i[0]] = i[1]);

        /**
         * A list of backups of this card.
         * 
         * The card backups don't include the methods so don't call any.
         * 
         * @type {Object<string, Card>}
         */
        this.backups = {};

        // Make a backup of "this" to be used when silencing this card
        //@ts-ignore
        if (!this.backups["init"]) this.backups["init"] = {};
        Object.entries(this).forEach(i => this.backups["init"][i[0]] = i[1]);

        /**
         * The card's uuid. Gets randomly generated when the card gets created.
         * 
         * @type {string}
         */
        this.uuid = this.randomizeUUID();

        /**
         * The list of placeholder ids / replacement strings pairs.
         * 
         * @type {Object.<any, string>}
         */
        this.placeholder = this.activate("placeholders")[0]; // This is a list of replacements.

        game.events.broadcast("CreateCard", this, this.plr);
    }

    /**
<<<<<<< HEAD
     * Updates the card module's game ref
     */
    getInternalGame() {
        game = get();
    }

    /**
     * Create random id's for this card to prevent cards from being "linked"
=======
     * Randomizes the uuid for this card to prevent cards from being "linked"
>>>>>>> 46976c56
     * 
     * @returns {string} The uuid
     */
    randomizeUUID() {
        this.uuid = uuidv4();

        return this.uuid;
    }

    /**
     * Sets fields based on the blueprint of the card.
     */
    doBlueprint() {
        // Reset the blueprint
        this.blueprint = game.cards.find(c => c.name == this.name) || this.blueprint;

        // Set these variables to true or false.
        const exists = ["corrupted", "colossal", "dormant", "uncollectible", "frozen", "immune", "echo"];
        exists.forEach(i => {
            this[i] = this.blueprint[i] || false;
        });

        /*
        Go through all blueprint variables and
        set them in the card object
        Example:
        Blueprint: { name: "Sheep", stats: [1, 1], test: true }
                                                   ^^^^^^^^^^
        Do: this.test = true
        
        Function Example:
        Blueprint: { name: "The Coin", mana: 0, cast(plr, game): { plr.gainMana(1) } }
                                                ^^^^^^^^^^^^^^^^^^^^^^^^^^^^^^^^^^
        Do: this.cast = [{ plr.gainMana(1) }]
                        ^                   ^
                            This is in an array so we can add multiple events on casts
        */
        Object.entries(this.blueprint).forEach(i => {
            if (typeof i[1] == "function") this[i[0]] = [i[1]];
            else this[i[0]] = JSON.parse(JSON.stringify(i[1]));
        });

        // Set maxHealth if the card is a minion or weapon
        if (this.type == "Minion" || this.type == "Weapon") this.maxHealth = this.blueprint.stats?.at(1) || 1;

        /**
         * The card's description / text.
         * 
         * Might include color tags like `Example [033Example 2[142`.
         * Use `colors.strip()` to remove these.
         * 
         * @type {string}
         */
        this.desc = game.functions.parseTags(this.desc || "");
    }

    /**
     * Adds a deathrattle to the card
     * 
     * @param {import("./types").KeywordMethod} _deathrattle The deathrattle to add
     * 
     * @returns {boolean} Success
     */
    addDeathrattle(_deathrattle) {
        if (!this.deathrattle) this.deathrattle = [];

        this.deathrattle.push(_deathrattle);

        // Just in case we want this function to ever fail, we make it return success.
        return true;
    }

    // Keywords

    /**
     * Adds a keyword to the card
     * 
     * @param {import("./types").CardKeyword} keyword The keyword to add
     * 
     * @returns {boolean} Success
     */
    addKeyword(keyword) {
        if (this.keywords.includes(keyword)) return false;

        this.keywords.push(keyword);

        if (keyword === "Charge") this.sleepy = false;
        else if (keyword === "Rush") {
            this.sleepy = false;
            this.canAttackHero = false;
        }

        return true;
    }

    /**
     * @deprecated Use `game.functions.remove(card.keywords, "Taunt")`
     * 
     * Removes a keyword from the card
     * 
     * @param {string} keyword The keyword to remove
     * 
     * @returns {boolean} Success
     */
    removeKeyword(keyword) {
        this.keywords = this.keywords.filter(k => k != keyword);

        return true;
    }

    /**
     * Freeze the card
     *
     * @returns {boolean} Success
     */
    freeze() {
        this.frozen_turn = game.turns;
        this.frozen = true;

        game.events.broadcast("FreezeCard", this, this.plr);

        return true;
    }

    /**
     * Mark a card as having attacked once, and if it runs out of attacks this turn, exhaust it.
     *
     * @returns {boolean} Success
     */
    decAttack() {
        this.attackTimes--;

        const shouldExhaust = (this.attackTimes <= 0);
        if (shouldExhaust) this.sleepy = true;

        return true;
    }
    
    /**
     * Makes this minion ready for attack
     * 
     * @returns {boolean} Success
     */
    ready() {
        this.sleepy = false;
        this.resetAttackTimes();

        return true;
    }

    /**
     * Readies the card for attack
     * 
     * @returns {boolean} Success
     */
    ready() {
        this.sleepy = false;
        return this.resetAttackTimes();
    }

    // Change stats

    /**
     * Returns the card's attack
     * 
     * Returns -1 if the card does not have attack
     * 
     * @returns {number}
     */
    getAttack() {
        return this.stats?.at(0) ?? -1;
    }

    /**
     * Returns the card's health
     * 
     * Returns -1 if the card does not have health
     * 
     * @returns {number}
     */
    getHealth() {
        return this.stats?.at(1) ?? -1;
    }

    /**
     * Sets the card's attack and health.
     * 
     * @param {number | null} [attack=null] The attack to set
     * @param {number | null} [health=null] The health to set
     * @param {boolean} [changeMaxHealth=true] If the card's max health should be reset to it's current health if the health increases from running this function.
     * 
     * @returns {boolean} Success
     */
    setStats(attack = null, health = null, changeMaxHealth = true) {
        if (attack == null) attack = this.getAttack();
        if (health == null) health = this.getHealth();

        this.stats = [attack, health];

        if (changeMaxHealth && health > this.maxHealth) {
            this.maxHealth = health;
        }

        return true;
    }

    /**
     * Adds `attack` and `health` to the card.
     * 
     * @param {number} [attack=0] The attack to add
     * @param {number} [health=0] The health to add
     * @param {boolean} [restore=false] Should cap the amount of health added to it's max health.
     * 
     * @returns {boolean} Success
     */
    addStats(attack = 0, health = 0, restore = false) {
        this.addAttack(attack);
        this.addHealth(health, restore);

        return true;
    }

    /**
     * Removes `attack` and `health` from the card.
     * 
     * @param {number} [attack=0] The attack to remove
     * @param {number} [health=0] The health to remove
     * 
     * @returns {boolean} Success
     */
    remStats(attack = 0, health = 0) {
        this.remAttack(attack);
        this.remHealth(health);

        return true;
    }

    /**
     * Adds `amount` to the card's health
     * 
     * @param {number} amount The health to add
     * @param {boolean} [restore=true] Should reset health to it's max health if it goes over it's max health
     * 
     * @returns {boolean} Success
     */
    addHealth(amount, restore = true) {
        if (!this.stats) return false;

        let before = this.getHealth();
        this.setStats(this.getAttack(), this.getHealth() + amount, !restore);
    
        if (!restore) {
            this.resetMaxHealth(true);
            return true;
        }

        // Restore health

        if (this.getHealth() > this.maxHealth) {
            // Too much health
            this.activate("overheal"); // Overheal keyword

            if (this.getHealth() > before) game.events.broadcast("HealthRestored", this.maxHealth, this.plr);

            this.stats[1] = this.maxHealth;
        } else if (this.getHealth() > before) {
            game.events.broadcast("HealthRestored", this.getHealth(), this.plr);
        }

        return true;
    }

    /**
     * Adds `amount` to the card's attack
     * 
     * @param {number} amount The attack to add
     * 
     * @returns {boolean} Success
     */
    addAttack(amount) {
        this.setStats(this.getAttack() + amount, this.getHealth());

        return true;
    }

    /**
     * Damages a card.
     * 
     * Doesn't damage the card if it is a location card, is immune, or has Stealth.
     * 
     * @param {number} amount The health to remove
     * 
     * @returns {boolean} Success
     */
    remHealth(amount) {
        if (this.type == "Location") return false; // Don't allow location cards to be damaged
        if (this.keywords.includes("Stealth")) return false;

        if (this.immune) return true;

        this.setStats(this.getAttack(), this.getHealth() - amount);
        game.events.broadcast("DamageMinion", [this, amount], this.plr);

        if (this.type == "Weapon" && this.getHealth() <= 0) {
            this.plr.destroyWeapon(true);
        }

        return true;
    }

    /**
     * Removes `amount` from the card's attack
     * 
     * @param {number} amount The attack to remove
     * 
     * @returns {boolean} Success
     */
    remAttack(amount) {
        this.setStats(this.getAttack() - amount, this.getHealth());

        return true;
    }

    /**
     * Sets the max health of the card to it's current health. If check is true it only sets the max health if the current health is above it.
     * 
     * @param {boolean} [check=false] Prevent lowering it's max health
     * 
     * @returns {boolean} If it reset the card's max health.
     */
    resetMaxHealth(check = false) {
        if (check && this.getHealth() <= this.maxHealth) return false;

        this.maxHealth = this.getHealth();
        return true;
    }

    // Set other

    /**
     * Sets stealth to only last `duration` amount of turns
     * 
     * @param {number} duration The amount of turns stealth should last
     * 
     * @returns {boolean} Success.
     */
    setStealthDuration(duration) {
        this.stealthDuration = game.turns + duration;

        return true;
    }

    /**
     * Sets the attack times of a card to;
     * 1 if doesn't have windfury,
     * 2 if it does,
     * 4 if it has mega-windfury.
     * 
     * @returns {boolean} Success
     */
    resetAttackTimes() {
        this.attackTimes = 1;

        if (this.keywords.includes("Windfury")) {
            this.attackTimes = 2;
        }
        if (this.keywords.includes("Mega-Windfury")) {
            this.attackTimes = 4;
        }

        return true;
    }

    /**
     * Create a backup of the card.
     *
     * @returns {number} The key of the backup. You can use it by doing `card.backups[key]`
     */
    createBackup() {
        let key = Object.keys(this.backups).length;
        //@ts-ignore
        this.backups[key] = {};
        Object.entries(this).forEach(i => this.backups[key][i[0]] = i[1]);
        
        return key;
    }

    /**
     * Restore a backup of the card.
     *
     * @param {Object} backup The backup to restore. It is recommended to supply a backup from `card.backups`.
     *
     * @returns {boolean} Success
     */
    restoreBackup(backup) {
        Object.keys(backup).forEach(att => {
            this[att] = backup[att];
        });

        return true;
    }

    /**
     * Bounces the card to the `plr`'s hand.
     * 
     * @param {Player | null} plr 
     */
    bounce(plr = null) {
        if (!plr) plr = this.plr;

        plr.addToHand(this.perfectCopy());
        this.destroy();
    }

    // Doom buttons

    /**
     * Kills the card.
     *
     * @returns {boolean} Success
     */
    kill() {
        this.setStats(this.getAttack(), 0);
        game.killMinions();

        return true;
    }

    /**
     * Silences the card.
     * 
     * @returns {boolean} Success
     */
    silence() {
        // Tell the minion to undo it's passive.
        // The false tells the minion that this is the last time it will call unpassive
        // so it should finish whatever it is doing.
        this.activate("unpassive", false);

        Object.keys(this).forEach(att => {
            // Check if a backup exists for the attribute. If it does; restore it.
            if (this.backups["init"][att]) this[att] = this.backups["init"][att];

            // Check if the attribute if defined in the blueprint. If it is; restore it.
            else if (this.blueprint[att]) this[att] = this.blueprint[att];
        });
        this.desc = "";
        this.keywords = [];

        this.applyEnchantments(); // Remove active enchantments.
        return true;
    }

    /**
     * Silences, then kills the card.
     * 
     * @returns {boolean} Success
     */
    destroy() {
        this.silence();
        this.kill();

        return true;
    }

    // Handling functions

    /**
     * Activates a keyword method
     * 
     * @param {string} name The method to activate
     * @param {any} [args] Pass these args to the method
     * 
     * @returns {any[] | -1 | false} All the return values of the method keywords
     */
    activate(name, ...args) {
        // This activates a function
        // Example: activate("cast")
        // Do: this.cast.forEach(cast_func => cast_func(plr, game, card))
        // Returns a list of the return values from all the function calls

        name = name.toLowerCase();

        // If the card has the function
        if (!this[name]) return false;

        /**
         * @type {any[] | -1}
         */
        let ret = [];
        
        this[name].forEach(func => {
            if (ret === game.constants.REFUND) return;

            // Check if the method is conditioned
            if (this["conditioned"] && this["conditioned"].includes(name) && this.activate("condition")[0] === false) return;

            let r = func(this.plr, game, this, ...args);
            ret.push(r);

            if (r != game.constants.REFUND || name == "deathrattle") return; // Deathrattle isn't cancellable

            // If the return value is -1, meaning "refund", refund the card and stop the for loop
            game.events.broadcast("CancelCard", [this, name], this.plr);

            ret = game.constants.REFUND;

            // These keyword methods shouldn't "refund" the card, just stop execution.
            if (["use", "heropower"].includes(name)) return;

            game.suppressedEvents.push("AddCardToHand");
            this.plr.addToHand(this);
            game.suppressedEvents.pop();

            this.plr[this.costType] += this.mana;

            // Return from the for loop
            return;
        });

        return ret;
    }

    /**
     * Activates a card's battlecry
     * 
     * @param {any} [args] Any arguments to pass to battlecry.
     * 
     * @returns {any[] | -1 | false} The return values of all the battlecries triggered
     */
    activateBattlecry(...args) {
        this.activate("passive", "battlecry", this, game.turns);
        return this.activate("battlecry", ...args);
    }
    /**
     * Returns `[true, t]` if `m` is more than or equal to the player's max mana, otherwise return `[false, f]`.
     * 
     * If `t` and `f` are not defined. This function only returns a boolean.
     *
     * @param {number} m The mana to test
     * @param {any} [t=""] The value to return if true
     * @param {any} [f=""] The value to return if false
     * 
     * @returns {[boolean, any] | boolean}
     */
    manathirst(m, t = "", f = "") {
        if (this.plr.maxMana < m) {
            if (!f) return false;

            return [false, f];
        }

        if (!t) return true;
        return [true, t];
    }

    /**
     * Get information from an enchantment.
     *
     * @param {string} e The enchantment string
     * 
     * @example
     * let info = getEnchantmentInfo("mana = 1");
     * assert.equal(info, {"key": "mana", "val": "1", "op": "="});
     *
     * @returns {{key: string, val: string, op: string}} The info
     */
    getEnchantmentInfo(e) {
        let equalsRegex = /\w+ = \w+/;
        let otherRegex = /[-+*/^]\d+ \w+/;

        let opEquals = equalsRegex.test(e);
        let opOther = otherRegex.test(e);

        let key = "undefined";
        let val = "undefined";
        let op = "=";

        if (opEquals) [key, val] = e.split(" = ");
        else if (opOther) {
            [val, key] = e.split(" ");
            val = val.slice(1);

            op = e[0];
        }

        return {"key": key, "val": val, "op": op};
    }

    /**
     * Runs through this card's enchantments list and applies each enchantment in order.
     *
     * @returns {boolean} Success
     */
    applyEnchantments() {
        // Apply baseline for int values.
        const whitelisted_vars = ["maxHealth", "mana"];

        let vars = Object.entries(this);
        vars = vars.filter(c => typeof(c[1]) == "number"); // Filter for only numbers
        vars = vars.filter(c => whitelisted_vars.includes(c[0])); // Filter for vars in the whitelist

        // Get keys
        let keys = [];

        let enchantments = this.enchantments.map(e => e.enchantment); // Get a list of enchantments
        enchantments.forEach(e => {
            let info = this.getEnchantmentInfo(e);
            let key = info.key;
            
            keys.push(key);
        });

        vars = vars.filter(c => keys.includes(c[0])); // Only reset the variables if the variable name is in the enchantments list
        vars.forEach(ent => {
            let [key, val] = ent;

            // Apply backup if it exists, otherwise keep it the same.
            if (this.backups["init"][key] || this.backups["init"][key] === 0) this[key] = this.backups["init"][key];
        });

        this.enchantments.forEach(e => {
            let enchantment = e.enchantment;

            // Seperate the keys and values
            let info = this.getEnchantmentInfo(enchantment);
            let [key, val, op] = Object.values(info);
            
            if (op == "=") op = ""; // Otherwise `this[key] == val` happens

            let numberVal = parseInt(val);

            // Totally safe piece of code :)
            eval(`this[key] ${op}= numberVal`);
        });

        return true;
    }

    /**
     * Add an enchantment to the card. The enchantments look something like this: `mana = 1`, `+1 mana`, `-1 mana`.
     *
     * @warning DO NOT PASS USER INPUT DIRECTLY INTO THIS FUNCTION.
     * 
     * @param {string} e The enchantment string
     * @param {Card} card The creator of the enchantment. This will allow removing or looking up enchantment later.
     *
     * @returns {boolean} Success
     */
    addEnchantment(e, card) {
        let info = this.getEnchantmentInfo(e);

        if (info.op == "=") this.enchantments.unshift({"enchantment": e, "owner": card}); // Add the enchantment to the beginning of the list, equal enchantments should apply first
        else this.enchantments.push({"enchantment": e, "owner": card});

        this.applyEnchantments();

        return true;
    }

    /**
     * Checks if an enchantment exists.
     *
     * @param {string} e The enchantment to look for.
     * @param {Card} card The owner of the enchantment. This needs to be correct to find the right enchantment.
     * @see {@link addEnchantment} for more info about `card`.
     * 
     * @returns {boolean} If the enchantment exists
     */
    enchantmentExists(e, card) {
        return this.enchantments.some(c => c.enchantment == e && c.owner == card);
    }

    /**
     * Removes an enchantment
     *
     * @param {string} e The enchantment to remove
     * @param {Card} card The owner of the enchantment.
     * @see {@link enchantmentExists} for more info about `card`.
     * @param {boolean} [update=true] Keep this enabled unless you know what you're doing.
     *
     * @returns {boolean} Success
     */
    removeEnchantment(e, card, update = true) {
        let enchantment = this.enchantments.find(c => c.enchantment == e && c.owner == card);
        if (!enchantment) return false;

        let index = this.enchantments.indexOf(enchantment);
        if (index === -1) return false;

        this.enchantments.splice(index, 1);

        if (!update) {
            this.applyEnchantments();
            return true;
        }

        // Update is enabled
        let info = this.getEnchantmentInfo(e);
        let new_enchantment = `+0 ${info.key}`;

        this.addEnchantment(new_enchantment, this); // This will cause the variable to be reset since it is in the enchantments list.
        this.removeEnchantment(new_enchantment, this, false);

        return true;
    }

    /**
     * Replaces the placeholders (`{0}`) with their values
     * 
     * @returns {boolean} Success
     * 
     * @example
     * card.desc = "The current turn count is {0}";
     * card.placeholders = [(plr, game, self) => {
     *     let turns = Math.ceil(game.turns / 2);
     * 
     *     return {0: turns};
     * }];
     * card.replacePlaceholders();
     * 
     * // The `{ph:0}` tags are removed when displaying cards.
     * assert.equal(card.desc, "The current turn count is {ph:0} 1 {/ph}");
     */
    replacePlaceholders() {
        if (!this["placeholders"]) return false;

        this.placeholder = this.activate("placeholders")[0];

        Object.entries(this.placeholder).forEach(p => {
            let [key, _] = p;
            let replacement = `{ph:${key}} placeholder {/ph}`;

            this.desc = this.desc?.replace(new RegExp(`{ph:${key}} .*? {/ph}`, 'g'), replacement);
            this.desc = this.desc?.replaceAll(`{${key}}`, replacement);
        });

        return true;
    }

    /**
     * Return a perfect copy of this card. This will perfectly clone the card. This happens when, for example, a card gets temporarily removed from the board using card.destroy, then put back on the board.
     *
     * @returns {Card} A perfect copy of this card.
     * 
     * @example
     * let cloned = card.perfectCopy();
     * let cloned2 = game.functions.cloneCard(card);
     * 
     * // This will actually fail since they're slightly different, but you get the point
     * assert.equal(cloned, cloned2);
     */
    perfectCopy() {
        return game.functions.cloneCard(this);
    }

    /**
     * Return an imperfect copy of this card. This happens when, for example, a card gets shuffled into your deck in vanilla Hearthstone.
     * 
     * @returns {Card} An imperfect copy of this card.
     * 
     * @example
     * let cloned = card.imperfectCopy();
     * let cloned2 = new Card(card.name, card.plr);
     * 
     * // This will actually fail since they're slightly different, but you get the point
     * assert.equal(cloned, cloned2);
     */
    imperfectCopy() {
        return new Card(this.name, this.plr);
    }
}

exports.Card = Card;<|MERGE_RESOLUTION|>--- conflicted
+++ resolved
@@ -442,18 +442,7 @@
     }
 
     /**
-<<<<<<< HEAD
-     * Updates the card module's game ref
-     */
-    getInternalGame() {
-        game = get();
-    }
-
-    /**
      * Create random id's for this card to prevent cards from being "linked"
-=======
-     * Randomizes the uuid for this card to prevent cards from being "linked"
->>>>>>> 46976c56
      * 
      * @returns {string} The uuid
      */
@@ -604,16 +593,6 @@
         return true;
     }
 
-    /**
-     * Readies the card for attack
-     * 
-     * @returns {boolean} Success
-     */
-    ready() {
-        this.sleepy = false;
-        return this.resetAttackTimes();
-    }
-
     // Change stats
 
     /**
