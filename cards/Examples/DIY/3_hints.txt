For step 1:
Look in `game.interact`. There is a further hint down below.

For step 2:
Look at the different methods for the target.








SPOILERS FURTHER DOWN. BE WARNED!






































































































































`game.interact.selectTarget` or `game.interact.selectCardTarget` is the method to use.
(you can replace `game.interact.selectTarget` with `game.interact.selectCardTarget`, it is what i recommend in this situation)

Make sure to set the `target` to the return value.

Criterias to solve the card are the following:
<<<<<<< HEAD
1. You NEED to use `selectTarget`.
2. When using `selectTarget`, you need to set the following parameters:
=======
1. You NEED to use `game.interact.selectTarget`.
2. When using `game.interact.selectTarget`, you need to set the following parameters:
>>>>>>> bae4494d
    a. `card` = self               // The caller is the diy card (`self`)
    b. `force_side` = null         // Don't force a side. The description says: Choose a minion. Not: Choose a FRIENDLY minion, or Choose an ENEMY minion.
    c. `force_class` = "minion"    // If using `selectTarget`. This Only allow minions to be targetted, the user isn't allowed to target the enemy hero, for example.
    d. Don't set `flags`           // No special flags
3. You need to have set the `target` variable, and it needs to be killed (no health and in the graveyard).<|MERGE_RESOLUTION|>--- conflicted
+++ resolved
@@ -152,13 +152,8 @@
 Make sure to set the `target` to the return value.
 
 Criterias to solve the card are the following:
-<<<<<<< HEAD
-1. You NEED to use `selectTarget`.
-2. When using `selectTarget`, you need to set the following parameters:
-=======
 1. You NEED to use `game.interact.selectTarget`.
 2. When using `game.interact.selectTarget`, you need to set the following parameters:
->>>>>>> bae4494d
     a. `card` = self               // The caller is the diy card (`self`)
     b. `force_side` = null         // Don't force a side. The description says: Choose a minion. Not: Choose a FRIENDLY minion, or Choose an ENEMY minion.
     c. `force_class` = "minion"    // If using `selectTarget`. This Only allow minions to be targetted, the user isn't allowed to target the enemy hero, for example.
