// Created by the Custom Card Creator

/**
 * @type {import("../../../../../src/types").Blueprint}
 */
module.exports = {
    name: "The Jailer",
    stats: [10, 10],
    desc: "Battlecry: Destroy your deck. For the rest of the game, your minions are Immune.",
    mana: 10,
    type: "Minion",
    tribe: "None",
    class: "Neutral",
    rarity: "Legendary",
    set: "Murder at Castle Nathria",
    id: 58,

    /**
     * @type {import("../../../../../src/types").KeywordMethod}
     */
    battlecry(plr, game, card) {
        plr.deck = [];

<<<<<<< HEAD
        game.eventListeners.push((_game, key, val) => {
            _game.board[plr.id].forEach(m => m.immune = true);
=======
        game.eventListeners.push((key, val) => {
            game.board[plr.id].forEach(m => m.immune = true);
>>>>>>> 6255b04f
        });
    }
}<|MERGE_RESOLUTION|>--- conflicted
+++ resolved
@@ -21,13 +21,8 @@
     battlecry(plr, game, card) {
         plr.deck = [];
 
-<<<<<<< HEAD
-        game.eventListeners.push((_game, key, val) => {
-            _game.board[plr.id].forEach(m => m.immune = true);
-=======
         game.eventListeners.push((key, val) => {
             game.board[plr.id].forEach(m => m.immune = true);
->>>>>>> 6255b04f
         });
     }
 }